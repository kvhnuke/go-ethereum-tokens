--- conflicted
+++ resolved
@@ -19,10 +19,6 @@
 const (
 	Major = 1        // Major version component of the current release
 	Minor = 16       // Minor version component of the current release
-<<<<<<< HEAD
-	Patch = 3        // Patch version component of the current release
-=======
 	Patch = 4        // Patch version component of the current release
->>>>>>> b964b657
 	Meta  = "stable" // Version metadata to append to the version string
 )