--- conflicted
+++ resolved
@@ -66,11 +66,7 @@
 )
 
 var genesis = &core.Genesis{
-<<<<<<< HEAD
-	Config: params.AllEthashProtocolChanges,
-=======
 	Config: params.AllDevChainProtocolChanges,
->>>>>>> 4263936a
 	Alloc: types.GenesisAlloc{
 		testAddr:           {Balance: testBalance},
 		revertContractAddr: {Code: revertCode},
