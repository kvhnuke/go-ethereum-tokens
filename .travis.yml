language: go
go_import_path: github.com/ethereum/go-ethereum
sudo: false
jobs:
  allow_failures:
    - stage: build
      os: osx
      env:
        - azure-osx

  include:
    # This builder create and push the Docker images for all architectures
    - stage: build
      if: type = push
      os: linux
      arch: amd64
      dist: focal
      go: 1.24.x
      env:
        - docker
      services:
        - docker
      git:
        submodules: false # avoid cloning ethereum/tests
      before_install:
        - export DOCKER_CLI_EXPERIMENTAL=enabled
      script:
<<<<<<< HEAD
        - go run build/ci.go dockerx -platform "linux/amd64,linux/arm64,linux/riscv64" -upload ethereum/client-go
=======
        - go run build/ci.go dockerx -platform "linux/amd64,linux/arm64,linux/riscv64" -hub ethereum/client-go -upload
>>>>>>> 4263936a

    # This builder does the Linux Azure uploads
    - stage: build
      if: type = push
      os: linux
      dist: focal
      sudo: required
      go: 1.24.x
      env:
        - azure-linux
      git:
        submodules: false # avoid cloning ethereum/tests
      script:
        # build amd64
        - go run build/ci.go install -dlgo
        - go run build/ci.go archive -type tar -signer LINUX_SIGNING_KEY -signify SIGNIFY_KEY -upload gethstore/builds

        # build 386
        - sudo -E apt-get -yq --no-install-suggests --no-install-recommends install gcc-multilib
        - git status --porcelain
        - go run build/ci.go install -dlgo -arch 386
        - go run build/ci.go archive -arch 386 -type tar -signer LINUX_SIGNING_KEY -signify SIGNIFY_KEY -upload gethstore/builds

        # Switch over GCC to cross compilation (breaks 386, hence why do it here only)
        - sudo -E apt-get -yq --no-install-suggests --no-install-recommends --force-yes install gcc-arm-linux-gnueabi libc6-dev-armel-cross gcc-arm-linux-gnueabihf libc6-dev-armhf-cross gcc-aarch64-linux-gnu libc6-dev-arm64-cross
        - sudo ln -s /usr/include/asm-generic /usr/include/asm

        - GOARM=5 go run build/ci.go install -dlgo -arch arm -cc arm-linux-gnueabi-gcc
        - GOARM=5 go run build/ci.go archive -arch arm -type tar -signer LINUX_SIGNING_KEY -signify SIGNIFY_KEY -upload gethstore/builds
        - GOARM=6 go run build/ci.go install -dlgo -arch arm -cc arm-linux-gnueabi-gcc
        - GOARM=6 go run build/ci.go archive -arch arm -type tar -signer LINUX_SIGNING_KEY -signify SIGNIFY_KEY -upload gethstore/builds
        - GOARM=7 go run build/ci.go install -dlgo -arch arm -cc arm-linux-gnueabihf-gcc
        - GOARM=7 go run build/ci.go archive -arch arm -type tar -signer LINUX_SIGNING_KEY -signify SIGNIFY_KEY -upload gethstore/builds
        - go run build/ci.go install -dlgo -arch arm64 -cc aarch64-linux-gnu-gcc
        - go run build/ci.go archive -arch arm64 -type tar -signer LINUX_SIGNING_KEY -signify SIGNIFY_KEY -upload gethstore/builds

    # This builder does the OSX Azure uploads
    - stage: build
      if: type = push
      os: osx
      osx_image: xcode14.2
      go: 1.23.1 # See https://github.com/ethereum/go-ethereum/pull/30478
      env:
        - azure-osx
      git:
        submodules: false # avoid cloning ethereum/tests
      script:
        - ln -sf /Users/travis/gopath/bin/go1.23.1 /usr/local/bin/go # Work around travis go-setup bug
        - go run build/ci.go install -dlgo
        - go run build/ci.go archive -type tar -signer OSX_SIGNING_KEY -signify SIGNIFY_KEY -upload gethstore/builds
        - go run build/ci.go install -dlgo -arch arm64
        - go run build/ci.go archive -arch arm64 -type tar -signer OSX_SIGNING_KEY -signify SIGNIFY_KEY -upload gethstore/builds

    # These builders run the tests
    - stage: build
      if: type = push
      os: linux
      arch: amd64
      dist: focal
      go: 1.24.x
      script:
        - travis_wait 45 go run build/ci.go test $TEST_PACKAGES

    - stage: build
      if: type = push
      os: linux
      dist: focal
      go: 1.23.x
      script:
        - travis_wait 45 go run build/ci.go test $TEST_PACKAGES

    # This builder does the Ubuntu PPA nightly uploads
    - stage: build
      if: type = cron || (type = push && tag ~= /^v[0-9]/)
      os: linux
      dist: focal
      go: 1.24.x
      env:
        - ubuntu-ppa
      git:
        submodules: false # avoid cloning ethereum/tests
      before_install:
        - sudo -E apt-get -yq --no-install-suggests --no-install-recommends install devscripts debhelper dput fakeroot
      script:
        - echo '|1|7SiYPr9xl3uctzovOTj4gMwAC1M=|t6ReES75Bo/PxlOPJ6/GsGbTrM0= ssh-rsa AAAAB3NzaC1yc2EAAAABIwAAAQEA0aKz5UTUndYgIGG7dQBV+HaeuEZJ2xPHo2DS2iSKvUL4xNMSAY4UguNW+pX56nAQmZKIZZ8MaEvSj6zMEDiq6HFfn5JcTlM80UwlnyKe8B8p7Nk06PPQLrnmQt5fh0HmEcZx+JU9TZsfCHPnX7MNz4ELfZE6cFsclClrKim3BHUIGq//t93DllB+h4O9LHjEUsQ1Sr63irDLSutkLJD6RXchjROXkNirlcNVHH/jwLWR5RcYilNX7S5bIkK8NlWPjsn/8Ua5O7I9/YoE97PpO6i73DTGLh5H9JN/SITwCKBkgSDWUt61uPK3Y11Gty7o2lWsBjhBUm2Y38CBsoGmBw==' >> ~/.ssh/known_hosts
        - go run build/ci.go debsrc -upload ethereum/ethereum -sftp-user geth-ci -signer "Go Ethereum Linux Builder <geth-ci@ethereum.org>"

    # This builder does the Azure archive purges to avoid accumulating junk
    - stage: build
      if: type = cron
      os: linux
      dist: focal
      go: 1.24.x
      env:
        - azure-purge
      git:
        submodules: false # avoid cloning ethereum/tests
      script:
        - go run build/ci.go purge -store gethstore/builds -days 14

    # This builder executes race tests
    - stage: build
      if: type = cron
      os: linux
      dist: focal
      go: 1.24.x
      env:
        - racetests
      script:
        - travis_wait 60 go run build/ci.go test -race $TEST_PACKAGES<|MERGE_RESOLUTION|>--- conflicted
+++ resolved
@@ -25,11 +25,7 @@
       before_install:
         - export DOCKER_CLI_EXPERIMENTAL=enabled
       script:
-<<<<<<< HEAD
-        - go run build/ci.go dockerx -platform "linux/amd64,linux/arm64,linux/riscv64" -upload ethereum/client-go
-=======
         - go run build/ci.go dockerx -platform "linux/amd64,linux/arm64,linux/riscv64" -hub ethereum/client-go -upload
->>>>>>> 4263936a
 
     # This builder does the Linux Azure uploads
     - stage: build
