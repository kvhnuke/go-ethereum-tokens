--- conflicted
+++ resolved
@@ -120,18 +120,6 @@
 
 	cache := lru.NewCache[cacheKey, processedFees](2048)
 	headEvent := make(chan core.ChainHeadEvent, 1)
-<<<<<<< HEAD
-	backend.SubscribeChainHeadEvent(headEvent)
-	go func() {
-		var lastHead common.Hash
-		for ev := range headEvent {
-			if ev.Header.ParentHash != lastHead {
-				cache.Purge()
-			}
-			lastHead = ev.Header.Hash()
-		}
-	}()
-=======
 	sub := backend.SubscribeChainHeadEvent(headEvent)
 	if sub != nil { // the gasprice testBackend doesn't support subscribing to head events
 		go func() {
@@ -149,7 +137,6 @@
 			}
 		}()
 	}
->>>>>>> 4263936a
 
 	return &Oracle{
 		backend:          backend,
