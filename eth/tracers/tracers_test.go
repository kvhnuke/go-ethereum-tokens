--- conflicted
+++ resolved
@@ -93,13 +93,7 @@
 		evm.Config.Tracer = tracer
 
 		snap := state.StateDB.Snapshot()
-<<<<<<< HEAD
-		tracer.OnTxStart(evm.GetVMContext(), tx, msg.From)
-		st := core.NewStateTransition(evm, msg, new(core.GasPool).AddGas(tx.Gas()))
-		res, err := st.TransitionDb()
-=======
 		_, err := core.ApplyMessage(evm, msg, new(core.GasPool).AddGas(tx.Gas()))
->>>>>>> 4263936a
 		if err != nil {
 			b.Fatal(err)
 		}
