--- conflicted
+++ resolved
@@ -600,22 +600,12 @@
 	defer release()
 
 	blockCtx := core.NewEVMBlockContext(block.Header(), api.chainContext(ctx), nil)
-<<<<<<< HEAD
-	if beaconRoot := block.BeaconRoot(); beaconRoot != nil {
-		vmenv := vm.NewEVM(blockCtx, vm.TxContext{}, statedb, api.backend.ChainConfig(), vm.Config{})
-		core.ProcessBeaconBlockRoot(*beaconRoot, vmenv, statedb)
-	}
-	if api.backend.ChainConfig().IsPrague(block.Number(), block.Time()) {
-		vmenv := vm.NewEVM(blockCtx, vm.TxContext{}, statedb, api.backend.ChainConfig(), vm.Config{})
-		core.ProcessParentBlockHash(block.ParentHash(), vmenv, statedb)
-=======
 	evm := vm.NewEVM(blockCtx, statedb, api.backend.ChainConfig(), vm.Config{})
 	if beaconRoot := block.BeaconRoot(); beaconRoot != nil {
 		core.ProcessBeaconBlockRoot(*beaconRoot, evm)
 	}
 	if api.backend.ChainConfig().IsPrague(block.Number(), block.Time()) {
 		core.ProcessParentBlockHash(block.ParentHash(), evm)
->>>>>>> 4263936a
 	}
 
 	// JS tracers have high overhead. In this case run a parallel
@@ -1017,13 +1007,8 @@
 			return nil, err
 		}
 	}
-<<<<<<< HEAD
-	// The actual TxContext will be created as part of ApplyTransactionWithEVM.
-	vmenv := vm.NewEVM(vmctx, vm.TxContext{GasPrice: message.GasPrice, BlobFeeCap: message.BlobGasFeeCap}, statedb, api.backend.ChainConfig(), vm.Config{Tracer: tracer.Hooks, NoBaseFee: true})
-=======
 	tracingStateDB := state.NewHookedState(statedb, tracer.Hooks)
 	evm := vm.NewEVM(vmctx, tracingStateDB, api.backend.ChainConfig(), vm.Config{Tracer: tracer.Hooks, NoBaseFee: true})
->>>>>>> 4263936a
 
 	// Define a meaningful timeout of a single transaction trace
 	if config.Timeout != nil {
