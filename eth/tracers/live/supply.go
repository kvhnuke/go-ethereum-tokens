// Copyright 2024 The go-ethereum Authors
// This file is part of the go-ethereum library.
//
// The go-ethereum library is free software: you can redistribute it and/or modify
// it under the terms of the GNU Lesser General Public License as published by
// the Free Software Foundation, either version 3 of the License, or
// (at your option) any later version.
//
// The go-ethereum library is distributed in the hope that it will be useful,
// but WITHOUT ANY WARRANTY; without even the implied warranty of
// MERCHANTABILITY or FITNESS FOR A PARTICULAR PURPOSE. See the
// GNU Lesser General Public License for more details.
//
// You should have received a copy of the GNU Lesser General Public License
// along with the go-ethereum library. If not, see <http://www.gnu.org/licenses/>.

package live

import (
	"encoding/json"
	"errors"
	"fmt"
	"math/big"
	"path/filepath"

	"github.com/ethereum/go-ethereum/common"
	"github.com/ethereum/go-ethereum/common/hexutil"
	"github.com/ethereum/go-ethereum/consensus/misc/eip4844"
	"github.com/ethereum/go-ethereum/core/tracing"
	"github.com/ethereum/go-ethereum/core/types"
	"github.com/ethereum/go-ethereum/core/vm"
	"github.com/ethereum/go-ethereum/eth/tracers"
	"github.com/ethereum/go-ethereum/log"
	"github.com/ethereum/go-ethereum/params"
	"gopkg.in/natefinch/lumberjack.v2"
)

func init() {
	tracers.LiveDirectory.Register("supply", newSupplyTracer)
}

type supplyInfoIssuance struct {
	GenesisAlloc *big.Int `json:"genesisAlloc,omitempty"`
	Reward       *big.Int `json:"reward,omitempty"`
	Withdrawals  *big.Int `json:"withdrawals,omitempty"`
}

//go:generate go run github.com/fjl/gencodec -type supplyInfoIssuance -field-override supplyInfoIssuanceMarshaling -out gen_supplyinfoissuance.go
type supplyInfoIssuanceMarshaling struct {
	GenesisAlloc *hexutil.Big
	Reward       *hexutil.Big
	Withdrawals  *hexutil.Big
}

type supplyInfoBurn struct {
	EIP1559 *big.Int `json:"1559,omitempty"`
	Blob    *big.Int `json:"blob,omitempty"`
	Misc    *big.Int `json:"misc,omitempty"`
}

//go:generate go run github.com/fjl/gencodec -type supplyInfoBurn -field-override supplyInfoBurnMarshaling -out gen_supplyinfoburn.go
type supplyInfoBurnMarshaling struct {
	EIP1559 *hexutil.Big
	Blob    *hexutil.Big
	Misc    *hexutil.Big
}

type supplyInfo struct {
	Issuance *supplyInfoIssuance `json:"issuance,omitempty"`
	Burn     *supplyInfoBurn     `json:"burn,omitempty"`

	// Block info
	Number     uint64      `json:"blockNumber"`
	Hash       common.Hash `json:"hash"`
	ParentHash common.Hash `json:"parentHash"`
}

type supplyTxCallstack struct {
	calls []supplyTxCallstack
	burn  *big.Int
}

type supplyTracer struct {
	delta       supplyInfo
	txCallstack []supplyTxCallstack // Callstack for current transaction
	logger      *lumberjack.Logger
	chainConfig *params.ChainConfig
}

type supplyTracerConfig struct {
	Path    string `json:"path"`    // Path to the directory where the tracer logs will be stored
	MaxSize int    `json:"maxSize"` // MaxSize is the maximum size in megabytes of the tracer log file before it gets rotated. It defaults to 100 megabytes.
}

func newSupplyTracer(cfg json.RawMessage) (*tracing.Hooks, error) {
	var config supplyTracerConfig
	if err := json.Unmarshal(cfg, &config); err != nil {
		return nil, fmt.Errorf("failed to parse config: %v", err)
	}
	if config.Path == "" {
		return nil, errors.New("supply tracer output path is required")
	}

	// Store traces in a rotating file
	logger := &lumberjack.Logger{
		Filename: filepath.Join(config.Path, "supply.jsonl"),
	}
	if config.MaxSize > 0 {
		logger.MaxSize = config.MaxSize
	}

	t := &supplyTracer{
		delta:  newSupplyInfo(),
		logger: logger,
	}
	return &tracing.Hooks{
<<<<<<< HEAD
		OnBlockStart:    t.onBlockStart,
		OnBlockEnd:      t.onBlockEnd,
		OnGenesisBlock:  t.onGenesisBlock,
		OnTxStart:       t.onTxStart,
		OnBalanceChange: t.onBalanceChange,
		OnEnter:         t.onEnter,
		OnExit:          t.onExit,
		OnClose:         t.onClose,
=======
		OnBlockchainInit: t.onBlockchainInit,
		OnBlockStart:     t.onBlockStart,
		OnBlockEnd:       t.onBlockEnd,
		OnGenesisBlock:   t.onGenesisBlock,
		OnTxStart:        t.onTxStart,
		OnBalanceChange:  t.onBalanceChange,
		OnEnter:          t.onEnter,
		OnExit:           t.onExit,
		OnClose:          t.onClose,
>>>>>>> 4263936a
	}, nil
}

func newSupplyInfo() supplyInfo {
	return supplyInfo{
		Issuance: &supplyInfoIssuance{
			GenesisAlloc: big.NewInt(0),
			Reward:       big.NewInt(0),
			Withdrawals:  big.NewInt(0),
		},
		Burn: &supplyInfoBurn{
			EIP1559: big.NewInt(0),
			Blob:    big.NewInt(0),
			Misc:    big.NewInt(0),
		},

		Number:     0,
		Hash:       common.Hash{},
		ParentHash: common.Hash{},
	}
}

func (s *supplyTracer) resetDelta() {
	s.delta = newSupplyInfo()
}

<<<<<<< HEAD
=======
func (s *supplyTracer) onBlockchainInit(chainConfig *params.ChainConfig) {
	s.chainConfig = chainConfig
}

>>>>>>> 4263936a
func (s *supplyTracer) onBlockStart(ev tracing.BlockEvent) {
	s.resetDelta()

	s.delta.Number = ev.Block.NumberU64()
	s.delta.Hash = ev.Block.Hash()
	s.delta.ParentHash = ev.Block.ParentHash()

	// Calculate Burn for this block
	if ev.Block.BaseFee() != nil {
		burn := new(big.Int).Mul(new(big.Int).SetUint64(ev.Block.GasUsed()), ev.Block.BaseFee())
		s.delta.Burn.EIP1559 = burn
	}
	// Blob burnt gas
	if blobGas := ev.Block.BlobGasUsed(); blobGas != nil && *blobGas > 0 && ev.Block.ExcessBlobGas() != nil {
		var (
			baseFee = eip4844.CalcBlobFee(s.chainConfig, ev.Block.Header())
			burn    = new(big.Int).Mul(new(big.Int).SetUint64(*blobGas), baseFee)
		)
		s.delta.Burn.Blob = burn
	}
}

func (s *supplyTracer) onBlockEnd(err error) {
	s.write(s.delta)
}

func (s *supplyTracer) onGenesisBlock(b *types.Block, alloc types.GenesisAlloc) {
	s.resetDelta()

	s.delta.Number = b.NumberU64()
	s.delta.Hash = b.Hash()
	s.delta.ParentHash = b.ParentHash()

	// Initialize supply with total allocation in genesis block
	for _, account := range alloc {
		s.delta.Issuance.GenesisAlloc.Add(s.delta.Issuance.GenesisAlloc, account.Balance)
	}

	s.write(s.delta)
}

func (s *supplyTracer) onBalanceChange(a common.Address, prevBalance, newBalance *big.Int, reason tracing.BalanceChangeReason) {
	diff := new(big.Int).Sub(newBalance, prevBalance)

	// NOTE: don't handle "BalanceIncreaseGenesisBalance" because it is handled in OnGenesisBlock
	switch reason {
	case tracing.BalanceIncreaseRewardMineUncle:
	case tracing.BalanceIncreaseRewardMineBlock:
		s.delta.Issuance.Reward.Add(s.delta.Issuance.Reward, diff)
	case tracing.BalanceIncreaseWithdrawal:
		s.delta.Issuance.Withdrawals.Add(s.delta.Issuance.Withdrawals, diff)
	case tracing.BalanceDecreaseSelfdestructBurn:
		// BalanceDecreaseSelfdestructBurn is non-reversible as it happens
		// at the end of the transaction.
		s.delta.Burn.Misc.Sub(s.delta.Burn.Misc, diff)
	default:
		return
	}
}

func (s *supplyTracer) onTxStart(vm *tracing.VMContext, tx *types.Transaction, from common.Address) {
	s.txCallstack = make([]supplyTxCallstack, 0, 1)
}

// internalTxsHandler handles internal transactions burned amount
func (s *supplyTracer) internalTxsHandler(call *supplyTxCallstack) {
	// Handle Burned amount
	if call.burn != nil {
		s.delta.Burn.Misc.Add(s.delta.Burn.Misc, call.burn)
	}

	// Recursively handle internal calls
	for _, call := range call.calls {
		callCopy := call
		s.internalTxsHandler(&callCopy)
	}
}

func (s *supplyTracer) onEnter(depth int, typ byte, from common.Address, to common.Address, input []byte, gas uint64, value *big.Int) {
	call := supplyTxCallstack{
		calls: make([]supplyTxCallstack, 0),
	}

	// This is a special case of burned amount which has to be handled here
	// which happens when type == selfdestruct and from == to.
	if vm.OpCode(typ) == vm.SELFDESTRUCT && from == to && value.Cmp(common.Big0) == 1 {
		call.burn = value
	}

	// Append call to the callstack, so we can fill the details in CaptureExit
	s.txCallstack = append(s.txCallstack, call)
}

func (s *supplyTracer) onExit(depth int, output []byte, gasUsed uint64, err error, reverted bool) {
	if depth == 0 {
		// No need to handle Burned amount if transaction is reverted
		if !reverted {
			s.internalTxsHandler(&s.txCallstack[0])
		}
		return
	}

	size := len(s.txCallstack)
	if size <= 1 {
		return
	}
	// Pop call
	call := s.txCallstack[size-1]
	s.txCallstack = s.txCallstack[:size-1]
	size -= 1

	// In case of a revert, we can drop the call and all its subcalls.
	// Caution, that this has to happen after popping the call from the stack.
	if reverted {
		return
	}
	s.txCallstack[size-1].calls = append(s.txCallstack[size-1].calls, call)
}

func (s *supplyTracer) onClose() {
	if err := s.logger.Close(); err != nil {
		log.Warn("failed to close supply tracer log file", "error", err)
	}
}

func (s *supplyTracer) write(data any) {
	supply, ok := data.(supplyInfo)
	if !ok {
		log.Warn("failed to cast supply tracer data on write to log file")
		return
	}

	// Remove empty fields
	if supply.Issuance.GenesisAlloc.Sign() == 0 {
		supply.Issuance.GenesisAlloc = nil
	}

	if supply.Issuance.Reward.Sign() == 0 {
		supply.Issuance.Reward = nil
	}

	if supply.Issuance.Withdrawals.Sign() == 0 {
		supply.Issuance.Withdrawals = nil
	}

	if supply.Issuance.GenesisAlloc == nil && supply.Issuance.Reward == nil && supply.Issuance.Withdrawals == nil {
		supply.Issuance = nil
	}

	if supply.Burn.EIP1559.Sign() == 0 {
		supply.Burn.EIP1559 = nil
	}

	if supply.Burn.Blob.Sign() == 0 {
		supply.Burn.Blob = nil
	}

	if supply.Burn.Misc.Sign() == 0 {
		supply.Burn.Misc = nil
	}

	if supply.Burn.EIP1559 == nil && supply.Burn.Blob == nil && supply.Burn.Misc == nil {
		supply.Burn = nil
	}

	out, _ := json.Marshal(supply)
	if _, err := s.logger.Write(out); err != nil {
		log.Warn("failed to write to supply tracer log file", "error", err)
	}
	if _, err := s.logger.Write([]byte{'\n'}); err != nil {
		log.Warn("failed to write to supply tracer log file", "error", err)
	}
}<|MERGE_RESOLUTION|>--- conflicted
+++ resolved
@@ -114,16 +114,6 @@
 		logger: logger,
 	}
 	return &tracing.Hooks{
-<<<<<<< HEAD
-		OnBlockStart:    t.onBlockStart,
-		OnBlockEnd:      t.onBlockEnd,
-		OnGenesisBlock:  t.onGenesisBlock,
-		OnTxStart:       t.onTxStart,
-		OnBalanceChange: t.onBalanceChange,
-		OnEnter:         t.onEnter,
-		OnExit:          t.onExit,
-		OnClose:         t.onClose,
-=======
 		OnBlockchainInit: t.onBlockchainInit,
 		OnBlockStart:     t.onBlockStart,
 		OnBlockEnd:       t.onBlockEnd,
@@ -133,7 +123,6 @@
 		OnEnter:          t.onEnter,
 		OnExit:           t.onExit,
 		OnClose:          t.onClose,
->>>>>>> 4263936a
 	}, nil
 }
 
@@ -160,13 +149,10 @@
 	s.delta = newSupplyInfo()
 }
 
-<<<<<<< HEAD
-=======
 func (s *supplyTracer) onBlockchainInit(chainConfig *params.ChainConfig) {
 	s.chainConfig = chainConfig
 }
 
->>>>>>> 4263936a
 func (s *supplyTracer) onBlockStart(ev tracing.BlockEvent) {
 	s.resetDelta()
 
