{
  "genesis": {
    "baseFeePerGas": "7",
    "blobGasUsed": "0",
    "difficulty": "0",
    "excessBlobGas": "36306944",
    "extraData": "0xd983010e00846765746888676f312e32312e308664617277696e",
    "gasLimit": "15639172",
    "hash": "0xc682259fda061bb9ce8ccb491d5b2d436cb73daf04e1025dd116d045ce4ad28c",
    "miner": "0x0000000000000000000000000000000000000000",
    "mixHash": "0xae1a5ba939a4c9ac38aabeff361169fb55a6fc2c9511457e0be6eff9514faec0",
    "nonce": "0x0000000000000000",
    "number": "315",
    "parentBeaconBlockRoot": "0x0000000000000000000000000000000000000000000000000000000000000000",
    "stateRoot": "0x577f42ab21ccfd946511c57869ace0bdf7c217c36f02b7cd3459df0ed1cffc1a",
    "timestamp": "1709626771",
    "alloc": {
      "0x0000000000000000000000000000000000000000": {
        "balance": "0x272e0528"
      },
      "0x0c2c51a0990aee1d73c1228de158688341557508": {
        "balance": "0xde0b6b3a7640000"
      }
    },
    "config": {
      "chainId": 1337,
      "homesteadBlock": 0,
      "eip150Block": 0,
      "eip155Block": 0,
      "eip158Block": 0,
      "byzantiumBlock": 0,
      "constantinopleBlock": 0,
      "petersburgBlock": 0,
      "istanbulBlock": 0,
      "muirGlacierBlock": 0,
      "berlinBlock": 0,
      "londonBlock": 0,
      "arrowGlacierBlock": 0,
      "grayGlacierBlock": 0,
      "shanghaiTime": 0,
      "cancunTime": 0,
<<<<<<< HEAD
      "terminalTotalDifficulty": 0
=======
      "terminalTotalDifficulty": 0,
      "blobSchedule": {
        "cancun": {
          "target": 3,
          "max": 6,
          "baseFeeUpdateFraction": 3338477
        }
      }
>>>>>>> 4263936a
    }
  },
  "context": {
    "number": "316",
    "difficulty": "0",
    "timestamp": "1709626785",
    "gasLimit": "15654443",
    "miner": "0x0000000000000000000000000000000000000000",
    "baseFeePerGas": "7"
  },
  "input": "0x03f8b1820539806485174876e800825208940c2c51a0990aee1d73c1228de1586883415575088080c083020000f842a00100c9fbdf97f747e85847b4f3fff408f89c26842f77c882858bf2c89923849aa00138e3896f3c27f2389147507f8bcec52028b0efca6ee842ed83c9158873943880a0dbac3f97a532c9b00e6239b29036245a5bfbb96940b9d848634661abee98b945a03eec8525f261c2e79798f7b45a5d6ccaefa24576d53ba5023e919b86841c0675",
  "result": {
    "from": "0x0c2c51a0990aee1d73c1228de158688341557508",
    "gas": "0x5208",
    "gasUsed": "0x5208",
    "to": "0x0c2c51a0990aee1d73c1228de158688341557508",
    "input": "0x",
    "value": "0x0",
    "type": "CALL"
  }
}<|MERGE_RESOLUTION|>--- conflicted
+++ resolved
@@ -39,9 +39,6 @@
       "grayGlacierBlock": 0,
       "shanghaiTime": 0,
       "cancunTime": 0,
-<<<<<<< HEAD
-      "terminalTotalDifficulty": 0
-=======
       "terminalTotalDifficulty": 0,
       "blobSchedule": {
         "cancun": {
@@ -50,7 +47,6 @@
           "baseFeeUpdateFraction": 3338477
         }
       }
->>>>>>> 4263936a
     }
   },
   "context": {
