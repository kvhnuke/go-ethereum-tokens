--- conflicted
+++ resolved
@@ -84,11 +84,7 @@
 
 	expected := supplyInfo{
 		Number:     0,
-<<<<<<< HEAD
-		Hash:       common.HexToHash("0xc02ee8ee5b54a40e43f0fa827d431e1bd4f217e941790dda10b2521d1925a20b"),
-=======
 		Hash:       common.HexToHash("0x3055fc27d6b4a08eb07033a0d1ee755a4b2988086f28a6189eac1b507525eeb1"),
->>>>>>> 4263936a
 		ParentHash: common.HexToHash("0x0000000000000000000000000000000000000000000000000000000000000000"),
 	}
 	actual := out[expected.Number]
