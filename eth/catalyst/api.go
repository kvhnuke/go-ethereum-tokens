// Copyright 2021 The go-ethereum Authors
// This file is part of the go-ethereum library.
//
// The go-ethereum library is free software: you can redistribute it and/or modify
// it under the terms of the GNU Lesser General Public License as published by
// the Free Software Foundation, either version 3 of the License, or
// (at your option) any later version.
//
// The go-ethereum library is distributed in the hope that it will be useful,
// but WITHOUT ANY WARRANTY; without even the implied warranty of
// MERCHANTABILITY or FITNESS FOR A PARTICULAR PURPOSE. See the
// GNU Lesser General Public License for more details.
//
// You should have received a copy of the GNU Lesser General Public License
// along with the go-ethereum library. If not, see <http://www.gnu.org/licenses/>.

// Package catalyst implements the temporary eth1/eth2 RPC integration.
package catalyst

import (
	"errors"
	"fmt"
	"strconv"
	"sync"
	"time"

	"github.com/ethereum/go-ethereum/beacon/engine"
	"github.com/ethereum/go-ethereum/common"
	"github.com/ethereum/go-ethereum/common/hexutil"
	"github.com/ethereum/go-ethereum/core"
	"github.com/ethereum/go-ethereum/core/rawdb"
	"github.com/ethereum/go-ethereum/core/stateless"
	"github.com/ethereum/go-ethereum/core/types"
	"github.com/ethereum/go-ethereum/core/vm"
	"github.com/ethereum/go-ethereum/eth"
	"github.com/ethereum/go-ethereum/eth/ethconfig"
	"github.com/ethereum/go-ethereum/internal/version"
	"github.com/ethereum/go-ethereum/log"
	"github.com/ethereum/go-ethereum/miner"
	"github.com/ethereum/go-ethereum/node"
	"github.com/ethereum/go-ethereum/params/forks"
	"github.com/ethereum/go-ethereum/rlp"
	"github.com/ethereum/go-ethereum/rpc"
)

// Register adds the engine API to the full node.
func Register(stack *node.Node, backend *eth.Ethereum) error {
	log.Warn("Engine API enabled", "protocol", "eth")
	stack.RegisterAPIs([]rpc.API{
		{
			Namespace:     "engine",
			Service:       NewConsensusAPI(backend),
			Authenticated: true,
		},
	})
	return nil
}

const (
	// invalidBlockHitEviction is the number of times an invalid block can be
	// referenced in forkchoice update or new payload before it is attempted
	// to be reprocessed again.
	invalidBlockHitEviction = 128

	// invalidTipsetsCap is the max number of recent block hashes tracked that
	// have lead to some bad ancestor block. It's just an OOM protection.
	invalidTipsetsCap = 512

	// beaconUpdateStartupTimeout is the time to wait for a beacon client to get
	// attached before starting to issue warnings.
	beaconUpdateStartupTimeout = 30 * time.Second

	// beaconUpdateConsensusTimeout is the max time allowed for a beacon client
	// to send a consensus update before it's considered offline and the user is
	// warned.
	beaconUpdateConsensusTimeout = 2 * time.Minute

	// beaconUpdateWarnFrequency is the frequency at which to warn the user that
	// the beacon client is offline.
	beaconUpdateWarnFrequency = 5 * time.Minute
)

// All methods provided over the engine endpoint.
var caps = []string{
	"engine_forkchoiceUpdatedV1",
	"engine_forkchoiceUpdatedV2",
	"engine_forkchoiceUpdatedV3",
	"engine_forkchoiceUpdatedWithWitnessV1",
	"engine_forkchoiceUpdatedWithWitnessV2",
	"engine_forkchoiceUpdatedWithWitnessV3",
	"engine_exchangeTransitionConfigurationV1",
	"engine_getPayloadV1",
	"engine_getPayloadV2",
	"engine_getPayloadV3",
	"engine_getPayloadV4",
	"engine_getBlobsV1",
	"engine_newPayloadV1",
	"engine_newPayloadV2",
	"engine_newPayloadV3",
	"engine_newPayloadV4",
	"engine_newPayloadWithWitnessV1",
	"engine_newPayloadWithWitnessV2",
	"engine_newPayloadWithWitnessV3",
	"engine_newPayloadWithWitnessV4",
	"engine_executeStatelessPayloadV1",
	"engine_executeStatelessPayloadV2",
	"engine_executeStatelessPayloadV3",
	"engine_executeStatelessPayloadV4",
	"engine_getPayloadBodiesByHashV1",
	"engine_getPayloadBodiesByHashV2",
	"engine_getPayloadBodiesByRangeV1",
	"engine_getPayloadBodiesByRangeV2",
	"engine_getClientVersionV1",
}

type ConsensusAPI struct {
	eth *eth.Ethereum

	remoteBlocks *headerQueue  // Cache of remote payloads received
	localBlocks  *payloadQueue // Cache of local payloads generated

	// The forkchoice update and new payload method require us to return the
	// latest valid hash in an invalid chain. To support that return, we need
	// to track historical bad blocks as well as bad tipsets in case a chain
	// is constantly built on it.
	//
	// There are a few important caveats in this mechanism:
	//   - The bad block tracking is ephemeral, in-memory only. We must never
	//     persist any bad block information to disk as a bug in Geth could end
	//     up blocking a valid chain, even if a later Geth update would accept
	//     it.
	//   - Bad blocks will get forgotten after a certain threshold of import
	//     attempts and will be retried. The rationale is that if the network
	//     really-really-really tries to feed us a block, we should give it a
	//     new chance, perhaps us being racey instead of the block being legit
	//     bad (this happened in Geth at a point with import vs. pending race).
	//   - Tracking all the blocks built on top of the bad one could be a bit
	//     problematic, so we will only track the head chain segment of a bad
	//     chain to allow discarding progressing bad chains and side chains,
	//     without tracking too much bad data.
	invalidBlocksHits map[common.Hash]int           // Ephemeral cache to track invalid blocks and their hit count
	invalidTipsets    map[common.Hash]*types.Header // Ephemeral cache to track invalid tipsets and their bad ancestor
	invalidLock       sync.Mutex                    // Protects the invalid maps from concurrent access

	// Geth can appear to be stuck or do strange things if the beacon client is
	// offline or is sending us strange data. Stash some update stats away so
	// that we can warn the user and not have them open issues on our tracker.
	lastTransitionUpdate time.Time
	lastTransitionLock   sync.Mutex
	lastForkchoiceUpdate time.Time
	lastForkchoiceLock   sync.Mutex
	lastNewPayloadUpdate time.Time
	lastNewPayloadLock   sync.Mutex

	forkchoiceLock sync.Mutex // Lock for the forkChoiceUpdated method
	newPayloadLock sync.Mutex // Lock for the NewPayload method
}

// NewConsensusAPI creates a new consensus api for the given backend.
// The underlying blockchain needs to have a valid terminal total difficulty set.
func NewConsensusAPI(eth *eth.Ethereum) *ConsensusAPI {
	api := newConsensusAPIWithoutHeartbeat(eth)
	go api.heartbeat()
	return api
}

// newConsensusAPIWithoutHeartbeat creates a new consensus api for the SimulatedBeacon Node.
func newConsensusAPIWithoutHeartbeat(eth *eth.Ethereum) *ConsensusAPI {
	if eth.BlockChain().Config().TerminalTotalDifficulty == nil {
		log.Warn("Engine API started but chain not configured for merge yet")
	}
	api := &ConsensusAPI{
		eth:               eth,
		remoteBlocks:      newHeaderQueue(),
		localBlocks:       newPayloadQueue(),
		invalidBlocksHits: make(map[common.Hash]int),
		invalidTipsets:    make(map[common.Hash]*types.Header),
	}
	eth.Downloader().SetBadBlockCallback(api.setInvalidAncestor)
	return api
}

// ForkchoiceUpdatedV1 has several responsibilities:
//
// We try to set our blockchain to the headBlock.
//
// If the method is called with an empty head block: we return success, which can be used
// to check if the engine API is enabled.
//
// If the total difficulty was not reached: we return INVALID.
//
// If the finalizedBlockHash is set: we check if we have the finalizedBlockHash in our db,
// if not we start a sync.
//
// If there are payloadAttributes: we try to assemble a block with the payloadAttributes
// and return its payloadID.
func (api *ConsensusAPI) ForkchoiceUpdatedV1(update engine.ForkchoiceStateV1, payloadAttributes *engine.PayloadAttributes) (engine.ForkChoiceResponse, error) {
	if payloadAttributes != nil {
		if payloadAttributes.Withdrawals != nil || payloadAttributes.BeaconRoot != nil {
			return engine.STATUS_INVALID, engine.InvalidParams.With(errors.New("withdrawals and beacon root not supported in V1"))
		}
		if api.eth.BlockChain().Config().IsShanghai(api.eth.BlockChain().Config().LondonBlock, payloadAttributes.Timestamp) {
			return engine.STATUS_INVALID, engine.InvalidParams.With(errors.New("forkChoiceUpdateV1 called post-shanghai"))
		}
	}
	return api.forkchoiceUpdated(update, payloadAttributes, engine.PayloadV1, false)
}

// ForkchoiceUpdatedV2 is equivalent to V1 with the addition of withdrawals in the payload
// attributes. It supports both PayloadAttributesV1 and PayloadAttributesV2.
func (api *ConsensusAPI) ForkchoiceUpdatedV2(update engine.ForkchoiceStateV1, params *engine.PayloadAttributes) (engine.ForkChoiceResponse, error) {
	if params != nil {
		if params.BeaconRoot != nil {
			return engine.STATUS_INVALID, engine.InvalidPayloadAttributes.With(errors.New("unexpected beacon root"))
		}
		switch api.eth.BlockChain().Config().LatestFork(params.Timestamp) {
		case forks.Paris:
			if params.Withdrawals != nil {
				return engine.STATUS_INVALID, engine.InvalidPayloadAttributes.With(errors.New("withdrawals before shanghai"))
			}
		case forks.Shanghai:
			if params.Withdrawals == nil {
				return engine.STATUS_INVALID, engine.InvalidPayloadAttributes.With(errors.New("missing withdrawals"))
			}
		default:
			return engine.STATUS_INVALID, engine.UnsupportedFork.With(errors.New("forkchoiceUpdatedV2 must only be called with paris and shanghai payloads"))
		}
	}
	return api.forkchoiceUpdated(update, params, engine.PayloadV2, false)
}

// ForkchoiceUpdatedV3 is equivalent to V2 with the addition of parent beacon block root
// in the payload attributes. It supports only PayloadAttributesV3.
func (api *ConsensusAPI) ForkchoiceUpdatedV3(update engine.ForkchoiceStateV1, params *engine.PayloadAttributes) (engine.ForkChoiceResponse, error) {
	if params != nil {
		if params.Withdrawals == nil {
			return engine.STATUS_INVALID, engine.InvalidPayloadAttributes.With(errors.New("missing withdrawals"))
		}
		if params.BeaconRoot == nil {
			return engine.STATUS_INVALID, engine.InvalidPayloadAttributes.With(errors.New("missing beacon root"))
		}
		if api.eth.BlockChain().Config().LatestFork(params.Timestamp) != forks.Cancun && api.eth.BlockChain().Config().LatestFork(params.Timestamp) != forks.Prague {
			return engine.STATUS_INVALID, engine.UnsupportedFork.With(errors.New("forkchoiceUpdatedV3 must only be called for cancun payloads"))
		}
	}
	// TODO(matt): the spec requires that fcu is applied when called on a valid
	// hash, even if params are wrong. To do this we need to split up
	// forkchoiceUpdate into a function that only updates the head and then a
	// function that kicks off block construction.
	return api.forkchoiceUpdated(update, params, engine.PayloadV3, false)
}

// ForkchoiceUpdatedWithWitnessV1 is analogous to ForkchoiceUpdatedV1, only it
// generates an execution witness too if block building was requested.
func (api *ConsensusAPI) ForkchoiceUpdatedWithWitnessV1(update engine.ForkchoiceStateV1, payloadAttributes *engine.PayloadAttributes) (engine.ForkChoiceResponse, error) {
	if payloadAttributes != nil {
		if payloadAttributes.Withdrawals != nil || payloadAttributes.BeaconRoot != nil {
			return engine.STATUS_INVALID, engine.InvalidParams.With(errors.New("withdrawals and beacon root not supported in V1"))
		}
		if api.eth.BlockChain().Config().IsShanghai(api.eth.BlockChain().Config().LondonBlock, payloadAttributes.Timestamp) {
			return engine.STATUS_INVALID, engine.InvalidParams.With(errors.New("forkChoiceUpdateV1 called post-shanghai"))
		}
	}
	return api.forkchoiceUpdated(update, payloadAttributes, engine.PayloadV1, true)
}

// ForkchoiceUpdatedWithWitnessV2 is analogous to ForkchoiceUpdatedV2, only it
// generates an execution witness too if block building was requested.
func (api *ConsensusAPI) ForkchoiceUpdatedWithWitnessV2(update engine.ForkchoiceStateV1, params *engine.PayloadAttributes) (engine.ForkChoiceResponse, error) {
	if params != nil {
		if params.BeaconRoot != nil {
			return engine.STATUS_INVALID, engine.InvalidPayloadAttributes.With(errors.New("unexpected beacon root"))
		}
		switch api.eth.BlockChain().Config().LatestFork(params.Timestamp) {
		case forks.Paris:
			if params.Withdrawals != nil {
				return engine.STATUS_INVALID, engine.InvalidPayloadAttributes.With(errors.New("withdrawals before shanghai"))
			}
		case forks.Shanghai:
			if params.Withdrawals == nil {
				return engine.STATUS_INVALID, engine.InvalidPayloadAttributes.With(errors.New("missing withdrawals"))
			}
		default:
			return engine.STATUS_INVALID, engine.UnsupportedFork.With(errors.New("forkchoiceUpdatedV2 must only be called with paris and shanghai payloads"))
		}
	}
	return api.forkchoiceUpdated(update, params, engine.PayloadV2, true)
}

// ForkchoiceUpdatedWithWitnessV3 is analogous to ForkchoiceUpdatedV3, only it
// generates an execution witness too if block building was requested.
func (api *ConsensusAPI) ForkchoiceUpdatedWithWitnessV3(update engine.ForkchoiceStateV1, params *engine.PayloadAttributes) (engine.ForkChoiceResponse, error) {
	if params != nil {
		if params.Withdrawals == nil {
			return engine.STATUS_INVALID, engine.InvalidPayloadAttributes.With(errors.New("missing withdrawals"))
		}
		if params.BeaconRoot == nil {
			return engine.STATUS_INVALID, engine.InvalidPayloadAttributes.With(errors.New("missing beacon root"))
		}
		if api.eth.BlockChain().Config().LatestFork(params.Timestamp) != forks.Cancun && api.eth.BlockChain().Config().LatestFork(params.Timestamp) != forks.Prague {
			return engine.STATUS_INVALID, engine.UnsupportedFork.With(errors.New("forkchoiceUpdatedV3 must only be called for cancun payloads"))
		}
	}
	// TODO(matt): the spec requires that fcu is applied when called on a valid
	// hash, even if params are wrong. To do this we need to split up
	// forkchoiceUpdate into a function that only updates the head and then a
	// function that kicks off block construction.
	return api.forkchoiceUpdated(update, params, engine.PayloadV3, true)
}

func (api *ConsensusAPI) forkchoiceUpdated(update engine.ForkchoiceStateV1, payloadAttributes *engine.PayloadAttributes, payloadVersion engine.PayloadVersion, payloadWitness bool) (engine.ForkChoiceResponse, error) {
	api.forkchoiceLock.Lock()
	defer api.forkchoiceLock.Unlock()

	log.Trace("Engine API request received", "method", "ForkchoiceUpdated", "head", update.HeadBlockHash, "finalized", update.FinalizedBlockHash, "safe", update.SafeBlockHash)
	if update.HeadBlockHash == (common.Hash{}) {
		log.Warn("Forkchoice requested update to zero hash")
		return engine.STATUS_INVALID, nil // TODO(karalabe): Why does someone send us this?
	}
	// Stash away the last update to warn the user if the beacon client goes offline
	api.lastForkchoiceLock.Lock()
	api.lastForkchoiceUpdate = time.Now()
	api.lastForkchoiceLock.Unlock()

	// Check whether we have the block yet in our database or not. If not, we'll
	// need to either trigger a sync, or to reject this forkchoice update for a
	// reason.
	block := api.eth.BlockChain().GetBlockByHash(update.HeadBlockHash)
	if block == nil {
		// If this block was previously invalidated, keep rejecting it here too
		if res := api.checkInvalidAncestor(update.HeadBlockHash, update.HeadBlockHash); res != nil {
			return engine.ForkChoiceResponse{PayloadStatus: *res, PayloadID: nil}, nil
		}
		// If the head hash is unknown (was not given to us in a newPayload request),
		// we cannot resolve the header, so not much to do. This could be extended in
		// the future to resolve from the `eth` network, but it's an unexpected case
		// that should be fixed, not papered over.
		header := api.remoteBlocks.get(update.HeadBlockHash)
		if header == nil {
			log.Warn("Forkchoice requested unknown head", "hash", update.HeadBlockHash)
			return engine.STATUS_SYNCING, nil
		}
		// If the finalized hash is known, we can direct the downloader to move
		// potentially more data to the freezer from the get go.
		finalized := api.remoteBlocks.get(update.FinalizedBlockHash)

		// Header advertised via a past newPayload request. Start syncing to it.
		context := []interface{}{"number", header.Number, "hash", header.Hash()}
		if update.FinalizedBlockHash != (common.Hash{}) {
			if finalized == nil {
				context = append(context, []interface{}{"finalized", "unknown"}...)
			} else {
				context = append(context, []interface{}{"finalized", finalized.Number}...)
			}
		}
		log.Info("Forkchoice requested sync to new head", context...)
		if err := api.eth.Downloader().BeaconSync(api.eth.SyncMode(), header, finalized); err != nil {
			return engine.STATUS_SYNCING, err
		}
		return engine.STATUS_SYNCING, nil
	}
	// Block is known locally, just sanity check that the beacon client does not
	// attempt to push us back to before the merge.
	if block.Difficulty().BitLen() > 0 && block.NumberU64() > 0 {
		ph := api.eth.BlockChain().GetHeader(block.ParentHash(), block.NumberU64()-1)
		if ph == nil {
			return engine.STATUS_INVALID, errors.New("parent unavailable for difficulty check")
		}
		if ph.Difficulty.Sign() == 0 && block.Difficulty().Sign() > 0 {
			log.Error("Parent block is already post-ttd", "number", block.NumberU64(), "hash", update.HeadBlockHash, "diff", block.Difficulty(), "age", common.PrettyAge(time.Unix(int64(block.Time()), 0)))
			return engine.ForkChoiceResponse{PayloadStatus: engine.INVALID_TERMINAL_BLOCK, PayloadID: nil}, nil
		}
	}
	valid := func(id *engine.PayloadID) engine.ForkChoiceResponse {
		return engine.ForkChoiceResponse{
			PayloadStatus: engine.PayloadStatusV1{Status: engine.VALID, LatestValidHash: &update.HeadBlockHash},
			PayloadID:     id,
		}
	}
	if rawdb.ReadCanonicalHash(api.eth.ChainDb(), block.NumberU64()) != update.HeadBlockHash {
		// Block is not canonical, set head.
		if latestValid, err := api.eth.BlockChain().SetCanonical(block); err != nil {
			return engine.ForkChoiceResponse{PayloadStatus: engine.PayloadStatusV1{Status: engine.INVALID, LatestValidHash: &latestValid}}, err
		}
	} else if api.eth.BlockChain().CurrentBlock().Hash() == update.HeadBlockHash {
		// If the specified head matches with our local head, do nothing and keep
		// generating the payload. It's a special corner case that a few slots are
		// missing and we are requested to generate the payload in slot.
	} else {
		// If the head block is already in our canonical chain, the beacon client is
		// probably resyncing. Ignore the update.
		log.Info("Ignoring beacon update to old head", "number", block.NumberU64(), "hash", update.HeadBlockHash, "age", common.PrettyAge(time.Unix(int64(block.Time()), 0)), "have", api.eth.BlockChain().CurrentBlock().Number)
		return valid(nil), nil
	}
	api.eth.SetSynced()

	// If the beacon client also advertised a finalized block, mark the local
	// chain final and completely in PoS mode.
	if update.FinalizedBlockHash != (common.Hash{}) {
		// If the finalized block is not in our canonical tree, something is wrong
		finalBlock := api.eth.BlockChain().GetBlockByHash(update.FinalizedBlockHash)
		if finalBlock == nil {
			log.Warn("Final block not available in database", "hash", update.FinalizedBlockHash)
			return engine.STATUS_INVALID, engine.InvalidForkChoiceState.With(errors.New("final block not available in database"))
		} else if rawdb.ReadCanonicalHash(api.eth.ChainDb(), finalBlock.NumberU64()) != update.FinalizedBlockHash {
			log.Warn("Final block not in canonical chain", "number", finalBlock.NumberU64(), "hash", update.FinalizedBlockHash)
			return engine.STATUS_INVALID, engine.InvalidForkChoiceState.With(errors.New("final block not in canonical chain"))
		}
		// Set the finalized block
		api.eth.BlockChain().SetFinalized(finalBlock.Header())
	}
	// Check if the safe block hash is in our canonical tree, if not something is wrong
	if update.SafeBlockHash != (common.Hash{}) {
		safeBlock := api.eth.BlockChain().GetBlockByHash(update.SafeBlockHash)
		if safeBlock == nil {
			log.Warn("Safe block not available in database")
			return engine.STATUS_INVALID, engine.InvalidForkChoiceState.With(errors.New("safe block not available in database"))
		}
		if rawdb.ReadCanonicalHash(api.eth.ChainDb(), safeBlock.NumberU64()) != update.SafeBlockHash {
			log.Warn("Safe block not in canonical chain")
			return engine.STATUS_INVALID, engine.InvalidForkChoiceState.With(errors.New("safe block not in canonical chain"))
		}
		// Set the safe block
		api.eth.BlockChain().SetSafe(safeBlock.Header())
	}
	// If payload generation was requested, create a new block to be potentially
	// sealed by the beacon client. The payload will be requested later, and we
	// will replace it arbitrarily many times in between.
	if payloadAttributes != nil {
		args := &miner.BuildPayloadArgs{
			Parent:       update.HeadBlockHash,
			Timestamp:    payloadAttributes.Timestamp,
			FeeRecipient: payloadAttributes.SuggestedFeeRecipient,
			Random:       payloadAttributes.Random,
			Withdrawals:  payloadAttributes.Withdrawals,
			BeaconRoot:   payloadAttributes.BeaconRoot,
			Version:      payloadVersion,
		}
		id := args.Id()
		// If we already are busy generating this work, then we do not need
		// to start a second process.
		if api.localBlocks.has(id) {
			return valid(&id), nil
		}
		payload, err := api.eth.Miner().BuildPayload(args, payloadWitness)
		if err != nil {
			log.Error("Failed to build payload", "err", err)
			return valid(nil), engine.InvalidPayloadAttributes.With(err)
		}
		api.localBlocks.put(id, payload)
		return valid(&id), nil
	}
	return valid(nil), nil
}

// ExchangeTransitionConfigurationV1 checks the given configuration against
// the configuration of the node.
func (api *ConsensusAPI) ExchangeTransitionConfigurationV1(config engine.TransitionConfigurationV1) (*engine.TransitionConfigurationV1, error) {
	log.Trace("Engine API request received", "method", "ExchangeTransitionConfiguration", "ttd", config.TerminalTotalDifficulty)
	if config.TerminalTotalDifficulty == nil {
		return nil, errors.New("invalid terminal total difficulty")
	}
	// Stash away the last update to warn the user if the beacon client goes offline
	api.lastTransitionLock.Lock()
	api.lastTransitionUpdate = time.Now()
	api.lastTransitionLock.Unlock()

	ttd := api.eth.BlockChain().Config().TerminalTotalDifficulty
	if ttd == nil || ttd.Cmp(config.TerminalTotalDifficulty.ToInt()) != 0 {
		log.Warn("Invalid TTD configured", "geth", ttd, "beacon", config.TerminalTotalDifficulty)
		return nil, fmt.Errorf("invalid ttd: execution %v consensus %v", ttd, config.TerminalTotalDifficulty)
	}
	if config.TerminalBlockHash != (common.Hash{}) {
		if hash := api.eth.BlockChain().GetCanonicalHash(uint64(config.TerminalBlockNumber)); hash == config.TerminalBlockHash {
			return &engine.TransitionConfigurationV1{
				TerminalTotalDifficulty: (*hexutil.Big)(ttd),
				TerminalBlockHash:       config.TerminalBlockHash,
				TerminalBlockNumber:     config.TerminalBlockNumber,
			}, nil
		}
		return nil, errors.New("invalid terminal block hash")
	}
	return &engine.TransitionConfigurationV1{TerminalTotalDifficulty: (*hexutil.Big)(ttd)}, nil
}

// GetPayloadV1 returns a cached payload by id.
func (api *ConsensusAPI) GetPayloadV1(payloadID engine.PayloadID) (*engine.ExecutableData, error) {
	if !payloadID.Is(engine.PayloadV1) {
		return nil, engine.UnsupportedFork
	}
	data, err := api.getPayload(payloadID, false)
	if err != nil {
		return nil, err
	}
	return data.ExecutionPayload, nil
}

// GetPayloadV2 returns a cached payload by id.
func (api *ConsensusAPI) GetPayloadV2(payloadID engine.PayloadID) (*engine.ExecutionPayloadEnvelope, error) {
	if !payloadID.Is(engine.PayloadV1, engine.PayloadV2) {
		return nil, engine.UnsupportedFork
	}
	return api.getPayload(payloadID, false)
}

// GetPayloadV3 returns a cached payload by id.
func (api *ConsensusAPI) GetPayloadV3(payloadID engine.PayloadID) (*engine.ExecutionPayloadEnvelope, error) {
	if !payloadID.Is(engine.PayloadV3) {
		return nil, engine.UnsupportedFork
	}
	return api.getPayload(payloadID, false)
}

// GetPayloadV4 returns a cached payload by id.
func (api *ConsensusAPI) GetPayloadV4(payloadID engine.PayloadID) (*engine.ExecutionPayloadEnvelope, error) {
	if !payloadID.Is(engine.PayloadV3) {
		return nil, engine.UnsupportedFork
	}
	return api.getPayload(payloadID, false)
}

func (api *ConsensusAPI) getPayload(payloadID engine.PayloadID, full bool) (*engine.ExecutionPayloadEnvelope, error) {
	log.Trace("Engine API request received", "method", "GetPayload", "id", payloadID)
	data := api.localBlocks.get(payloadID, full)
	if data == nil {
		return nil, engine.UnknownPayload
	}
	return data, nil
}

// GetBlobsV1 returns a blob from the transaction pool.
func (api *ConsensusAPI) GetBlobsV1(hashes []common.Hash) ([]*engine.BlobAndProofV1, error) {
	if len(hashes) > 128 {
		return nil, engine.TooLargeRequest.With(fmt.Errorf("requested blob count too large: %v", len(hashes)))
	}
	res := make([]*engine.BlobAndProofV1, len(hashes))

	blobs, proofs := api.eth.TxPool().GetBlobs(hashes)
	for i := 0; i < len(blobs); i++ {
		if blobs[i] != nil {
			res[i] = &engine.BlobAndProofV1{
				Blob:  (*blobs[i])[:],
				Proof: (*proofs[i])[:],
			}
		}
	}
	return res, nil
}

// NewPayloadV1 creates an Eth1 block, inserts it in the chain, and returns the status of the chain.
func (api *ConsensusAPI) NewPayloadV1(params engine.ExecutableData) (engine.PayloadStatusV1, error) {
	if params.Withdrawals != nil {
		return engine.PayloadStatusV1{Status: engine.INVALID}, engine.InvalidParams.With(errors.New("withdrawals not supported in V1"))
	}
	return api.newPayload(params, nil, nil, nil, false)
}

// NewPayloadV2 creates an Eth1 block, inserts it in the chain, and returns the status of the chain.
func (api *ConsensusAPI) NewPayloadV2(params engine.ExecutableData) (engine.PayloadStatusV1, error) {
	if api.eth.BlockChain().Config().IsCancun(api.eth.BlockChain().Config().LondonBlock, params.Timestamp) {
		return engine.PayloadStatusV1{Status: engine.INVALID}, engine.InvalidParams.With(errors.New("can't use newPayloadV2 post-cancun"))
	}
	if api.eth.BlockChain().Config().LatestFork(params.Timestamp) == forks.Shanghai {
		if params.Withdrawals == nil {
			return engine.PayloadStatusV1{Status: engine.INVALID}, engine.InvalidParams.With(errors.New("nil withdrawals post-shanghai"))
		}
	} else {
		if params.Withdrawals != nil {
			return engine.PayloadStatusV1{Status: engine.INVALID}, engine.InvalidParams.With(errors.New("non-nil withdrawals pre-shanghai"))
		}
	}
	if params.ExcessBlobGas != nil {
		return engine.PayloadStatusV1{Status: engine.INVALID}, engine.InvalidParams.With(errors.New("non-nil excessBlobGas pre-cancun"))
	}
	if params.BlobGasUsed != nil {
		return engine.PayloadStatusV1{Status: engine.INVALID}, engine.InvalidParams.With(errors.New("non-nil blobGasUsed pre-cancun"))
	}
	return api.newPayload(params, nil, nil, nil, false)
}

// NewPayloadV3 creates an Eth1 block, inserts it in the chain, and returns the status of the chain.
func (api *ConsensusAPI) NewPayloadV3(params engine.ExecutableData, versionedHashes []common.Hash, beaconRoot *common.Hash) (engine.PayloadStatusV1, error) {
	if params.Withdrawals == nil {
		return engine.PayloadStatusV1{Status: engine.INVALID}, engine.InvalidParams.With(errors.New("nil withdrawals post-shanghai"))
	}
	if params.ExcessBlobGas == nil {
		return engine.PayloadStatusV1{Status: engine.INVALID}, engine.InvalidParams.With(errors.New("nil excessBlobGas post-cancun"))
	}
	if params.BlobGasUsed == nil {
		return engine.PayloadStatusV1{Status: engine.INVALID}, engine.InvalidParams.With(errors.New("nil blobGasUsed post-cancun"))
	}

	if versionedHashes == nil {
		return engine.PayloadStatusV1{Status: engine.INVALID}, engine.InvalidParams.With(errors.New("nil versionedHashes post-cancun"))
	}
	if beaconRoot == nil {
		return engine.PayloadStatusV1{Status: engine.INVALID}, engine.InvalidParams.With(errors.New("nil beaconRoot post-cancun"))
	}

	if api.eth.BlockChain().Config().LatestFork(params.Timestamp) != forks.Cancun {
		return engine.PayloadStatusV1{Status: engine.INVALID}, engine.UnsupportedFork.With(errors.New("newPayloadV3 must only be called for cancun payloads"))
	}
	return api.newPayload(params, versionedHashes, beaconRoot, nil, false)
}

// NewPayloadV4 creates an Eth1 block, inserts it in the chain, and returns the status of the chain.
func (api *ConsensusAPI) NewPayloadV4(params engine.ExecutableData, versionedHashes []common.Hash, beaconRoot *common.Hash, executionRequests []hexutil.Bytes) (engine.PayloadStatusV1, error) {
	if params.Withdrawals == nil {
		return engine.PayloadStatusV1{Status: engine.INVALID}, engine.InvalidParams.With(errors.New("nil withdrawals post-shanghai"))
	}
	if params.ExcessBlobGas == nil {
		return engine.PayloadStatusV1{Status: engine.INVALID}, engine.InvalidParams.With(errors.New("nil excessBlobGas post-cancun"))
	}
	if params.BlobGasUsed == nil {
		return engine.PayloadStatusV1{Status: engine.INVALID}, engine.InvalidParams.With(errors.New("nil blobGasUsed post-cancun"))
	}

	if versionedHashes == nil {
		return engine.PayloadStatusV1{Status: engine.INVALID}, engine.InvalidParams.With(errors.New("nil versionedHashes post-cancun"))
	}
	if beaconRoot == nil {
		return engine.PayloadStatusV1{Status: engine.INVALID}, engine.InvalidParams.With(errors.New("nil beaconRoot post-cancun"))
	}
	if executionRequests == nil {
		return engine.PayloadStatusV1{Status: engine.INVALID}, engine.InvalidParams.With(errors.New("nil executionRequests post-prague"))
	}

	if api.eth.BlockChain().Config().LatestFork(params.Timestamp) != forks.Prague {
		return engine.PayloadStatusV1{Status: engine.INVALID}, engine.UnsupportedFork.With(errors.New("newPayloadV4 must only be called for prague payloads"))
	}
	requests := convertRequests(executionRequests)
<<<<<<< HEAD
=======
	if err := validateRequests(requests); err != nil {
		return engine.PayloadStatusV1{Status: engine.INVALID}, engine.InvalidParams.With(err)
	}
>>>>>>> 4263936a
	return api.newPayload(params, versionedHashes, beaconRoot, requests, false)
}

// NewPayloadWithWitnessV1 is analogous to NewPayloadV1, only it also generates
// and returns a stateless witness after running the payload.
func (api *ConsensusAPI) NewPayloadWithWitnessV1(params engine.ExecutableData) (engine.PayloadStatusV1, error) {
	if params.Withdrawals != nil {
		return engine.PayloadStatusV1{Status: engine.INVALID}, engine.InvalidParams.With(errors.New("withdrawals not supported in V1"))
	}
	return api.newPayload(params, nil, nil, nil, true)
}

// NewPayloadWithWitnessV2 is analogous to NewPayloadV2, only it also generates
// and returns a stateless witness after running the payload.
func (api *ConsensusAPI) NewPayloadWithWitnessV2(params engine.ExecutableData) (engine.PayloadStatusV1, error) {
	if api.eth.BlockChain().Config().IsCancun(api.eth.BlockChain().Config().LondonBlock, params.Timestamp) {
		return engine.PayloadStatusV1{Status: engine.INVALID}, engine.InvalidParams.With(errors.New("can't use newPayloadV2 post-cancun"))
	}
	if api.eth.BlockChain().Config().LatestFork(params.Timestamp) == forks.Shanghai {
		if params.Withdrawals == nil {
			return engine.PayloadStatusV1{Status: engine.INVALID}, engine.InvalidParams.With(errors.New("nil withdrawals post-shanghai"))
		}
	} else {
		if params.Withdrawals != nil {
			return engine.PayloadStatusV1{Status: engine.INVALID}, engine.InvalidParams.With(errors.New("non-nil withdrawals pre-shanghai"))
		}
	}
	if params.ExcessBlobGas != nil {
		return engine.PayloadStatusV1{Status: engine.INVALID}, engine.InvalidParams.With(errors.New("non-nil excessBlobGas pre-cancun"))
	}
	if params.BlobGasUsed != nil {
		return engine.PayloadStatusV1{Status: engine.INVALID}, engine.InvalidParams.With(errors.New("non-nil blobGasUsed pre-cancun"))
	}
	return api.newPayload(params, nil, nil, nil, true)
}

// NewPayloadWithWitnessV3 is analogous to NewPayloadV3, only it also generates
// and returns a stateless witness after running the payload.
func (api *ConsensusAPI) NewPayloadWithWitnessV3(params engine.ExecutableData, versionedHashes []common.Hash, beaconRoot *common.Hash) (engine.PayloadStatusV1, error) {
	if params.Withdrawals == nil {
		return engine.PayloadStatusV1{Status: engine.INVALID}, engine.InvalidParams.With(errors.New("nil withdrawals post-shanghai"))
	}
	if params.ExcessBlobGas == nil {
		return engine.PayloadStatusV1{Status: engine.INVALID}, engine.InvalidParams.With(errors.New("nil excessBlobGas post-cancun"))
	}
	if params.BlobGasUsed == nil {
		return engine.PayloadStatusV1{Status: engine.INVALID}, engine.InvalidParams.With(errors.New("nil blobGasUsed post-cancun"))
	}

	if versionedHashes == nil {
		return engine.PayloadStatusV1{Status: engine.INVALID}, engine.InvalidParams.With(errors.New("nil versionedHashes post-cancun"))
	}
	if beaconRoot == nil {
		return engine.PayloadStatusV1{Status: engine.INVALID}, engine.InvalidParams.With(errors.New("nil beaconRoot post-cancun"))
	}

	if api.eth.BlockChain().Config().LatestFork(params.Timestamp) != forks.Cancun {
		return engine.PayloadStatusV1{Status: engine.INVALID}, engine.UnsupportedFork.With(errors.New("newPayloadWithWitnessV3 must only be called for cancun payloads"))
	}
	return api.newPayload(params, versionedHashes, beaconRoot, nil, true)
}

// NewPayloadWithWitnessV4 is analogous to NewPayloadV4, only it also generates
// and returns a stateless witness after running the payload.
func (api *ConsensusAPI) NewPayloadWithWitnessV4(params engine.ExecutableData, versionedHashes []common.Hash, beaconRoot *common.Hash, executionRequests []hexutil.Bytes) (engine.PayloadStatusV1, error) {
	if params.Withdrawals == nil {
		return engine.PayloadStatusV1{Status: engine.INVALID}, engine.InvalidParams.With(errors.New("nil withdrawals post-shanghai"))
	}
	if params.ExcessBlobGas == nil {
		return engine.PayloadStatusV1{Status: engine.INVALID}, engine.InvalidParams.With(errors.New("nil excessBlobGas post-cancun"))
	}
	if params.BlobGasUsed == nil {
		return engine.PayloadStatusV1{Status: engine.INVALID}, engine.InvalidParams.With(errors.New("nil blobGasUsed post-cancun"))
	}

	if versionedHashes == nil {
		return engine.PayloadStatusV1{Status: engine.INVALID}, engine.InvalidParams.With(errors.New("nil versionedHashes post-cancun"))
	}
	if beaconRoot == nil {
		return engine.PayloadStatusV1{Status: engine.INVALID}, engine.InvalidParams.With(errors.New("nil beaconRoot post-cancun"))
	}
	if executionRequests == nil {
		return engine.PayloadStatusV1{Status: engine.INVALID}, engine.InvalidParams.With(errors.New("nil executionRequests post-prague"))
	}

	if api.eth.BlockChain().Config().LatestFork(params.Timestamp) != forks.Prague {
		return engine.PayloadStatusV1{Status: engine.INVALID}, engine.UnsupportedFork.With(errors.New("newPayloadWithWitnessV4 must only be called for prague payloads"))
	}
	requests := convertRequests(executionRequests)
<<<<<<< HEAD
=======
	if err := validateRequests(requests); err != nil {
		return engine.PayloadStatusV1{Status: engine.INVALID}, engine.InvalidParams.With(err)
	}
>>>>>>> 4263936a
	return api.newPayload(params, versionedHashes, beaconRoot, requests, true)
}

// ExecuteStatelessPayloadV1 is analogous to NewPayloadV1, only it operates in
// a stateless mode on top of a provided witness instead of the local database.
func (api *ConsensusAPI) ExecuteStatelessPayloadV1(params engine.ExecutableData, opaqueWitness hexutil.Bytes) (engine.StatelessPayloadStatusV1, error) {
	if params.Withdrawals != nil {
		return engine.StatelessPayloadStatusV1{Status: engine.INVALID}, engine.InvalidParams.With(errors.New("withdrawals not supported in V1"))
	}
	return api.executeStatelessPayload(params, nil, nil, nil, opaqueWitness)
}

// ExecuteStatelessPayloadV2 is analogous to NewPayloadV2, only it operates in
// a stateless mode on top of a provided witness instead of the local database.
func (api *ConsensusAPI) ExecuteStatelessPayloadV2(params engine.ExecutableData, opaqueWitness hexutil.Bytes) (engine.StatelessPayloadStatusV1, error) {
	if api.eth.BlockChain().Config().IsCancun(api.eth.BlockChain().Config().LondonBlock, params.Timestamp) {
		return engine.StatelessPayloadStatusV1{Status: engine.INVALID}, engine.InvalidParams.With(errors.New("can't use newPayloadV2 post-cancun"))
	}
	if api.eth.BlockChain().Config().LatestFork(params.Timestamp) == forks.Shanghai {
		if params.Withdrawals == nil {
			return engine.StatelessPayloadStatusV1{Status: engine.INVALID}, engine.InvalidParams.With(errors.New("nil withdrawals post-shanghai"))
		}
	} else {
		if params.Withdrawals != nil {
			return engine.StatelessPayloadStatusV1{Status: engine.INVALID}, engine.InvalidParams.With(errors.New("non-nil withdrawals pre-shanghai"))
		}
	}
	if params.ExcessBlobGas != nil {
		return engine.StatelessPayloadStatusV1{Status: engine.INVALID}, engine.InvalidParams.With(errors.New("non-nil excessBlobGas pre-cancun"))
	}
	if params.BlobGasUsed != nil {
		return engine.StatelessPayloadStatusV1{Status: engine.INVALID}, engine.InvalidParams.With(errors.New("non-nil blobGasUsed pre-cancun"))
	}
	return api.executeStatelessPayload(params, nil, nil, nil, opaqueWitness)
}

// ExecuteStatelessPayloadV3 is analogous to NewPayloadV3, only it operates in
// a stateless mode on top of a provided witness instead of the local database.
func (api *ConsensusAPI) ExecuteStatelessPayloadV3(params engine.ExecutableData, versionedHashes []common.Hash, beaconRoot *common.Hash, opaqueWitness hexutil.Bytes) (engine.StatelessPayloadStatusV1, error) {
	if params.Withdrawals == nil {
		return engine.StatelessPayloadStatusV1{Status: engine.INVALID}, engine.InvalidParams.With(errors.New("nil withdrawals post-shanghai"))
	}
	if params.ExcessBlobGas == nil {
		return engine.StatelessPayloadStatusV1{Status: engine.INVALID}, engine.InvalidParams.With(errors.New("nil excessBlobGas post-cancun"))
	}
	if params.BlobGasUsed == nil {
		return engine.StatelessPayloadStatusV1{Status: engine.INVALID}, engine.InvalidParams.With(errors.New("nil blobGasUsed post-cancun"))
	}

	if versionedHashes == nil {
		return engine.StatelessPayloadStatusV1{Status: engine.INVALID}, engine.InvalidParams.With(errors.New("nil versionedHashes post-cancun"))
	}
	if beaconRoot == nil {
		return engine.StatelessPayloadStatusV1{Status: engine.INVALID}, engine.InvalidParams.With(errors.New("nil beaconRoot post-cancun"))
	}

	if api.eth.BlockChain().Config().LatestFork(params.Timestamp) != forks.Cancun {
		return engine.StatelessPayloadStatusV1{Status: engine.INVALID}, engine.UnsupportedFork.With(errors.New("executeStatelessPayloadV3 must only be called for cancun payloads"))
	}
	return api.executeStatelessPayload(params, versionedHashes, beaconRoot, nil, opaqueWitness)
}

// ExecuteStatelessPayloadV4 is analogous to NewPayloadV4, only it operates in
// a stateless mode on top of a provided witness instead of the local database.
func (api *ConsensusAPI) ExecuteStatelessPayloadV4(params engine.ExecutableData, versionedHashes []common.Hash, beaconRoot *common.Hash, executionRequests []hexutil.Bytes, opaqueWitness hexutil.Bytes) (engine.StatelessPayloadStatusV1, error) {
	if params.Withdrawals == nil {
		return engine.StatelessPayloadStatusV1{Status: engine.INVALID}, engine.InvalidParams.With(errors.New("nil withdrawals post-shanghai"))
	}
	if params.ExcessBlobGas == nil {
		return engine.StatelessPayloadStatusV1{Status: engine.INVALID}, engine.InvalidParams.With(errors.New("nil excessBlobGas post-cancun"))
	}
	if params.BlobGasUsed == nil {
		return engine.StatelessPayloadStatusV1{Status: engine.INVALID}, engine.InvalidParams.With(errors.New("nil blobGasUsed post-cancun"))
	}

	if versionedHashes == nil {
		return engine.StatelessPayloadStatusV1{Status: engine.INVALID}, engine.InvalidParams.With(errors.New("nil versionedHashes post-cancun"))
	}
	if beaconRoot == nil {
		return engine.StatelessPayloadStatusV1{Status: engine.INVALID}, engine.InvalidParams.With(errors.New("nil beaconRoot post-cancun"))
	}
	if executionRequests == nil {
		return engine.StatelessPayloadStatusV1{Status: engine.INVALID}, engine.InvalidParams.With(errors.New("nil executionRequests post-prague"))
	}

	if api.eth.BlockChain().Config().LatestFork(params.Timestamp) != forks.Prague {
		return engine.StatelessPayloadStatusV1{Status: engine.INVALID}, engine.UnsupportedFork.With(errors.New("executeStatelessPayloadV4 must only be called for prague payloads"))
	}
	requests := convertRequests(executionRequests)
	return api.executeStatelessPayload(params, versionedHashes, beaconRoot, requests, opaqueWitness)
}

func (api *ConsensusAPI) newPayload(params engine.ExecutableData, versionedHashes []common.Hash, beaconRoot *common.Hash, requests [][]byte, witness bool) (engine.PayloadStatusV1, error) {
	// The locking here is, strictly, not required. Without these locks, this can happen:
	//
	// 1. NewPayload( execdata-N ) is invoked from the CL. It goes all the way down to
	//      api.eth.BlockChain().InsertBlockWithoutSetHead, where it is blocked on
	//      e.g database compaction.
	// 2. The call times out on the CL layer, which issues another NewPayload (execdata-N) call.
	//    Similarly, this also get stuck on the same place. Importantly, since the
	//    first call has not gone through, the early checks for "do we already have this block"
	//    will all return false.
	// 3. When the db compaction ends, then N calls inserting the same payload are processed
	//    sequentially.
	// Hence, we use a lock here, to be sure that the previous call has finished before we
	// check whether we already have the block locally.
	api.newPayloadLock.Lock()
	defer api.newPayloadLock.Unlock()

	log.Trace("Engine API request received", "method", "NewPayload", "number", params.Number, "hash", params.BlockHash)
	block, err := engine.ExecutableDataToBlock(params, versionedHashes, beaconRoot, requests)
	if err != nil {
		bgu := "nil"
		if params.BlobGasUsed != nil {
			bgu = strconv.Itoa(int(*params.BlobGasUsed))
		}
		ebg := "nil"
		if params.ExcessBlobGas != nil {
			ebg = strconv.Itoa(int(*params.ExcessBlobGas))
		}
		log.Warn("Invalid NewPayload params",
			"params.Number", params.Number,
			"params.ParentHash", params.ParentHash,
			"params.BlockHash", params.BlockHash,
			"params.StateRoot", params.StateRoot,
			"params.FeeRecipient", params.FeeRecipient,
			"params.LogsBloom", common.PrettyBytes(params.LogsBloom),
			"params.Random", params.Random,
			"params.GasLimit", params.GasLimit,
			"params.GasUsed", params.GasUsed,
			"params.Timestamp", params.Timestamp,
			"params.ExtraData", common.PrettyBytes(params.ExtraData),
			"params.BaseFeePerGas", params.BaseFeePerGas,
			"params.BlobGasUsed", bgu,
			"params.ExcessBlobGas", ebg,
			"len(params.Transactions)", len(params.Transactions),
			"len(params.Withdrawals)", len(params.Withdrawals),
			"beaconRoot", beaconRoot,
			"len(requests)", len(requests),
			"error", err)
		return api.invalid(err, nil), nil
	}
	// Stash away the last update to warn the user if the beacon client goes offline
	api.lastNewPayloadLock.Lock()
	api.lastNewPayloadUpdate = time.Now()
	api.lastNewPayloadLock.Unlock()

	// If we already have the block locally, ignore the entire execution and just
	// return a fake success.
	if block := api.eth.BlockChain().GetBlockByHash(params.BlockHash); block != nil {
		log.Warn("Ignoring already known beacon payload", "number", params.Number, "hash", params.BlockHash, "age", common.PrettyAge(time.Unix(int64(block.Time()), 0)))
		hash := block.Hash()
		return engine.PayloadStatusV1{Status: engine.VALID, LatestValidHash: &hash}, nil
	}
	// If this block was rejected previously, keep rejecting it
	if res := api.checkInvalidAncestor(block.Hash(), block.Hash()); res != nil {
		return *res, nil
	}
	// If the parent is missing, we - in theory - could trigger a sync, but that
	// would also entail a reorg. That is problematic if multiple sibling blocks
	// are being fed to us, and even more so, if some semi-distant uncle shortens
	// our live chain. As such, payload execution will not permit reorgs and thus
	// will not trigger a sync cycle. That is fine though, if we get a fork choice
	// update after legit payload executions.
	parent := api.eth.BlockChain().GetBlock(block.ParentHash(), block.NumberU64()-1)
	if parent == nil {
		return api.delayPayloadImport(block), nil
	}
	if block.Time() <= parent.Time() {
		log.Warn("Invalid timestamp", "parent", block.Time(), "block", block.Time())
		return api.invalid(errors.New("invalid timestamp"), parent.Header()), nil
	}
	// Another corner case: if the node is in snap sync mode, but the CL client
	// tries to make it import a block. That should be denied as pushing something
	// into the database directly will conflict with the assumptions of snap sync
	// that it has an empty db that it can fill itself.
	if api.eth.SyncMode() != ethconfig.FullSync {
		return api.delayPayloadImport(block), nil
	}
	if !api.eth.BlockChain().HasBlockAndState(block.ParentHash(), block.NumberU64()-1) {
		api.remoteBlocks.put(block.Hash(), block.Header())
		log.Warn("State not available, ignoring new payload")
		return engine.PayloadStatusV1{Status: engine.ACCEPTED}, nil
	}
	log.Trace("Inserting block without sethead", "hash", block.Hash(), "number", block.Number())
	proofs, err := api.eth.BlockChain().InsertBlockWithoutSetHead(block, witness)
	if err != nil {
		log.Warn("NewPayload: inserting block failed", "error", err)

		api.invalidLock.Lock()
		api.invalidBlocksHits[block.Hash()] = 1
		api.invalidTipsets[block.Hash()] = block.Header()
		api.invalidLock.Unlock()

		return api.invalid(err, parent.Header()), nil
	}
	hash := block.Hash()

	// If witness collection was requested, inject that into the result too
	var ow *hexutil.Bytes
	if proofs != nil {
		ow = new(hexutil.Bytes)
		*ow, _ = rlp.EncodeToBytes(proofs)
	}
	return engine.PayloadStatusV1{Status: engine.VALID, Witness: ow, LatestValidHash: &hash}, nil
}

func (api *ConsensusAPI) executeStatelessPayload(params engine.ExecutableData, versionedHashes []common.Hash, beaconRoot *common.Hash, requests [][]byte, opaqueWitness hexutil.Bytes) (engine.StatelessPayloadStatusV1, error) {
	log.Trace("Engine API request received", "method", "ExecuteStatelessPayload", "number", params.Number, "hash", params.BlockHash)
	block, err := engine.ExecutableDataToBlockNoHash(params, versionedHashes, beaconRoot, requests)
	if err != nil {
		bgu := "nil"
		if params.BlobGasUsed != nil {
			bgu = strconv.Itoa(int(*params.BlobGasUsed))
		}
		ebg := "nil"
		if params.ExcessBlobGas != nil {
			ebg = strconv.Itoa(int(*params.ExcessBlobGas))
		}
		log.Warn("Invalid ExecuteStatelessPayload params",
			"params.Number", params.Number,
			"params.ParentHash", params.ParentHash,
			"params.BlockHash", params.BlockHash,
			"params.StateRoot", params.StateRoot,
			"params.FeeRecipient", params.FeeRecipient,
			"params.LogsBloom", common.PrettyBytes(params.LogsBloom),
			"params.Random", params.Random,
			"params.GasLimit", params.GasLimit,
			"params.GasUsed", params.GasUsed,
			"params.Timestamp", params.Timestamp,
			"params.ExtraData", common.PrettyBytes(params.ExtraData),
			"params.BaseFeePerGas", params.BaseFeePerGas,
			"params.BlobGasUsed", bgu,
			"params.ExcessBlobGas", ebg,
			"len(params.Transactions)", len(params.Transactions),
			"len(params.Withdrawals)", len(params.Withdrawals),
			"beaconRoot", beaconRoot,
			"len(requests)", len(requests),
			"error", err)
		errorMsg := err.Error()
		return engine.StatelessPayloadStatusV1{Status: engine.INVALID, ValidationError: &errorMsg}, nil
	}
	witness := new(stateless.Witness)
	if err := rlp.DecodeBytes(opaqueWitness, witness); err != nil {
		log.Warn("Invalid ExecuteStatelessPayload witness", "err", err)
		errorMsg := err.Error()
		return engine.StatelessPayloadStatusV1{Status: engine.INVALID, ValidationError: &errorMsg}, nil
	}
	// Stash away the last update to warn the user if the beacon client goes offline
	api.lastNewPayloadLock.Lock()
	api.lastNewPayloadUpdate = time.Now()
	api.lastNewPayloadLock.Unlock()

	log.Trace("Executing block statelessly", "number", block.Number(), "hash", params.BlockHash)
	stateRoot, receiptRoot, err := core.ExecuteStateless(api.eth.BlockChain().Config(), vm.Config{}, block, witness)
	if err != nil {
		log.Warn("ExecuteStatelessPayload: execution failed", "err", err)
		errorMsg := err.Error()
		return engine.StatelessPayloadStatusV1{Status: engine.INVALID, ValidationError: &errorMsg}, nil
	}
	return engine.StatelessPayloadStatusV1{Status: engine.VALID, StateRoot: stateRoot, ReceiptsRoot: receiptRoot}, nil
}

// delayPayloadImport stashes the given block away for import at a later time,
// either via a forkchoice update or a sync extension. This method is meant to
// be called by the newpayload command when the block seems to be ok, but some
// prerequisite prevents it from being processed (e.g. no parent, or snap sync).
func (api *ConsensusAPI) delayPayloadImport(block *types.Block) engine.PayloadStatusV1 {
	// Sanity check that this block's parent is not on a previously invalidated
	// chain. If it is, mark the block as invalid too.
	if res := api.checkInvalidAncestor(block.ParentHash(), block.Hash()); res != nil {
		return *res
	}
	// Stash the block away for a potential forced forkchoice update to it
	// at a later time.
	api.remoteBlocks.put(block.Hash(), block.Header())

	// Although we don't want to trigger a sync, if there is one already in
	// progress, try to extend it with the current payload request to relieve
	// some strain from the forkchoice update.
	err := api.eth.Downloader().BeaconExtend(api.eth.SyncMode(), block.Header())
	if err == nil {
		log.Debug("Payload accepted for sync extension", "number", block.NumberU64(), "hash", block.Hash())
		return engine.PayloadStatusV1{Status: engine.SYNCING}
	}
	// Either no beacon sync was started yet, or it rejected the delivered
	// payload as non-integratable on top of the existing sync. We'll just
	// have to rely on the beacon client to forcefully update the head with
	// a forkchoice update request.
	if api.eth.SyncMode() == ethconfig.FullSync {
		// In full sync mode, failure to import a well-formed block can only mean
		// that the parent state is missing and the syncer rejected extending the
		// current cycle with the new payload.
		log.Warn("Ignoring payload with missing parent", "number", block.NumberU64(), "hash", block.Hash(), "parent", block.ParentHash(), "reason", err)
	} else {
		// In non-full sync mode (i.e. snap sync) all payloads are rejected until
		// snap sync terminates as snap sync relies on direct database injections
		// and cannot afford concurrent out-if-band modifications via imports.
		log.Warn("Ignoring payload while snap syncing", "number", block.NumberU64(), "hash", block.Hash(), "reason", err)
	}
	return engine.PayloadStatusV1{Status: engine.SYNCING}
}

// setInvalidAncestor is a callback for the downloader to notify us if a bad block
// is encountered during the async sync.
func (api *ConsensusAPI) setInvalidAncestor(invalid *types.Header, origin *types.Header) {
	api.invalidLock.Lock()
	defer api.invalidLock.Unlock()

	api.invalidTipsets[origin.Hash()] = invalid
	api.invalidBlocksHits[invalid.Hash()]++
}

// checkInvalidAncestor checks whether the specified chain end links to a known
// bad ancestor. If yes, it constructs the payload failure response to return.
func (api *ConsensusAPI) checkInvalidAncestor(check common.Hash, head common.Hash) *engine.PayloadStatusV1 {
	api.invalidLock.Lock()
	defer api.invalidLock.Unlock()

	// If the hash to check is unknown, return valid
	invalid, ok := api.invalidTipsets[check]
	if !ok {
		return nil
	}
	// If the bad hash was hit too many times, evict it and try to reprocess in
	// the hopes that we have a data race that we can exit out of.
	badHash := invalid.Hash()

	api.invalidBlocksHits[badHash]++
	if api.invalidBlocksHits[badHash] >= invalidBlockHitEviction {
		log.Warn("Too many bad block import attempt, trying", "number", invalid.Number, "hash", badHash)
		delete(api.invalidBlocksHits, badHash)

		for descendant, badHeader := range api.invalidTipsets {
			if badHeader.Hash() == badHash {
				delete(api.invalidTipsets, descendant)
			}
		}
		return nil
	}
	// Not too many failures yet, mark the head of the invalid chain as invalid
	if check != head {
		log.Warn("Marked new chain head as invalid", "hash", head, "badnumber", invalid.Number, "badhash", badHash)
		for len(api.invalidTipsets) >= invalidTipsetsCap {
			for key := range api.invalidTipsets {
				delete(api.invalidTipsets, key)
				break
			}
		}
		api.invalidTipsets[head] = invalid
	}
	// If the last valid hash is the terminal pow block, return 0x0 for latest valid hash
	lastValid := &invalid.ParentHash
	if header := api.eth.BlockChain().GetHeader(invalid.ParentHash, invalid.Number.Uint64()-1); header != nil && header.Difficulty.Sign() != 0 {
		lastValid = &common.Hash{}
	}
	failure := "links to previously rejected block"
	return &engine.PayloadStatusV1{
		Status:          engine.INVALID,
		LatestValidHash: lastValid,
		ValidationError: &failure,
	}
}

// invalid returns a response "INVALID" with the latest valid hash supplied by latest.
func (api *ConsensusAPI) invalid(err error, latestValid *types.Header) engine.PayloadStatusV1 {
	var currentHash *common.Hash
	if latestValid != nil {
		if latestValid.Difficulty.BitLen() != 0 {
			// Set latest valid hash to 0x0 if parent is PoW block
			currentHash = &common.Hash{}
		} else {
			// Otherwise set latest valid hash to parent hash
			h := latestValid.Hash()
			currentHash = &h
		}
	}
	errorMsg := err.Error()
	return engine.PayloadStatusV1{Status: engine.INVALID, LatestValidHash: currentHash, ValidationError: &errorMsg}
}

// heartbeat loops indefinitely, and checks if there have been beacon client updates
// received in the last while. If not - or if they but strange ones - it warns the
// user that something might be off with their consensus node.
//
// TODO(karalabe): Spin this goroutine down somehow
func (api *ConsensusAPI) heartbeat() {
	// Sleep a bit on startup since there's obviously no beacon client yet
	// attached, so no need to print scary warnings to the user.
	time.Sleep(beaconUpdateStartupTimeout)

	// If the network is not yet merged/merging, don't bother continuing.
	if api.eth.BlockChain().Config().TerminalTotalDifficulty == nil {
		return
	}

	var offlineLogged time.Time

	for {
		// Sleep a bit and retrieve the last known consensus updates
		time.Sleep(5 * time.Second)

		api.lastTransitionLock.Lock()
		lastTransitionUpdate := api.lastTransitionUpdate
		api.lastTransitionLock.Unlock()

		api.lastForkchoiceLock.Lock()
		lastForkchoiceUpdate := api.lastForkchoiceUpdate
		api.lastForkchoiceLock.Unlock()

		api.lastNewPayloadLock.Lock()
		lastNewPayloadUpdate := api.lastNewPayloadUpdate
		api.lastNewPayloadLock.Unlock()

		// If there have been no updates for the past while, warn the user
		// that the beacon client is probably offline
		if time.Since(lastForkchoiceUpdate) <= beaconUpdateConsensusTimeout || time.Since(lastNewPayloadUpdate) <= beaconUpdateConsensusTimeout {
			offlineLogged = time.Time{}
			continue
		}
		if time.Since(offlineLogged) > beaconUpdateWarnFrequency {
			if lastForkchoiceUpdate.IsZero() && lastNewPayloadUpdate.IsZero() {
				if lastTransitionUpdate.IsZero() {
					log.Warn("Post-merge network, but no beacon client seen. Please launch one to follow the chain!")
				} else {
					log.Warn("Beacon client online, but never received consensus updates. Please ensure your beacon client is operational to follow the chain!")
				}
			} else {
				log.Warn("Beacon client online, but no consensus updates received in a while. Please fix your beacon client to follow the chain!")
			}
			offlineLogged = time.Now()
		}
		continue
	}
}

// ExchangeCapabilities returns the current methods provided by this node.
func (api *ConsensusAPI) ExchangeCapabilities([]string) []string {
	return caps
}

// GetClientVersionV1 exchanges client version data of this node.
func (api *ConsensusAPI) GetClientVersionV1(info engine.ClientVersionV1) []engine.ClientVersionV1 {
	log.Trace("Engine API request received", "method", "GetClientVersionV1", "info", info.String())
	commit := make([]byte, 4)
	if vcs, ok := version.VCS(); ok {
		commit = common.FromHex(vcs.Commit)[0:4]
	}
	return []engine.ClientVersionV1{
		{
			Code:    engine.ClientCode,
			Name:    engine.ClientName,
			Version: version.WithMeta,
			Commit:  hexutil.Encode(commit),
		},
	}
}

// GetPayloadBodiesByHashV1 implements engine_getPayloadBodiesByHashV1 which allows for retrieval of a list
// of block bodies by the engine api.
func (api *ConsensusAPI) GetPayloadBodiesByHashV1(hashes []common.Hash) []*engine.ExecutionPayloadBody {
	bodies := make([]*engine.ExecutionPayloadBody, len(hashes))
	for i, hash := range hashes {
		block := api.eth.BlockChain().GetBlockByHash(hash)
		bodies[i] = getBody(block)
	}
	return bodies
}

// GetPayloadBodiesByHashV2 implements engine_getPayloadBodiesByHashV1 which allows for retrieval of a list
// of block bodies by the engine api.
func (api *ConsensusAPI) GetPayloadBodiesByHashV2(hashes []common.Hash) []*engine.ExecutionPayloadBody {
	bodies := make([]*engine.ExecutionPayloadBody, len(hashes))
	for i, hash := range hashes {
		block := api.eth.BlockChain().GetBlockByHash(hash)
		bodies[i] = getBody(block)
	}
	return bodies
}

// GetPayloadBodiesByRangeV1 implements engine_getPayloadBodiesByRangeV1 which allows for retrieval of a range
// of block bodies by the engine api.
func (api *ConsensusAPI) GetPayloadBodiesByRangeV1(start, count hexutil.Uint64) ([]*engine.ExecutionPayloadBody, error) {
	return api.getBodiesByRange(start, count)
}

// GetPayloadBodiesByRangeV2 implements engine_getPayloadBodiesByRangeV1 which allows for retrieval of a range
// of block bodies by the engine api.
func (api *ConsensusAPI) GetPayloadBodiesByRangeV2(start, count hexutil.Uint64) ([]*engine.ExecutionPayloadBody, error) {
	return api.getBodiesByRange(start, count)
}

func (api *ConsensusAPI) getBodiesByRange(start, count hexutil.Uint64) ([]*engine.ExecutionPayloadBody, error) {
	if start == 0 || count == 0 {
		return nil, engine.InvalidParams.With(fmt.Errorf("invalid start or count, start: %v count: %v", start, count))
	}
	if count > 1024 {
		return nil, engine.TooLargeRequest.With(fmt.Errorf("requested count too large: %v", count))
	}
	// limit count up until current
	current := api.eth.BlockChain().CurrentBlock().Number.Uint64()
	last := uint64(start) + uint64(count) - 1
	if last > current {
		last = current
	}
	bodies := make([]*engine.ExecutionPayloadBody, 0, uint64(count))
	for i := uint64(start); i <= last; i++ {
		block := api.eth.BlockChain().GetBlockByNumber(i)
		bodies = append(bodies, getBody(block))
	}
	return bodies, nil
}

func getBody(block *types.Block) *engine.ExecutionPayloadBody {
	if block == nil {
		return nil
	}

	var result engine.ExecutionPayloadBody

	result.TransactionData = make([]hexutil.Bytes, len(block.Transactions()))
	for j, tx := range block.Transactions() {
		result.TransactionData[j], _ = tx.MarshalBinary()
	}

	// Post-shanghai withdrawals MUST be set to empty slice instead of nil
	result.Withdrawals = block.Withdrawals()
	if block.Withdrawals() == nil && block.Header().WithdrawalsHash != nil {
		result.Withdrawals = []*types.Withdrawal{}
	}

	return &result
}
<<<<<<< HEAD

// convertRequests converts a hex requests slice to plain [][]byte.
func convertRequests(hex []hexutil.Bytes) [][]byte {
	if hex == nil {
		return nil
	}
	req := make([][]byte, len(hex))
	for i := range hex {
		req[i] = hex[i]
	}
	return req
=======

// convertRequests converts a hex requests slice to plain [][]byte.
func convertRequests(hex []hexutil.Bytes) [][]byte {
	if hex == nil {
		return nil
	}
	req := make([][]byte, len(hex))
	for i := range hex {
		req[i] = hex[i]
	}
	return req
}

// validateRequests checks that requests are ordered by their type and are not empty.
func validateRequests(requests [][]byte) error {
	for i, req := range requests {
		// No empty requests.
		if len(req) < 2 {
			return fmt.Errorf("empty request: %v", req)
		}
		// Check that requests are ordered by their type.
		// Each type must appear only once.
		if i > 0 && req[0] <= requests[i-1][0] {
			return fmt.Errorf("invalid request order: %v", req)
		}
	}
	return nil
>>>>>>> 4263936a
}<|MERGE_RESOLUTION|>--- conflicted
+++ resolved
@@ -629,12 +629,9 @@
 		return engine.PayloadStatusV1{Status: engine.INVALID}, engine.UnsupportedFork.With(errors.New("newPayloadV4 must only be called for prague payloads"))
 	}
 	requests := convertRequests(executionRequests)
-<<<<<<< HEAD
-=======
 	if err := validateRequests(requests); err != nil {
 		return engine.PayloadStatusV1{Status: engine.INVALID}, engine.InvalidParams.With(err)
 	}
->>>>>>> 4263936a
 	return api.newPayload(params, versionedHashes, beaconRoot, requests, false)
 }
 
@@ -724,12 +721,9 @@
 		return engine.PayloadStatusV1{Status: engine.INVALID}, engine.UnsupportedFork.With(errors.New("newPayloadWithWitnessV4 must only be called for prague payloads"))
 	}
 	requests := convertRequests(executionRequests)
-<<<<<<< HEAD
-=======
 	if err := validateRequests(requests); err != nil {
 		return engine.PayloadStatusV1{Status: engine.INVALID}, engine.InvalidParams.With(err)
 	}
->>>>>>> 4263936a
 	return api.newPayload(params, versionedHashes, beaconRoot, requests, true)
 }
 
@@ -1263,19 +1257,6 @@
 
 	return &result
 }
-<<<<<<< HEAD
-
-// convertRequests converts a hex requests slice to plain [][]byte.
-func convertRequests(hex []hexutil.Bytes) [][]byte {
-	if hex == nil {
-		return nil
-	}
-	req := make([][]byte, len(hex))
-	for i := range hex {
-		req[i] = hex[i]
-	}
-	return req
-=======
 
 // convertRequests converts a hex requests slice to plain [][]byte.
 func convertRequests(hex []hexutil.Bytes) [][]byte {
@@ -1303,5 +1284,4 @@
 		}
 	}
 	return nil
->>>>>>> 4263936a
 }