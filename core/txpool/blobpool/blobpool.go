// Copyright 2022 The go-ethereum Authors
// This file is part of the go-ethereum library.
//
// The go-ethereum library is free software: you can redistribute it and/or modify
// it under the terms of the GNU Lesser General Public License as published by
// the Free Software Foundation, either version 3 of the License, or
// (at your option) any later version.
//
// The go-ethereum library is distributed in the hope that it will be useful,
// but WITHOUT ANY WARRANTY; without even the implied warranty of
// MERCHANTABILITY or FITNESS FOR A PARTICULAR PURPOSE. See the
// GNU Lesser General Public License for more details.
//
// You should have received a copy of the GNU Lesser General Public License
// along with the go-ethereum library. If not, see <http://www.gnu.org/licenses/>.

// Package blobpool implements the EIP-4844 blob transaction pool.
package blobpool

import (
	"container/heap"
	"errors"
	"fmt"
	"math"
	"math/big"
	"os"
	"path/filepath"
	"sort"
	"sync"
	"time"

	"github.com/ethereum/go-ethereum/common"
	"github.com/ethereum/go-ethereum/consensus/misc/eip1559"
	"github.com/ethereum/go-ethereum/consensus/misc/eip4844"
	"github.com/ethereum/go-ethereum/core"
	"github.com/ethereum/go-ethereum/core/state"
	"github.com/ethereum/go-ethereum/core/txpool"
	"github.com/ethereum/go-ethereum/core/types"
	"github.com/ethereum/go-ethereum/crypto/kzg4844"
	"github.com/ethereum/go-ethereum/event"
	"github.com/ethereum/go-ethereum/log"
	"github.com/ethereum/go-ethereum/metrics"
	"github.com/ethereum/go-ethereum/params"
	"github.com/ethereum/go-ethereum/rlp"
	"github.com/holiman/billy"
	"github.com/holiman/uint256"
)

const (
	// blobSize is the protocol constrained byte size of a single blob in a
	// transaction. There can be multiple of these embedded into a single tx.
	blobSize = params.BlobTxFieldElementsPerBlob * params.BlobTxBytesPerFieldElement

	// txAvgSize is an approximate byte size of a transaction metadata to avoid
	// tiny overflows causing all txs to move a shelf higher, wasting disk space.
	txAvgSize = 4 * 1024

	// txMaxSize is the maximum size a single transaction can have, outside
	// the included blobs. Since blob transactions are pulled instead of pushed,
	// and only a small metadata is kept in ram, the rest is on disk, there is
	// no critical limit that should be enforced. Still, capping it to some sane
	// limit can never hurt.
	txMaxSize = 1024 * 1024

	// maxTxsPerAccount is the maximum number of blob transactions admitted from
	// a single account. The limit is enforced to minimize the DoS potential of
	// a private tx cancelling publicly propagated blobs.
	//
	// Note, transactions resurrected by a reorg are also subject to this limit,
	// so pushing it down too aggressively might make resurrections non-functional.
	maxTxsPerAccount = 16

	// pendingTransactionStore is the subfolder containing the currently queued
	// blob transactions.
	pendingTransactionStore = "queue"

	// limboedTransactionStore is the subfolder containing the currently included
	// but not yet finalized transaction blobs.
	limboedTransactionStore = "limbo"
)

// blobTxMeta is the minimal subset of types.BlobTx necessary to validate and
// schedule the blob transactions into the following blocks. Only ever add the
// bare minimum needed fields to keep the size down (and thus number of entries
// larger with the same memory consumption).
type blobTxMeta struct {
	hash    common.Hash   // Transaction hash to maintain the lookup table
	vhashes []common.Hash // Blob versioned hashes to maintain the lookup table

	id   uint64 // Storage ID in the pool's persistent store
	size uint32 // Byte size in the pool's persistent store

	nonce      uint64       // Needed to prioritize inclusion order within an account
	costCap    *uint256.Int // Needed to validate cumulative balance sufficiency
	execTipCap *uint256.Int // Needed to prioritize inclusion order across accounts and validate replacement price bump
	execFeeCap *uint256.Int // Needed to validate replacement price bump
	blobFeeCap *uint256.Int // Needed to validate replacement price bump
	execGas    uint64       // Needed to check inclusion validity before reading the blob
	blobGas    uint64       // Needed to check inclusion validity before reading the blob

	basefeeJumps float64 // Absolute number of 1559 fee adjustments needed to reach the tx's fee cap
	blobfeeJumps float64 // Absolute number of 4844 fee adjustments needed to reach the tx's blob fee cap

	evictionExecTip      *uint256.Int // Worst gas tip across all previous nonces
	evictionExecFeeJumps float64      // Worst base fee (converted to fee jumps) across all previous nonces
	evictionBlobFeeJumps float64      // Worse blob fee (converted to fee jumps) across all previous nonces
}

// newBlobTxMeta retrieves the indexed metadata fields from a blob transaction
// and assembles a helper struct to track in memory.
func newBlobTxMeta(id uint64, size uint32, tx *types.Transaction) *blobTxMeta {
	meta := &blobTxMeta{
		hash:       tx.Hash(),
		vhashes:    tx.BlobHashes(),
		id:         id,
		size:       size,
		nonce:      tx.Nonce(),
		costCap:    uint256.MustFromBig(tx.Cost()),
		execTipCap: uint256.MustFromBig(tx.GasTipCap()),
		execFeeCap: uint256.MustFromBig(tx.GasFeeCap()),
		blobFeeCap: uint256.MustFromBig(tx.BlobGasFeeCap()),
		execGas:    tx.Gas(),
		blobGas:    tx.BlobGas(),
	}
	meta.basefeeJumps = dynamicFeeJumps(meta.execFeeCap)
	meta.blobfeeJumps = dynamicFeeJumps(meta.blobFeeCap)

	return meta
}

// BlobPool is the transaction pool dedicated to EIP-4844 blob transactions.
//
// Blob transactions are special snowflakes that are designed for a very specific
// purpose (rollups) and are expected to adhere to that specific use case. These
// behavioural expectations allow us to design a transaction pool that is more robust
// (i.e. resending issues) and more resilient to DoS attacks (e.g. replace-flush
// attacks) than the generic tx pool. These improvements will also mean, however,
// that we enforce a significantly more aggressive strategy on entering and exiting
// the pool:
//
//   - Blob transactions are large. With the initial design aiming for 128KB blobs,
//     we must ensure that these only traverse the network the absolute minimum
//     number of times. Broadcasting to sqrt(peers) is out of the question, rather
//     these should only ever be announced and the remote side should request it if
//     it wants to.
//
//   - Block blob-space is limited. With blocks being capped to a few blob txs, we
//     can make use of the very low expected churn rate within the pool. Notably,
//     we should be able to use a persistent disk backend for the pool, solving
//     the tx resend issue that plagues the generic tx pool, as long as there's no
//     artificial churn (i.e. pool wars).
//
//   - Purpose of blobs are layer-2s. Layer-2s are meant to use blob transactions to
//     commit to their own current state, which is independent of Ethereum mainnet
//     (state, txs). This means that there's no reason for blob tx cancellation or
//     replacement, apart from a potential basefee / miner tip adjustment.
//
//   - Replacements are expensive. Given their size, propagating a replacement
//     blob transaction to an existing one should be aggressively discouraged.
//     Whilst generic transactions can start at 1 Wei gas cost and require a 10%
//     fee bump to replace, we suggest requiring a higher min cost (e.g. 1 gwei)
//     and a more aggressive bump (100%).
//
//   - Cancellation is prohibitive. Evicting an already propagated blob tx is a huge
//     DoS vector. As such, a) replacement (higher-fee) blob txs mustn't invalidate
//     already propagated (future) blob txs (cumulative fee); b) nonce-gapped blob
//     txs are disallowed; c) the presence of blob transactions exclude non-blob
//     transactions.
//
//   - Malicious cancellations are possible. Although the pool might prevent txs
//     that cancel blobs, blocks might contain such transaction (malicious miner
//     or flashbotter). The pool should cap the total number of blob transactions
//     per account as to prevent propagating too much data before cancelling it
//     via a normal transaction. It should nonetheless be high enough to support
//     resurrecting reorged transactions. Perhaps 4-16.
//
//   - Local txs are meaningless. Mining pools historically used local transactions
//     for payouts or for backdoor deals. With 1559 in place, the basefee usually
//     dominates the final price, so 0 or non-0 tip doesn't change much. Blob txs
//     retain the 1559 2D gas pricing (and introduce on top a dynamic blob gas fee),
//     so locality is moot. With a disk backed blob pool avoiding the resend issue,
//     there's also no need to save own transactions for later.
//
//   - No-blob blob-txs are bad. Theoretically there's no strong reason to disallow
//     blob txs containing 0 blobs. In practice, admitting such txs into the pool
//     breaks the low-churn invariant as blob constraints don't apply anymore. Even
//     though we could accept blocks containing such txs, a reorg would require moving
//     them back into the blob pool, which can break invariants.
//
//   - Dropping blobs needs delay. When normal transactions are included, they
//     are immediately evicted from the pool since they are contained in the
//     including block. Blobs however are not included in the execution chain,
//     so a mini reorg cannot re-pool "lost" blob transactions. To support reorgs,
//     blobs are retained on disk until they are finalised.
//
//   - Blobs can arrive via flashbots. Blocks might contain blob transactions we
//     have never seen on the network. Since we cannot recover them from blocks
//     either, the engine_newPayload needs to give them to us, and we cache them
//     until finality to support reorgs without tx losses.
//
// Whilst some constraints above might sound overly aggressive, the general idea is
// that the blob pool should work robustly for its intended use case and whilst
// anyone is free to use blob transactions for arbitrary non-rollup use cases,
// they should not be allowed to run amok the network.
//
// Implementation wise there are a few interesting design choices:
//
//   - Adding a transaction to the pool blocks until persisted to disk. This is
//     viable because TPS is low (2-4 blobs per block initially, maybe 8-16 at
//     peak), so natural churn is a couple MB per block. Replacements doing O(n)
//     updates are forbidden and transaction propagation is pull based (i.e. no
//     pileup of pending data).
//
//   - When transactions are chosen for inclusion, the primary criteria is the
//     signer tip (and having a basefee/data fee high enough of course). However,
//     same-tip transactions will be split by their basefee/datafee, preferring
//     those that are closer to the current network limits. The idea being that
//     very relaxed ones can be included even if the fees go up, when the closer
//     ones could already be invalid.
//
//   - Because the maximum number of blobs allowed in a block can change per
//     fork, the pool is designed to handle the maximum number of blobs allowed
//     in the chain's latest defined fork -- even if it isn't active. This
//     avoids needing to upgrade the database around the fork boundary.
//
// When the pool eventually reaches saturation, some old transactions - that may
// never execute - will need to be evicted in favor of newer ones. The eviction
// strategy is quite complex:
//
//   - Exceeding capacity evicts the highest-nonce of the account with the lowest
//     paying blob transaction anywhere in the pooled nonce-sequence, as that tx
//     would be executed the furthest in the future and is thus blocking anything
//     after it. The smallest is deliberately not evicted to avoid a nonce-gap.
//
//   - Analogously, if the pool is full, the consideration price of a new tx for
//     evicting an old one is the smallest price in the entire nonce-sequence of
//     the account. This avoids malicious users DoSing the pool with seemingly
//     high paying transactions hidden behind a low-paying blocked one.
//
//   - Since blob transactions have 3 price parameters: execution tip, execution
//     fee cap and data fee cap, there's no singular parameter to create a total
//     price ordering on. What's more, since the base fee and blob fee can move
//     independently of one another, there's no pre-defined way to combine them
//     into a stable order either. This leads to a multi-dimensional problem to
//     solve after every block.
//
//   - The first observation is that comparing 1559 base fees or 4844 blob fees
//     needs to happen in the context of their dynamism. Since these fees jump
//     up or down in ~1.125 multipliers (at max) across blocks, comparing fees
//     in two transactions should be based on log1.125(fee) to eliminate noise.
//
//   - The second observation is that the basefee and blobfee move independently,
//     so there's no way to split mixed txs on their own (A has higher base fee,
//     B has higher blob fee). Rather than look at the absolute fees, the useful
//     metric is the max time it can take to exceed the transaction's fee caps.
//     Specifically, we're interested in the number of jumps needed to go from
//     the current fee to the transaction's cap:
//
//     jumps = log1.125(txfee) - log1.125(basefee)
//
//   - The third observation is that the base fee tends to hover around rather
//     than swing wildly. The number of jumps needed from the current fee starts
//     to get less relevant the higher it is. To remove the noise here too, the
//     pool will use log(jumps) as the delta for comparing transactions.
//
//     delta = sign(jumps) * log(abs(jumps))
//
//   - To establish a total order, we need to reduce the dimensionality of the
//     two base fees (log jumps) to a single value. The interesting aspect from
//     the pool's perspective is how fast will a tx get executable (fees going
//     down, crossing the smaller negative jump counter) or non-executable (fees
//     going up, crossing the smaller positive jump counter). As such, the pool
//     cares only about the min of the two delta values for eviction priority.
//
//     priority = min(deltaBasefee, deltaBlobfee)
//
//   - The above very aggressive dimensionality and noise reduction should result
//     in transaction being grouped into a small number of buckets, the further
//     the fees the larger the buckets. This is good because it allows us to use
//     the miner tip meaningfully as a splitter.
//
//   - For the scenario where the pool does not contain non-executable blob txs
//     anymore, it does not make sense to grant a later eviction priority to txs
//     with high fee caps since it could enable pool wars. As such, any positive
//     priority will be grouped together.
//
//     priority = min(deltaBasefee, deltaBlobfee, 0)
//
// Optimisation tradeoffs:
//
//   - Eviction relies on 3 fee minimums per account (exec tip, exec cap and blob
//     cap). Maintaining these values across all transactions from the account is
//     problematic as each transaction replacement or inclusion would require a
//     rescan of all other transactions to recalculate the minimum. Instead, the
//     pool maintains a rolling minimum across the nonce range. Updating all the
//     minimums will need to be done only starting at the swapped in/out nonce
//     and leading up to the first no-change.
type BlobPool struct {
	config  Config                 // Pool configuration
	reserve txpool.AddressReserver // Address reserver to ensure exclusivity across subpools

	store  billy.Database // Persistent data store for the tx metadata and blobs
	stored uint64         // Useful data size of all transactions on disk
	limbo  *limbo         // Persistent data store for the non-finalized blobs

	signer types.Signer // Transaction signer to use for sender recovery
	chain  BlockChain   // Chain object to access the state through

	head   *types.Header  // Current head of the chain
	state  *state.StateDB // Current state at the head of the chain
	gasTip *uint256.Int   // Currently accepted minimum gas tip

	lookup *lookup                          // Lookup table mapping blobs to txs and txs to billy entries
	index  map[common.Address][]*blobTxMeta // Blob transactions grouped by accounts, sorted by nonce
	spent  map[common.Address]*uint256.Int  // Expenditure tracking for individual accounts
	evict  *evictHeap                       // Heap of cheapest accounts for eviction when full

	discoverFeed event.Feed // Event feed to send out new tx events on pool discovery (reorg excluded)
	insertFeed   event.Feed // Event feed to send out new tx events on pool inclusion (reorg included)

	// txValidationFn defaults to txpool.ValidateTransaction, but can be
	// overridden for testing purposes.
	txValidationFn txpool.ValidationFunction

	lock sync.RWMutex // Mutex protecting the pool during reorg handling
}

// New creates a new blob transaction pool to gather, sort and filter inbound
// blob transactions from the network.
func New(config Config, chain BlockChain) *BlobPool {
	// Sanitize the input to ensure no vulnerable gas prices are set
	config = (&config).sanitize()

	// Create the transaction pool with its initial settings
	return &BlobPool{
		config:         config,
		signer:         types.LatestSigner(chain.Config()),
		chain:          chain,
		lookup:         newLookup(),
		index:          make(map[common.Address][]*blobTxMeta),
		spent:          make(map[common.Address]*uint256.Int),
		txValidationFn: txpool.ValidateTransaction,
	}
}

// Filter returns whether the given transaction can be consumed by the blob pool.
func (p *BlobPool) Filter(tx *types.Transaction) bool {
	return tx.Type() == types.BlobTxType
}

// Init sets the gas price needed to keep a transaction in the pool and the chain
// head to allow balance / nonce checks. The transaction journal will be loaded
// from disk and filtered based on the provided starting settings.
func (p *BlobPool) Init(gasTip uint64, head *types.Header, reserve txpool.AddressReserver) error {
	p.reserve = reserve

	var (
		queuedir string
		limbodir string
	)
	if p.config.Datadir != "" {
		queuedir = filepath.Join(p.config.Datadir, pendingTransactionStore)
		if err := os.MkdirAll(queuedir, 0700); err != nil {
			return err
		}
		limbodir = filepath.Join(p.config.Datadir, limboedTransactionStore)
		if err := os.MkdirAll(limbodir, 0700); err != nil {
			return err
		}
	}
	// Initialize the state with head block, or fallback to empty one in
	// case the head state is not available (might occur when node is not
	// fully synced).
	state, err := p.chain.StateAt(head.Root)
	if err != nil {
		state, err = p.chain.StateAt(types.EmptyRootHash)
	}
	if err != nil {
		return err
	}
	p.head, p.state = head, state

	// Index all transactions on disk and delete anything unprocessable
	var fails []uint64
	index := func(id uint64, size uint32, blob []byte) {
		if p.parseTransaction(id, size, blob) != nil {
			fails = append(fails, id)
		}
	}
	slotter := newSlotter(eip4844.LatestMaxBlobsPerBlock(p.chain.Config()))
	store, err := billy.Open(billy.Options{Path: queuedir, Repair: true}, slotter, index)
	if err != nil {
		return err
	}
	p.store = store

	if len(fails) > 0 {
		log.Warn("Dropping invalidated blob transactions", "ids", fails)
		dropInvalidMeter.Mark(int64(len(fails)))

		for _, id := range fails {
			if err := p.store.Delete(id); err != nil {
				p.Close()
				return err
			}
		}
	}
	// Sort the indexed transactions by nonce and delete anything gapped, create
	// the eviction heap of anyone still standing
	for addr := range p.index {
		p.recheck(addr, nil)
	}
	var (
		basefee = uint256.MustFromBig(eip1559.CalcBaseFee(p.chain.Config(), p.head))
		blobfee = uint256.NewInt(params.BlobTxMinBlobGasprice)
	)
	if p.head.ExcessBlobGas != nil {
		blobfee = uint256.MustFromBig(eip4844.CalcBlobFee(p.chain.Config(), p.head))
	}
	p.evict = newPriceHeap(basefee, blobfee, p.index)

	// Pool initialized, attach the blob limbo to it to track blobs included
	// recently but not yet finalized
	p.limbo, err = newLimbo(limbodir, eip4844.LatestMaxBlobsPerBlock(p.chain.Config()))
	if err != nil {
		p.Close()
		return err
	}
	// Set the configured gas tip, triggering a filtering of anything just loaded
	basefeeGauge.Update(int64(basefee.Uint64()))
	blobfeeGauge.Update(int64(blobfee.Uint64()))

	p.SetGasTip(new(big.Int).SetUint64(gasTip))

	// Since the user might have modified their pool's capacity, evict anything
	// above the current allowance
	for p.stored > p.config.Datacap {
		p.drop()
	}
	// Update the metrics and return the constructed pool
	datacapGauge.Update(int64(p.config.Datacap))
	p.updateStorageMetrics()
	return nil
}

// Close closes down the underlying persistent store.
func (p *BlobPool) Close() error {
	var errs []error
	if p.limbo != nil { // Close might be invoked due to error in constructor, before p,limbo is set
		if err := p.limbo.Close(); err != nil {
			errs = append(errs, err)
		}
	}
	if err := p.store.Close(); err != nil {
		errs = append(errs, err)
	}
	switch {
	case errs == nil:
		return nil
	case len(errs) == 1:
		return errs[0]
	default:
		return fmt.Errorf("%v", errs)
	}
}

// parseTransaction is a callback method on pool creation that gets called for
// each transaction on disk to create the in-memory metadata index.
func (p *BlobPool) parseTransaction(id uint64, size uint32, blob []byte) error {
	tx := new(types.Transaction)
	if err := rlp.DecodeBytes(blob, tx); err != nil {
		// This path is impossible unless the disk data representation changes
		// across restarts. For that ever improbable case, recover gracefully
		// by ignoring this data entry.
		log.Error("Failed to decode blob pool entry", "id", id, "err", err)
		return err
	}
	if tx.BlobTxSidecar() == nil {
		log.Error("Missing sidecar in blob pool entry", "id", id, "hash", tx.Hash())
		return errors.New("missing blob sidecar")
	}

	meta := newBlobTxMeta(id, size, tx)
	if p.lookup.exists(meta.hash) {
		// This path is only possible after a crash, where deleted items are not
		// removed via the normal shutdown-startup procedure and thus may get
		// partially resurrected.
		log.Error("Rejecting duplicate blob pool entry", "id", id, "hash", tx.Hash())
		return errors.New("duplicate blob entry")
	}
	sender, err := types.Sender(p.signer, tx)
	if err != nil {
		// This path is impossible unless the signature validity changes across
		// restarts. For that ever improbable case, recover gracefully by ignoring
		// this data entry.
		log.Error("Failed to recover blob tx sender", "id", id, "hash", tx.Hash(), "err", err)
		return err
	}
	if _, ok := p.index[sender]; !ok {
		if err := p.reserve(sender, true); err != nil {
			return err
		}
		p.index[sender] = []*blobTxMeta{}
		p.spent[sender] = new(uint256.Int)
	}
	p.index[sender] = append(p.index[sender], meta)
	p.spent[sender] = new(uint256.Int).Add(p.spent[sender], meta.costCap)

	p.lookup.track(meta)
	p.stored += uint64(meta.size)
	return nil
}

// recheck verifies the pool's content for a specific account and drops anything
// that does not fit anymore (dangling or filled nonce, overdraft).
func (p *BlobPool) recheck(addr common.Address, inclusions map[common.Hash]uint64) {
	// Sort the transactions belonging to the account so reinjects can be simpler
	txs := p.index[addr]
	if inclusions != nil && txs == nil { // during reorgs, we might find new accounts
		return
	}
	sort.Slice(txs, func(i, j int) bool {
		return txs[i].nonce < txs[j].nonce
	})
	// If there is a gap between the chain state and the blob pool, drop
	// all the transactions as they are non-executable. Similarly, if the
	// entire tx range was included, drop all.
	var (
		next   = p.state.GetNonce(addr)
		gapped = txs[0].nonce > next
		filled = txs[len(txs)-1].nonce < next
	)
	if gapped || filled {
		var (
			ids    []uint64
			nonces []uint64
		)
		for i := 0; i < len(txs); i++ {
			ids = append(ids, txs[i].id)
			nonces = append(nonces, txs[i].nonce)

			p.stored -= uint64(txs[i].size)
			p.lookup.untrack(txs[i])

			// Included transactions blobs need to be moved to the limbo
			if filled && inclusions != nil {
				p.offload(addr, txs[i].nonce, txs[i].id, inclusions)
			}
		}
		delete(p.index, addr)
		delete(p.spent, addr)
		if inclusions != nil { // only during reorgs will the heap be initialized
			heap.Remove(p.evict, p.evict.index[addr])
		}
		p.reserve(addr, false)

		if gapped {
			log.Warn("Dropping dangling blob transactions", "from", addr, "missing", next, "drop", nonces, "ids", ids)
			dropDanglingMeter.Mark(int64(len(ids)))
		} else {
			log.Trace("Dropping filled blob transactions", "from", addr, "filled", nonces, "ids", ids)
			dropFilledMeter.Mark(int64(len(ids)))
		}
		for _, id := range ids {
			if err := p.store.Delete(id); err != nil {
				log.Error("Failed to delete blob transaction", "from", addr, "id", id, "err", err)
			}
		}
		return
	}
	// If there is overlap between the chain state and the blob pool, drop
	// anything below the current state
	if txs[0].nonce < next {
		var (
			ids    []uint64
			nonces []uint64
		)
		for len(txs) > 0 && txs[0].nonce < next {
			ids = append(ids, txs[0].id)
			nonces = append(nonces, txs[0].nonce)

			p.spent[addr] = new(uint256.Int).Sub(p.spent[addr], txs[0].costCap)
			p.stored -= uint64(txs[0].size)
			p.lookup.untrack(txs[0])

			// Included transactions blobs need to be moved to the limbo
			if inclusions != nil {
				p.offload(addr, txs[0].nonce, txs[0].id, inclusions)
			}
			txs = txs[1:]
		}
		log.Trace("Dropping overlapped blob transactions", "from", addr, "overlapped", nonces, "ids", ids, "left", len(txs))
		dropOverlappedMeter.Mark(int64(len(ids)))

		for _, id := range ids {
			if err := p.store.Delete(id); err != nil {
				log.Error("Failed to delete blob transaction", "from", addr, "id", id, "err", err)
			}
		}
		p.index[addr] = txs
	}
	// Iterate over the transactions to initialize their eviction thresholds
	// and to detect any nonce gaps
	txs[0].evictionExecTip = txs[0].execTipCap
	txs[0].evictionExecFeeJumps = txs[0].basefeeJumps
	txs[0].evictionBlobFeeJumps = txs[0].blobfeeJumps

	for i := 1; i < len(txs); i++ {
		// If there's no nonce gap, initialize the eviction thresholds as the
		// minimum between the cumulative thresholds and the current tx fees
		if txs[i].nonce == txs[i-1].nonce+1 {
			txs[i].evictionExecTip = txs[i-1].evictionExecTip
			if txs[i].evictionExecTip.Cmp(txs[i].execTipCap) > 0 {
				txs[i].evictionExecTip = txs[i].execTipCap
			}
			txs[i].evictionExecFeeJumps = txs[i-1].evictionExecFeeJumps
			if txs[i].evictionExecFeeJumps > txs[i].basefeeJumps {
				txs[i].evictionExecFeeJumps = txs[i].basefeeJumps
			}
			txs[i].evictionBlobFeeJumps = txs[i-1].evictionBlobFeeJumps
			if txs[i].evictionBlobFeeJumps > txs[i].blobfeeJumps {
				txs[i].evictionBlobFeeJumps = txs[i].blobfeeJumps
			}
			continue
		}
		// Sanity check that there's no double nonce. This case would generally
		// be a coding error, so better know about it.
		//
		// Also, Billy behind the blobpool does not journal deletes. A process
		// crash would result in previously deleted entities being resurrected.
		// That could potentially cause a duplicate nonce to appear.
		if txs[i].nonce == txs[i-1].nonce {
			id, _ := p.lookup.storeidOfTx(txs[i].hash)

			log.Error("Dropping repeat nonce blob transaction", "from", addr, "nonce", txs[i].nonce, "id", id)
			dropRepeatedMeter.Mark(1)

			p.spent[addr] = new(uint256.Int).Sub(p.spent[addr], txs[i].costCap)
			p.stored -= uint64(txs[i].size)
			p.lookup.untrack(txs[i])

			if err := p.store.Delete(id); err != nil {
				log.Error("Failed to delete blob transaction", "from", addr, "id", id, "err", err)
			}
			txs = append(txs[:i], txs[i+1:]...)
			p.index[addr] = txs

			i--
			continue
		}
		// Otherwise if there's a nonce gap evict all later transactions
		var (
			ids    []uint64
			nonces []uint64
		)
		for j := i; j < len(txs); j++ {
			ids = append(ids, txs[j].id)
			nonces = append(nonces, txs[j].nonce)

			p.spent[addr] = new(uint256.Int).Sub(p.spent[addr], txs[j].costCap)
			p.stored -= uint64(txs[j].size)
			p.lookup.untrack(txs[j])
		}
		txs = txs[:i]

		log.Error("Dropping gapped blob transactions", "from", addr, "missing", txs[i-1].nonce+1, "drop", nonces, "ids", ids)
		dropGappedMeter.Mark(int64(len(ids)))

		for _, id := range ids {
			if err := p.store.Delete(id); err != nil {
				log.Error("Failed to delete blob transaction", "from", addr, "id", id, "err", err)
			}
		}
		p.index[addr] = txs
		break
	}
	// Ensure that there's no over-draft, this is expected to happen when some
	// transactions get included without publishing on the network
	var (
		balance = p.state.GetBalance(addr)
		spent   = p.spent[addr]
	)
	if spent.Cmp(balance) > 0 {
		// Evict the highest nonce transactions until the pending set falls under
		// the account's available balance
		var (
			ids    []uint64
			nonces []uint64
		)
		for p.spent[addr].Cmp(balance) > 0 {
			last := txs[len(txs)-1]
			txs[len(txs)-1] = nil
			txs = txs[:len(txs)-1]

			ids = append(ids, last.id)
			nonces = append(nonces, last.nonce)

			p.spent[addr] = new(uint256.Int).Sub(p.spent[addr], last.costCap)
			p.stored -= uint64(last.size)
			p.lookup.untrack(last)
		}
		if len(txs) == 0 {
			delete(p.index, addr)
			delete(p.spent, addr)
			if inclusions != nil { // only during reorgs will the heap be initialized
				heap.Remove(p.evict, p.evict.index[addr])
			}
			p.reserve(addr, false)
		} else {
			p.index[addr] = txs
		}
		log.Warn("Dropping overdrafted blob transactions", "from", addr, "balance", balance, "spent", spent, "drop", nonces, "ids", ids)
		dropOverdraftedMeter.Mark(int64(len(ids)))

		for _, id := range ids {
			if err := p.store.Delete(id); err != nil {
				log.Error("Failed to delete blob transaction", "from", addr, "id", id, "err", err)
			}
		}
	}
	// Sanity check that no account can have more queued transactions than the
	// DoS protection threshold.
	if len(txs) > maxTxsPerAccount {
		// Evict the highest nonce transactions until the pending set falls under
		// the account's transaction cap
		var (
			ids    []uint64
			nonces []uint64
		)
		for len(txs) > maxTxsPerAccount {
			last := txs[len(txs)-1]
			txs[len(txs)-1] = nil
			txs = txs[:len(txs)-1]

			ids = append(ids, last.id)
			nonces = append(nonces, last.nonce)

			p.spent[addr] = new(uint256.Int).Sub(p.spent[addr], last.costCap)
			p.stored -= uint64(last.size)
			p.lookup.untrack(last)
		}
		p.index[addr] = txs

		log.Warn("Dropping overcapped blob transactions", "from", addr, "kept", len(txs), "drop", nonces, "ids", ids)
		dropOvercappedMeter.Mark(int64(len(ids)))

		for _, id := range ids {
			if err := p.store.Delete(id); err != nil {
				log.Error("Failed to delete blob transaction", "from", addr, "id", id, "err", err)
			}
		}
	}
	// Included cheap transactions might have left the remaining ones better from
	// an eviction point, fix any potential issues in the heap.
	if _, ok := p.index[addr]; ok && inclusions != nil {
		heap.Fix(p.evict, p.evict.index[addr])
	}
}

// offload removes a tracked blob transaction from the pool and moves it into the
// limbo for tracking until finality.
//
// The method may log errors for various unexpected scenarios but will not return
// any of it since there's no clear error case. Some errors may be due to coding
// issues, others caused by signers mining MEV stuff or swapping transactions. In
// all cases, the pool needs to continue operating.
func (p *BlobPool) offload(addr common.Address, nonce uint64, id uint64, inclusions map[common.Hash]uint64) {
	data, err := p.store.Get(id)
	if err != nil {
		log.Error("Blobs missing for included transaction", "from", addr, "nonce", nonce, "id", id, "err", err)
		return
	}
	var tx types.Transaction
	if err = rlp.DecodeBytes(data, &tx); err != nil {
		log.Error("Blobs corrupted for included transaction", "from", addr, "nonce", nonce, "id", id, "err", err)
		return
	}
	block, ok := inclusions[tx.Hash()]
	if !ok {
		log.Warn("Blob transaction swapped out by signer", "from", addr, "nonce", nonce, "id", id)
		return
	}
	if err := p.limbo.push(&tx, block); err != nil {
		log.Warn("Failed to offload blob tx into limbo", "err", err)
		return
	}
}

// Reset implements txpool.SubPool, allowing the blob pool's internal state to be
// kept in sync with the main transaction pool's internal state.
func (p *BlobPool) Reset(oldHead, newHead *types.Header) {
	waitStart := time.Now()
	p.lock.Lock()
	resetwaitHist.Update(time.Since(waitStart).Nanoseconds())
	defer p.lock.Unlock()

	defer func(start time.Time) {
		resettimeHist.Update(time.Since(start).Nanoseconds())
	}(time.Now())

	statedb, err := p.chain.StateAt(newHead.Root)
	if err != nil {
		log.Error("Failed to reset blobpool state", "err", err)
		return
	}
	p.head = newHead
	p.state = statedb

	// Run the reorg between the old and new head and figure out which accounts
	// need to be rechecked and which transactions need to be readded
	if reinject, inclusions := p.reorg(oldHead, newHead); reinject != nil {
		var adds []*types.Transaction
		for addr, txs := range reinject {
			// Blindly push all the lost transactions back into the pool
			for _, tx := range txs {
				if err := p.reinject(addr, tx.Hash()); err == nil {
					adds = append(adds, tx.WithoutBlobTxSidecar())
				}
			}
			// Recheck the account's pooled transactions to drop included and
			// invalidated ones
			p.recheck(addr, inclusions)
		}
		if len(adds) > 0 {
			p.insertFeed.Send(core.NewTxsEvent{Txs: adds})
		}
	}
	// Flush out any blobs from limbo that are older than the latest finality
	if p.chain.Config().IsCancun(p.head.Number, p.head.Time) {
		p.limbo.finalize(p.chain.CurrentFinalBlock())
	}
	// Reset the price heap for the new set of basefee/blobfee pairs
	var (
		basefee = uint256.MustFromBig(eip1559.CalcBaseFee(p.chain.Config(), newHead))
		blobfee = uint256.MustFromBig(big.NewInt(params.BlobTxMinBlobGasprice))
	)
	if newHead.ExcessBlobGas != nil {
		blobfee = uint256.MustFromBig(eip4844.CalcBlobFee(p.chain.Config(), newHead))
	}
	p.evict.reinit(basefee, blobfee, false)

	basefeeGauge.Update(int64(basefee.Uint64()))
	blobfeeGauge.Update(int64(blobfee.Uint64()))
	p.updateStorageMetrics()
}

// reorg assembles all the transactors and missing transactions between an old
// and new head to figure out which account's tx set needs to be rechecked and
// which transactions need to be requeued.
//
// The transactionblock inclusion infos are also returned to allow tracking any
// just-included blocks by block number in the limbo.
func (p *BlobPool) reorg(oldHead, newHead *types.Header) (map[common.Address][]*types.Transaction, map[common.Hash]uint64) {
	// If the pool was not yet initialized, don't do anything
	if oldHead == nil {
		return nil, nil
	}
	// If the reorg is too deep, avoid doing it (will happen during snap sync)
	oldNum := oldHead.Number.Uint64()
	newNum := newHead.Number.Uint64()

	if depth := uint64(math.Abs(float64(oldNum) - float64(newNum))); depth > 64 {
		return nil, nil
	}
	// Reorg seems shallow enough to pull in all transactions into memory
	var (
		transactors = make(map[common.Address]struct{})
		discarded   = make(map[common.Address][]*types.Transaction)
		included    = make(map[common.Address][]*types.Transaction)
		inclusions  = make(map[common.Hash]uint64)

		rem = p.chain.GetBlock(oldHead.Hash(), oldHead.Number.Uint64())
		add = p.chain.GetBlock(newHead.Hash(), newHead.Number.Uint64())
	)
	if add == nil {
		// if the new head is nil, it means that something happened between
		// the firing of newhead-event and _now_: most likely a
		// reorg caused by sync-reversion or explicit sethead back to an
		// earlier block.
		log.Warn("Blobpool reset with missing new head", "number", newHead.Number, "hash", newHead.Hash())
		return nil, nil
	}
	if rem == nil {
		// This can happen if a setHead is performed, where we simply discard
		// the old head from the chain. If that is the case, we don't have the
		// lost transactions anymore, and there's nothing to add.
		if newNum >= oldNum {
			// If we reorged to a same or higher number, then it's not a case
			// of setHead
			log.Warn("Blobpool reset with missing old head",
				"old", oldHead.Hash(), "oldnum", oldNum, "new", newHead.Hash(), "newnum", newNum)
			return nil, nil
		}
		// If the reorg ended up on a lower number, it's indicative of setHead
		// being the cause
		log.Debug("Skipping blobpool reset caused by setHead",
			"old", oldHead.Hash(), "oldnum", oldNum, "new", newHead.Hash(), "newnum", newNum)
		return nil, nil
	}
	// Both old and new blocks exist, traverse through the progression chain
	// and accumulate the transactors and transactions
	for rem.NumberU64() > add.NumberU64() {
		for _, tx := range rem.Transactions() {
			from, _ := types.Sender(p.signer, tx)

			discarded[from] = append(discarded[from], tx)
			transactors[from] = struct{}{}
		}
		if rem = p.chain.GetBlock(rem.ParentHash(), rem.NumberU64()-1); rem == nil {
			log.Error("Unrooted old chain seen by blobpool", "block", oldHead.Number, "hash", oldHead.Hash())
			return nil, nil
		}
	}
	for add.NumberU64() > rem.NumberU64() {
		for _, tx := range add.Transactions() {
			from, _ := types.Sender(p.signer, tx)

			included[from] = append(included[from], tx)
			inclusions[tx.Hash()] = add.NumberU64()
			transactors[from] = struct{}{}
		}
		if add = p.chain.GetBlock(add.ParentHash(), add.NumberU64()-1); add == nil {
			log.Error("Unrooted new chain seen by blobpool", "block", newHead.Number, "hash", newHead.Hash())
			return nil, nil
		}
	}
	for rem.Hash() != add.Hash() {
		for _, tx := range rem.Transactions() {
			from, _ := types.Sender(p.signer, tx)

			discarded[from] = append(discarded[from], tx)
			transactors[from] = struct{}{}
		}
		if rem = p.chain.GetBlock(rem.ParentHash(), rem.NumberU64()-1); rem == nil {
			log.Error("Unrooted old chain seen by blobpool", "block", oldHead.Number, "hash", oldHead.Hash())
			return nil, nil
		}
		for _, tx := range add.Transactions() {
			from, _ := types.Sender(p.signer, tx)

			included[from] = append(included[from], tx)
			inclusions[tx.Hash()] = add.NumberU64()
			transactors[from] = struct{}{}
		}
		if add = p.chain.GetBlock(add.ParentHash(), add.NumberU64()-1); add == nil {
			log.Error("Unrooted new chain seen by blobpool", "block", newHead.Number, "hash", newHead.Hash())
			return nil, nil
		}
	}
	// Generate the set of transactions per address to pull back into the pool,
	// also updating the rest along the way
	reinject := make(map[common.Address][]*types.Transaction, len(transactors))
	for addr := range transactors {
		// Generate the set that was lost to reinject into the pool
		lost := make([]*types.Transaction, 0, len(discarded[addr]))
		for _, tx := range types.TxDifference(discarded[addr], included[addr]) {
			if p.Filter(tx) {
				lost = append(lost, tx)
			}
		}
		reinject[addr] = lost

		// Update the set that was already reincluded to track the blocks in limbo
		for _, tx := range types.TxDifference(included[addr], discarded[addr]) {
			if p.Filter(tx) {
				p.limbo.update(tx.Hash(), inclusions[tx.Hash()])
			}
		}
	}
	return reinject, inclusions
}

// reinject blindly pushes a transaction previously included in the chain - and
// just reorged out - into the pool. The transaction is assumed valid (having
// been in the chain), thus the only validation needed is nonce sorting and over-
// draft checks after injection.
//
// Note, the method will not initialize the eviction cache values as those will
// be done once for all transactions belonging to an account after all individual
// transactions are injected back into the pool.
func (p *BlobPool) reinject(addr common.Address, txhash common.Hash) error {
	// Retrieve the associated blob from the limbo. Without the blobs, we cannot
	// add the transaction back into the pool as it is not mineable.
	tx, err := p.limbo.pull(txhash)
	if err != nil {
		log.Error("Blobs unavailable, dropping reorged tx", "err", err)
		return err
	}
	// TODO: seems like an easy optimization here would be getting the serialized tx
	// from limbo instead of re-serializing it here.

	// Serialize the transaction back into the primary datastore.
	blob, err := rlp.EncodeToBytes(tx)
	if err != nil {
		log.Error("Failed to encode transaction for storage", "hash", tx.Hash(), "err", err)
		return err
	}
	id, err := p.store.Put(blob)
	if err != nil {
		log.Error("Failed to write transaction into storage", "hash", tx.Hash(), "err", err)
		return err
	}

	// Update the indices and metrics
	meta := newBlobTxMeta(id, p.store.Size(id), tx)
	if _, ok := p.index[addr]; !ok {
		if err := p.reserve(addr, true); err != nil {
			log.Warn("Failed to reserve account for blob pool", "tx", tx.Hash(), "from", addr, "err", err)
			return err
		}
		p.index[addr] = []*blobTxMeta{meta}
		p.spent[addr] = meta.costCap
		p.evict.Push(addr)
	} else {
		p.index[addr] = append(p.index[addr], meta)
		p.spent[addr] = new(uint256.Int).Add(p.spent[addr], meta.costCap)
	}
	p.lookup.track(meta)
	p.stored += uint64(meta.size)
	return nil
}

// SetGasTip implements txpool.SubPool, allowing the blob pool's gas requirements
// to be kept in sync with the main transaction pool's gas requirements.
func (p *BlobPool) SetGasTip(tip *big.Int) {
	p.lock.Lock()
	defer p.lock.Unlock()

	// Store the new minimum gas tip
	old := p.gasTip
	p.gasTip = uint256.MustFromBig(tip)

	// If the min miner fee increased, remove transactions below the new threshold
	if old == nil || p.gasTip.Cmp(old) > 0 {
		for addr, txs := range p.index {
			for i, tx := range txs {
				if tx.execTipCap.Cmp(p.gasTip) < 0 {
					// Drop the offending transaction
					var (
						ids    = []uint64{tx.id}
						nonces = []uint64{tx.nonce}
					)
					p.spent[addr] = new(uint256.Int).Sub(p.spent[addr], txs[i].costCap)
					p.stored -= uint64(tx.size)
					p.lookup.untrack(tx)
					txs[i] = nil

					// Drop everything afterwards, no gaps allowed
					for j, tx := range txs[i+1:] {
						ids = append(ids, tx.id)
						nonces = append(nonces, tx.nonce)

						p.spent[addr] = new(uint256.Int).Sub(p.spent[addr], tx.costCap)
						p.stored -= uint64(tx.size)
						p.lookup.untrack(tx)
						txs[i+1+j] = nil
					}
					// Clear out the dropped transactions from the index
					if i > 0 {
						p.index[addr] = txs[:i]
						heap.Fix(p.evict, p.evict.index[addr])
					} else {
						delete(p.index, addr)
						delete(p.spent, addr)

						heap.Remove(p.evict, p.evict.index[addr])
						p.reserve(addr, false)
					}
					// Clear out the transactions from the data store
					log.Warn("Dropping underpriced blob transaction", "from", addr, "rejected", tx.nonce, "tip", tx.execTipCap, "want", tip, "drop", nonces, "ids", ids)
					dropUnderpricedMeter.Mark(int64(len(ids)))

					for _, id := range ids {
						if err := p.store.Delete(id); err != nil {
							log.Error("Failed to delete dropped transaction", "id", id, "err", err)
						}
					}
					break
				}
			}
		}
	}
	log.Debug("Blobpool tip threshold updated", "tip", tip)
	pooltipGauge.Update(tip.Int64())
	p.updateStorageMetrics()
}

// ValidateTxBasics checks whether a transaction is valid according to the consensus
// rules, but does not check state-dependent validation such as sufficient balance.
// This check is meant as an early check which only needs to be performed once,
// and does not require the pool mutex to be held.
func (p *BlobPool) ValidateTxBasics(tx *types.Transaction) error {
	opts := &txpool.ValidationOptions{
		Config:  p.chain.Config(),
		Accept:  1 << types.BlobTxType,
		MaxSize: txMaxSize,
		MinTip:  p.gasTip.ToBig(),
	}
<<<<<<< HEAD

	if err := p.txValidationFn(tx, p.head, p.signer, baseOpts); err != nil {
=======
	return txpool.ValidateTransaction(tx, p.head, p.signer, opts)
}

// validateTx checks whether a transaction is valid according to the consensus
// rules and adheres to some heuristic limits of the local node (price and size).
func (p *BlobPool) validateTx(tx *types.Transaction) error {
	if err := p.ValidateTxBasics(tx); err != nil {
>>>>>>> 4263936a
		return err
	}
	// Ensure the transaction adheres to the stateful pool filters (nonce, balance)
	stateOpts := &txpool.ValidationOptionsWithState{
		State: p.state,

		FirstNonceGap: func(addr common.Address) uint64 {
			// Nonce gaps are not permitted in the blob pool, the first gap will
			// be the next nonce shifted by however many transactions we already
			// have pooled.
			return p.state.GetNonce(addr) + uint64(len(p.index[addr]))
		},
		UsedAndLeftSlots: func(addr common.Address) (int, int) {
			have := len(p.index[addr])
			if have >= maxTxsPerAccount {
				return have, 0
			}
			return have, maxTxsPerAccount - have
		},
		ExistingExpenditure: func(addr common.Address) *big.Int {
			if spent := p.spent[addr]; spent != nil {
				return spent.ToBig()
			}
			return new(big.Int)
		},
		ExistingCost: func(addr common.Address, nonce uint64) *big.Int {
			next := p.state.GetNonce(addr)
			if uint64(len(p.index[addr])) > nonce-next {
				return p.index[addr][int(nonce-next)].costCap.ToBig()
			}
			return nil
		},
	}
	if err := txpool.ValidateTransactionWithState(tx, p.signer, stateOpts); err != nil {
		return err
	}
	// If the transaction replaces an existing one, ensure that price bumps are
	// adhered to.
	var (
		from, _ = types.Sender(p.signer, tx) // already validated above
		next    = p.state.GetNonce(from)
	)
	if uint64(len(p.index[from])) > tx.Nonce()-next {
		prev := p.index[from][int(tx.Nonce()-next)]
		// Ensure the transaction is different than the one tracked locally
		if prev.hash == tx.Hash() {
			return txpool.ErrAlreadyKnown
		}
		// Account can support the replacement, but the price bump must also be met
		switch {
		case tx.GasFeeCapIntCmp(prev.execFeeCap.ToBig()) <= 0:
			return fmt.Errorf("%w: new tx gas fee cap %v <= %v queued", txpool.ErrReplaceUnderpriced, tx.GasFeeCap(), prev.execFeeCap)
		case tx.GasTipCapIntCmp(prev.execTipCap.ToBig()) <= 0:
			return fmt.Errorf("%w: new tx gas tip cap %v <= %v queued", txpool.ErrReplaceUnderpriced, tx.GasTipCap(), prev.execTipCap)
		case tx.BlobGasFeeCapIntCmp(prev.blobFeeCap.ToBig()) <= 0:
			return fmt.Errorf("%w: new tx blob gas fee cap %v <= %v queued", txpool.ErrReplaceUnderpriced, tx.BlobGasFeeCap(), prev.blobFeeCap)
		}
		var (
			multiplier = uint256.NewInt(100 + p.config.PriceBump)
			onehundred = uint256.NewInt(100)

			minGasFeeCap     = new(uint256.Int).Div(new(uint256.Int).Mul(multiplier, prev.execFeeCap), onehundred)
			minGasTipCap     = new(uint256.Int).Div(new(uint256.Int).Mul(multiplier, prev.execTipCap), onehundred)
			minBlobGasFeeCap = new(uint256.Int).Div(new(uint256.Int).Mul(multiplier, prev.blobFeeCap), onehundred)
		)
		switch {
		case tx.GasFeeCapIntCmp(minGasFeeCap.ToBig()) < 0:
			return fmt.Errorf("%w: new tx gas fee cap %v < %v queued + %d%% replacement penalty", txpool.ErrReplaceUnderpriced, tx.GasFeeCap(), prev.execFeeCap, p.config.PriceBump)
		case tx.GasTipCapIntCmp(minGasTipCap.ToBig()) < 0:
			return fmt.Errorf("%w: new tx gas tip cap %v < %v queued + %d%% replacement penalty", txpool.ErrReplaceUnderpriced, tx.GasTipCap(), prev.execTipCap, p.config.PriceBump)
		case tx.BlobGasFeeCapIntCmp(minBlobGasFeeCap.ToBig()) < 0:
			return fmt.Errorf("%w: new tx blob gas fee cap %v < %v queued + %d%% replacement penalty", txpool.ErrReplaceUnderpriced, tx.BlobGasFeeCap(), prev.blobFeeCap, p.config.PriceBump)
		}
	}
	return nil
}

// Has returns an indicator whether subpool has a transaction cached with the
// given hash.
func (p *BlobPool) Has(hash common.Hash) bool {
	p.lock.RLock()
	defer p.lock.RUnlock()

	return p.lookup.exists(hash)
}

// Get returns a transaction if it is contained in the pool, or nil otherwise.
func (p *BlobPool) Get(hash common.Hash) *types.Transaction {
	// Track the amount of time waiting to retrieve a fully resolved blob tx from
	// the pool and the amount of time actually spent on pulling the data from disk.
	getStart := time.Now()
	p.lock.RLock()
	getwaitHist.Update(time.Since(getStart).Nanoseconds())
	defer p.lock.RUnlock()

	defer func(start time.Time) {
		gettimeHist.Update(time.Since(start).Nanoseconds())
	}(time.Now())

	// Pull the blob from disk and return an assembled response
	id, ok := p.lookup.storeidOfTx(hash)
	if !ok {
		return nil
	}
	data, err := p.store.Get(id)
	if err != nil {
		log.Error("Tracked blob transaction missing from store", "hash", hash, "id", id, "err", err)
		return nil
	}
	item := new(types.Transaction)
	if err = rlp.DecodeBytes(data, item); err != nil {
		log.Error("Blobs corrupted for traced transaction", "hash", hash, "id", id, "err", err)
		return nil
	}
	return item
}

// GetBlobs returns a number of blobs are proofs for the given versioned hashes.
// This is a utility method for the engine API, enabling consensus clients to
// retrieve blobs from the pools directly instead of the network.
func (p *BlobPool) GetBlobs(vhashes []common.Hash) ([]*kzg4844.Blob, []*kzg4844.Proof) {
	// Create a map of the blob hash to indices for faster fills
	var (
		blobs  = make([]*kzg4844.Blob, len(vhashes))
		proofs = make([]*kzg4844.Proof, len(vhashes))
	)
	index := make(map[common.Hash]int)
	for i, vhash := range vhashes {
		index[vhash] = i
	}
	// Iterate over the blob hashes, pulling transactions that fill it. Take care
	// to also fill anything else the transaction might include (probably will).
	for i, vhash := range vhashes {
		// If already filled by a previous fetch, skip
		if blobs[i] != nil {
			continue
		}
		// Unfilled, retrieve the datastore item (in a short lock)
		p.lock.RLock()
		id, exists := p.lookup.storeidOfBlob(vhash)
		if !exists {
			p.lock.RUnlock()
			continue
		}
		data, err := p.store.Get(id)
		p.lock.RUnlock()

		// After releasing the lock, try to fill any blobs requested
		if err != nil {
			log.Error("Tracked blob transaction missing from store", "id", id, "err", err)
			continue
		}
		item := new(types.Transaction)
		if err = rlp.DecodeBytes(data, item); err != nil {
			log.Error("Blobs corrupted for traced transaction", "id", id, "err", err)
			continue
		}
		// Fill anything requested, not just the current versioned hash
		sidecar := item.BlobTxSidecar()
		for j, blobhash := range item.BlobHashes() {
			if idx, ok := index[blobhash]; ok {
				blobs[idx] = &sidecar.Blobs[j]
				proofs[idx] = &sidecar.Proofs[j]
			}
		}
	}
	return blobs, proofs
}

// Add inserts a set of blob transactions into the pool if they pass validation (both
// consensus validity and pool restrictions).
func (p *BlobPool) Add(txs []*types.Transaction, sync bool) []error {
	var (
		adds = make([]*types.Transaction, 0, len(txs))
		errs = make([]error, len(txs))
	)
	for i, tx := range txs {
		errs[i] = p.add(tx)
		if errs[i] == nil {
			adds = append(adds, tx.WithoutBlobTxSidecar())
		}
	}
	if len(adds) > 0 {
		p.discoverFeed.Send(core.NewTxsEvent{Txs: adds})
		p.insertFeed.Send(core.NewTxsEvent{Txs: adds})
	}
	return errs
}

// add inserts a new blob transaction into the pool if it passes validation (both
// consensus validity and pool restrictions).
func (p *BlobPool) add(tx *types.Transaction) (err error) {
	// The blob pool blocks on adding a transaction. This is because blob txs are
	// only even pulled from the network, so this method will act as the overload
	// protection for fetches.
	waitStart := time.Now()
	p.lock.Lock()
	addwaitHist.Update(time.Since(waitStart).Nanoseconds())
	defer p.lock.Unlock()

	defer func(start time.Time) {
		addtimeHist.Update(time.Since(start).Nanoseconds())
	}(time.Now())

	// Ensure the transaction is valid from all perspectives
	if err := p.validateTx(tx); err != nil {
		log.Trace("Transaction validation failed", "hash", tx.Hash(), "err", err)
		switch {
		case errors.Is(err, txpool.ErrUnderpriced):
			addUnderpricedMeter.Mark(1)
		case errors.Is(err, core.ErrNonceTooLow):
			addStaleMeter.Mark(1)
		case errors.Is(err, core.ErrNonceTooHigh):
			addGappedMeter.Mark(1)
		case errors.Is(err, core.ErrInsufficientFunds):
			addOverdraftedMeter.Mark(1)
		case errors.Is(err, txpool.ErrAccountLimitExceeded):
			addOvercappedMeter.Mark(1)
		case errors.Is(err, txpool.ErrReplaceUnderpriced):
			addNoreplaceMeter.Mark(1)
		default:
			addInvalidMeter.Mark(1)
		}
		return err
	}
	// If the address is not yet known, request exclusivity to track the account
	// only by this subpool until all transactions are evicted
	from, _ := types.Sender(p.signer, tx) // already validated above
	if _, ok := p.index[from]; !ok {
		if err := p.reserve(from, true); err != nil {
			addNonExclusiveMeter.Mark(1)
			return err
		}
		defer func() {
			// If the transaction is rejected by some post-validation check, remove
			// the lock on the reservation set.
			//
			// Note, `err` here is the named error return, which will be initialized
			// by a return statement before running deferred methods. Take care with
			// removing or subscoping err as it will break this clause.
			if err != nil {
				p.reserve(from, false)
			}
		}()
	}
	// Transaction permitted into the pool from a nonce and cost perspective,
	// insert it into the database and update the indices
	blob, err := rlp.EncodeToBytes(tx)
	if err != nil {
		log.Error("Failed to encode transaction for storage", "hash", tx.Hash(), "err", err)
		return err
	}
	id, err := p.store.Put(blob)
	if err != nil {
		return err
	}
	meta := newBlobTxMeta(id, p.store.Size(id), tx)

	var (
		next   = p.state.GetNonce(from)
		offset = int(tx.Nonce() - next)
		newacc = false
	)
	var oldEvictionExecFeeJumps, oldEvictionBlobFeeJumps float64
	if txs, ok := p.index[from]; ok {
		oldEvictionExecFeeJumps = txs[len(txs)-1].evictionExecFeeJumps
		oldEvictionBlobFeeJumps = txs[len(txs)-1].evictionBlobFeeJumps
	}
	if len(p.index[from]) > offset {
		// Transaction replaces a previously queued one
		dropReplacedMeter.Mark(1)

		prev := p.index[from][offset]
		if err := p.store.Delete(prev.id); err != nil {
			// Shitty situation, but try to recover gracefully instead of going boom
			log.Error("Failed to delete replaced transaction", "id", prev.id, "err", err)
		}
		// Update the transaction index
		p.index[from][offset] = meta
		p.spent[from] = new(uint256.Int).Sub(p.spent[from], prev.costCap)
		p.spent[from] = new(uint256.Int).Add(p.spent[from], meta.costCap)

		p.lookup.untrack(prev)
		p.lookup.track(meta)
		p.stored += uint64(meta.size) - uint64(prev.size)
	} else {
		// Transaction extends previously scheduled ones
		p.index[from] = append(p.index[from], meta)
		if _, ok := p.spent[from]; !ok {
			p.spent[from] = new(uint256.Int)
			newacc = true
		}
		p.spent[from] = new(uint256.Int).Add(p.spent[from], meta.costCap)
		p.lookup.track(meta)
		p.stored += uint64(meta.size)
	}
	// Recompute the rolling eviction fields. In case of a replacement, this will
	// recompute all subsequent fields. In case of an append, this will only do
	// the fresh calculation.
	txs := p.index[from]

	for i := offset; i < len(txs); i++ {
		// The first transaction will always use itself
		if i == 0 {
			txs[0].evictionExecTip = txs[0].execTipCap
			txs[0].evictionExecFeeJumps = txs[0].basefeeJumps
			txs[0].evictionBlobFeeJumps = txs[0].blobfeeJumps

			continue
		}
		// Subsequent transactions will use a rolling calculation
		txs[i].evictionExecTip = txs[i-1].evictionExecTip
		if txs[i].evictionExecTip.Cmp(txs[i].execTipCap) > 0 {
			txs[i].evictionExecTip = txs[i].execTipCap
		}
		txs[i].evictionExecFeeJumps = txs[i-1].evictionExecFeeJumps
		if txs[i].evictionExecFeeJumps > txs[i].basefeeJumps {
			txs[i].evictionExecFeeJumps = txs[i].basefeeJumps
		}
		txs[i].evictionBlobFeeJumps = txs[i-1].evictionBlobFeeJumps
		if txs[i].evictionBlobFeeJumps > txs[i].blobfeeJumps {
			txs[i].evictionBlobFeeJumps = txs[i].blobfeeJumps
		}
	}
	// Update the eviction heap with the new information:
	//   - If the transaction is from a new account, add it to the heap
	//   - If the account had a singleton tx replaced, update the heap (new price caps)
	//   - If the account has a transaction replaced or appended, update the heap if significantly changed
	switch {
	case newacc:
		heap.Push(p.evict, from)

	case len(txs) == 1: // 1 tx and not a new acc, must be replacement
		heap.Fix(p.evict, p.evict.index[from])

	default: // replacement or new append
		evictionExecFeeDiff := oldEvictionExecFeeJumps - txs[len(txs)-1].evictionExecFeeJumps
		evictionBlobFeeDiff := oldEvictionBlobFeeJumps - txs[len(txs)-1].evictionBlobFeeJumps

		if math.Abs(evictionExecFeeDiff) > 0.001 || math.Abs(evictionBlobFeeDiff) > 0.001 { // need math.Abs, can go up and down
			heap.Fix(p.evict, p.evict.index[from])
		}
	}
	// If the pool went over the allowed data limit, evict transactions until
	// we're again below the threshold
	for p.stored > p.config.Datacap {
		p.drop()
	}
	p.updateStorageMetrics()

	addValidMeter.Mark(1)
	return nil
}

// drop removes the worst transaction from the pool. It is primarily used when a
// freshly added transaction overflows the pool and needs to evict something. The
// method is also called on startup if the user resizes their storage, might be an
// expensive run but it should be fine-ish.
func (p *BlobPool) drop() {
	// Peek at the account with the worse transaction set to evict from (Go's heap
	// stores the minimum at index zero of the heap slice) and retrieve it's last
	// transaction.
	var (
		from = p.evict.addrs[0] // cannot call drop on empty pool

		txs  = p.index[from]
		drop = txs[len(txs)-1]
		last = len(txs) == 1
	)
	// Remove the transaction from the pool's index
	if last {
		delete(p.index, from)
		delete(p.spent, from)
		p.reserve(from, false)
	} else {
		txs[len(txs)-1] = nil
		txs = txs[:len(txs)-1]

		p.index[from] = txs
		p.spent[from] = new(uint256.Int).Sub(p.spent[from], drop.costCap)
	}
	p.stored -= uint64(drop.size)
	p.lookup.untrack(drop)

	// Remove the transaction from the pool's eviction heap:
	//   - If the entire account was dropped, pop off the address
	//   - Otherwise, if the new tail has better eviction caps, fix the heap
	if last {
		heap.Pop(p.evict)
	} else {
		tail := txs[len(txs)-1] // new tail, surely exists

		evictionExecFeeDiff := tail.evictionExecFeeJumps - drop.evictionExecFeeJumps
		evictionBlobFeeDiff := tail.evictionBlobFeeJumps - drop.evictionBlobFeeJumps

		if evictionExecFeeDiff > 0.001 || evictionBlobFeeDiff > 0.001 { // no need for math.Abs, monotonic decreasing
			heap.Fix(p.evict, 0)
		}
	}
	// Remove the transaction from the data store
	log.Debug("Evicting overflown blob transaction", "from", from, "evicted", drop.nonce, "id", drop.id)
	dropOverflownMeter.Mark(1)

	if err := p.store.Delete(drop.id); err != nil {
		log.Error("Failed to drop evicted transaction", "id", drop.id, "err", err)
	}
}

// Pending retrieves all currently processable transactions, grouped by origin
// account and sorted by nonce.
//
// The transactions can also be pre-filtered by the dynamic fee components to
// reduce allocations and load on downstream subsystems.
func (p *BlobPool) Pending(filter txpool.PendingFilter) map[common.Address][]*txpool.LazyTransaction {
	// If only plain transactions are requested, this pool is unsuitable as it
	// contains none, don't even bother.
	if filter.OnlyPlainTxs {
		return nil
	}
	// Track the amount of time waiting to retrieve the list of pending blob txs
	// from the pool and the amount of time actually spent on assembling the data.
	// The latter will be pretty much moot, but we've kept it to have symmetric
	// across all user operations.
	pendStart := time.Now()
	p.lock.RLock()
	pendwaitHist.Update(time.Since(pendStart).Nanoseconds())
	defer p.lock.RUnlock()

	execStart := time.Now()
	defer func() {
		pendtimeHist.Update(time.Since(execStart).Nanoseconds())
	}()

	pending := make(map[common.Address][]*txpool.LazyTransaction, len(p.index))
	for addr, txs := range p.index {
		lazies := make([]*txpool.LazyTransaction, 0, len(txs))
		for _, tx := range txs {
			// If transaction filtering was requested, discard badly priced ones
			if filter.MinTip != nil && filter.BaseFee != nil {
				if tx.execFeeCap.Lt(filter.BaseFee) {
					break // basefee too low, cannot be included, discard rest of txs from the account
				}
				tip := new(uint256.Int).Sub(tx.execFeeCap, filter.BaseFee)
				if tip.Gt(tx.execTipCap) {
					tip = tx.execTipCap
				}
				if tip.Lt(filter.MinTip) {
					break // allowed or remaining tip too low, cannot be included, discard rest of txs from the account
				}
			}
			if filter.BlobFee != nil {
				if tx.blobFeeCap.Lt(filter.BlobFee) {
					break // blobfee too low, cannot be included, discard rest of txs from the account
				}
			}
			// Transaction was accepted according to the filter, append to the pending list
			lazies = append(lazies, &txpool.LazyTransaction{
				Pool:      p,
				Hash:      tx.hash,
				Time:      execStart, // TODO(karalabe): Maybe save these and use that?
				GasFeeCap: tx.execFeeCap,
				GasTipCap: tx.execTipCap,
				Gas:       tx.execGas,
				BlobGas:   tx.blobGas,
			})
		}
		if len(lazies) > 0 {
			pending[addr] = lazies
		}
	}
	return pending
}

// updateStorageMetrics retrieves a bunch of stats from the data store and pushes
// them out as metrics.
func (p *BlobPool) updateStorageMetrics() {
	stats := p.store.Infos()

	var (
		dataused uint64
		datareal uint64
		slotused uint64

		oversizedDataused uint64
		oversizedDatagaps uint64
		oversizedSlotused uint64
		oversizedSlotgaps uint64
	)
	for _, shelf := range stats.Shelves {
		slotDataused := shelf.FilledSlots * uint64(shelf.SlotSize)
		slotDatagaps := shelf.GappedSlots * uint64(shelf.SlotSize)

		dataused += slotDataused
		datareal += slotDataused + slotDatagaps
		slotused += shelf.FilledSlots

		metrics.GetOrRegisterGauge(fmt.Sprintf(shelfDatausedGaugeName, shelf.SlotSize/blobSize), nil).Update(int64(slotDataused))
		metrics.GetOrRegisterGauge(fmt.Sprintf(shelfDatagapsGaugeName, shelf.SlotSize/blobSize), nil).Update(int64(slotDatagaps))
		metrics.GetOrRegisterGauge(fmt.Sprintf(shelfSlotusedGaugeName, shelf.SlotSize/blobSize), nil).Update(int64(shelf.FilledSlots))
		metrics.GetOrRegisterGauge(fmt.Sprintf(shelfSlotgapsGaugeName, shelf.SlotSize/blobSize), nil).Update(int64(shelf.GappedSlots))

		maxBlobs := eip4844.LatestMaxBlobsPerBlock(p.chain.Config())
		if shelf.SlotSize/blobSize > uint32(maxBlobs) {
			oversizedDataused += slotDataused
			oversizedDatagaps += slotDatagaps
			oversizedSlotused += shelf.FilledSlots
			oversizedSlotgaps += shelf.GappedSlots
		}
	}
	datausedGauge.Update(int64(dataused))
	datarealGauge.Update(int64(datareal))
	slotusedGauge.Update(int64(slotused))

	oversizedDatausedGauge.Update(int64(oversizedDataused))
	oversizedDatagapsGauge.Update(int64(oversizedDatagaps))
	oversizedSlotusedGauge.Update(int64(oversizedSlotused))
	oversizedSlotgapsGauge.Update(int64(oversizedSlotgaps))

	p.updateLimboMetrics()
}

// updateLimboMetrics retrieves a bunch of stats from the limbo store and pushes
// them out as metrics.
func (p *BlobPool) updateLimboMetrics() {
	stats := p.limbo.store.Infos()

	var (
		dataused uint64
		datareal uint64
		slotused uint64
	)
	for _, shelf := range stats.Shelves {
		slotDataused := shelf.FilledSlots * uint64(shelf.SlotSize)
		slotDatagaps := shelf.GappedSlots * uint64(shelf.SlotSize)

		dataused += slotDataused
		datareal += slotDataused + slotDatagaps
		slotused += shelf.FilledSlots

		metrics.GetOrRegisterGauge(fmt.Sprintf(limboShelfDatausedGaugeName, shelf.SlotSize/blobSize), nil).Update(int64(slotDataused))
		metrics.GetOrRegisterGauge(fmt.Sprintf(limboShelfDatagapsGaugeName, shelf.SlotSize/blobSize), nil).Update(int64(slotDatagaps))
		metrics.GetOrRegisterGauge(fmt.Sprintf(limboShelfSlotusedGaugeName, shelf.SlotSize/blobSize), nil).Update(int64(shelf.FilledSlots))
		metrics.GetOrRegisterGauge(fmt.Sprintf(limboShelfSlotgapsGaugeName, shelf.SlotSize/blobSize), nil).Update(int64(shelf.GappedSlots))
	}
	limboDatausedGauge.Update(int64(dataused))
	limboDatarealGauge.Update(int64(datareal))
	limboSlotusedGauge.Update(int64(slotused))
}

// SubscribeTransactions registers a subscription for new transaction events,
// supporting feeding only newly seen or also resurrected transactions.
func (p *BlobPool) SubscribeTransactions(ch chan<- core.NewTxsEvent, reorgs bool) event.Subscription {
	if reorgs {
		return p.insertFeed.Subscribe(ch)
	} else {
		return p.discoverFeed.Subscribe(ch)
	}
}

// Nonce returns the next nonce of an account, with all transactions executable
// by the pool already applied on top.
func (p *BlobPool) Nonce(addr common.Address) uint64 {
	// We need a write lock here, since state.GetNonce might write the cache.
	p.lock.Lock()
	defer p.lock.Unlock()

	if txs, ok := p.index[addr]; ok {
		return txs[len(txs)-1].nonce + 1
	}
	return p.state.GetNonce(addr)
}

// Stats retrieves the current pool stats, namely the number of pending and the
// number of queued (non-executable) transactions.
func (p *BlobPool) Stats() (int, int) {
	p.lock.RLock()
	defer p.lock.RUnlock()

	var pending int
	for _, txs := range p.index {
		pending += len(txs)
	}
	return pending, 0 // No non-executable txs in the blob pool
}

// Content retrieves the data content of the transaction pool, returning all the
// pending as well as queued transactions, grouped by account and sorted by nonce.
//
// For the blob pool, this method will return nothing for now.
// TODO(karalabe): Abstract out the returned metadata.
func (p *BlobPool) Content() (map[common.Address][]*types.Transaction, map[common.Address][]*types.Transaction) {
	return make(map[common.Address][]*types.Transaction), make(map[common.Address][]*types.Transaction)
}

// ContentFrom retrieves the data content of the transaction pool, returning the
// pending as well as queued transactions of this address, grouped by nonce.
//
// For the blob pool, this method will return nothing for now.
// TODO(karalabe): Abstract out the returned metadata.
func (p *BlobPool) ContentFrom(addr common.Address) ([]*types.Transaction, []*types.Transaction) {
	return []*types.Transaction{}, []*types.Transaction{}
}

// Status returns the known status (unknown/pending/queued) of a transaction
// identified by their hashes.
func (p *BlobPool) Status(hash common.Hash) txpool.TxStatus {
	if p.Has(hash) {
		return txpool.TxStatusPending
	}
	return txpool.TxStatusUnknown
}

// Clear implements txpool.SubPool, removing all tracked transactions
// from the blob pool and persistent store.
func (p *BlobPool) Clear() {
	p.lock.Lock()
	defer p.lock.Unlock()

	// manually iterating and deleting every entry is super sub-optimal
	// However, Clear is not currently used in production so
	// performance is not critical at the moment.
	for hash := range p.lookup.txIndex {
		id, _ := p.lookup.storeidOfTx(hash)
		if err := p.store.Delete(id); err != nil {
			log.Warn("failed to delete blob tx from backing store", "err", err)
		}
	}
	for hash := range p.lookup.blobIndex {
		id, _ := p.lookup.storeidOfBlob(hash)
		if err := p.store.Delete(id); err != nil {
			log.Warn("failed to delete blob from backing store", "err", err)
		}
	}

	// unreserve each tracked account.  Ideally, we could just clear the
	// reservation map in the parent txpool context.  However, if we clear in
	// parent context, to avoid exposing the subpool lock, we have to lock the
	// reservations and then lock each subpool.
	//
	// This creates the potential for a deadlock situation:
	//
	// * TxPool.Clear locks the reservations
	// * a new transaction is received which locks the subpool mutex
	// * TxPool.Clear attempts to lock subpool mutex
	//
	// The transaction addition may attempt to reserve the sender addr which
	// can't happen until Clear releases the reservation lock.  Clear cannot
	// acquire the subpool lock until the transaction addition is completed.
<<<<<<< HEAD
	for acct, _ := range p.index {
=======
	for acct := range p.index {
>>>>>>> 4263936a
		p.reserve(acct, false)
	}
	p.lookup = newLookup()
	p.index = make(map[common.Address][]*blobTxMeta)
	p.spent = make(map[common.Address]*uint256.Int)

	var (
		basefee = uint256.MustFromBig(eip1559.CalcBaseFee(p.chain.Config(), p.head))
		blobfee = uint256.NewInt(params.BlobTxMinBlobGasprice)
	)
	p.evict = newPriceHeap(basefee, blobfee, p.index)
}<|MERGE_RESOLUTION|>--- conflicted
+++ resolved
@@ -1096,10 +1096,6 @@
 		MaxSize: txMaxSize,
 		MinTip:  p.gasTip.ToBig(),
 	}
-<<<<<<< HEAD
-
-	if err := p.txValidationFn(tx, p.head, p.signer, baseOpts); err != nil {
-=======
 	return txpool.ValidateTransaction(tx, p.head, p.signer, opts)
 }
 
@@ -1107,7 +1103,6 @@
 // rules and adheres to some heuristic limits of the local node (price and size).
 func (p *BlobPool) validateTx(tx *types.Transaction) error {
 	if err := p.ValidateTxBasics(tx); err != nil {
->>>>>>> 4263936a
 		return err
 	}
 	// Ensure the transaction adheres to the stateful pool filters (nonce, balance)
@@ -1756,11 +1751,7 @@
 	// The transaction addition may attempt to reserve the sender addr which
 	// can't happen until Clear releases the reservation lock.  Clear cannot
 	// acquire the subpool lock until the transaction addition is completed.
-<<<<<<< HEAD
-	for acct, _ := range p.index {
-=======
 	for acct := range p.index {
->>>>>>> 4263936a
 		p.reserve(acct, false)
 	}
 	p.lookup = newLookup()
