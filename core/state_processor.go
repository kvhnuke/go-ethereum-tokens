// Copyright 2015 The go-ethereum Authors
// This file is part of the go-ethereum library.
//
// The go-ethereum library is free software: you can redistribute it and/or modify
// it under the terms of the GNU Lesser General Public License as published by
// the Free Software Foundation, either version 3 of the License, or
// (at your option) any later version.
//
// The go-ethereum library is distributed in the hope that it will be useful,
// but WITHOUT ANY WARRANTY; without even the implied warranty of
// MERCHANTABILITY or FITNESS FOR A PARTICULAR PURPOSE. See the
// GNU Lesser General Public License for more details.
//
// You should have received a copy of the GNU Lesser General Public License
// along with the go-ethereum library. If not, see <http://www.gnu.org/licenses/>.

package core

import (
	"fmt"
	"math/big"

	"github.com/ethereum/go-ethereum/common"
	"github.com/ethereum/go-ethereum/consensus/misc"
	"github.com/ethereum/go-ethereum/core/state"
	"github.com/ethereum/go-ethereum/core/tracing"
	"github.com/ethereum/go-ethereum/core/types"
	"github.com/ethereum/go-ethereum/core/vm"
	"github.com/ethereum/go-ethereum/crypto"
	"github.com/ethereum/go-ethereum/params"
)

// StateProcessor is a basic Processor, which takes care of transitioning
// state from one point to another.
//
// StateProcessor implements Processor.
type StateProcessor struct {
	config *params.ChainConfig // Chain configuration options
	chain  *HeaderChain        // Canonical header chain
}

// NewStateProcessor initialises a new StateProcessor.
func NewStateProcessor(config *params.ChainConfig, chain *HeaderChain) *StateProcessor {
	return &StateProcessor{
		config: config,
		chain:  chain,
	}
}

// Process processes the state changes according to the Ethereum rules by running
// the transaction messages using the statedb and applying any rewards to both
// the processor (coinbase) and any included uncles.
//
// Process returns the receipts and logs accumulated during the process and
// returns the amount of gas that was used in the process. If any of the
// transactions failed to execute due to insufficient gas it will return an error.
func (p *StateProcessor) Process(block *types.Block, statedb *state.StateDB, cfg vm.Config) (*ProcessResult, error) {
	var (
		receipts    types.Receipts
		usedGas     = new(uint64)
		header      = block.Header()
		blockHash   = block.Hash()
		blockNumber = block.Number()
		allLogs     []*types.Log
		gp          = new(GasPool).AddGas(block.GasLimit())
	)

	// Mutate the block and state according to any hard-fork specs
	if p.config.DAOForkSupport && p.config.DAOForkBlock != nil && p.config.DAOForkBlock.Cmp(block.Number()) == 0 {
		misc.ApplyDAOHardFork(statedb)
	}
	var (
		context vm.BlockContext
		signer  = types.MakeSigner(p.config, header.Number, header.Time)
	)

	// Apply pre-execution system calls.
<<<<<<< HEAD
	context = NewEVMBlockContext(header, p.chain, nil)

	vmenv := vm.NewEVM(context, vm.TxContext{}, statedb, p.config, cfg)
	var tracingStateDB = vm.StateDB(statedb)
	if hooks := cfg.Tracer; hooks != nil {
		tracingStateDB = state.NewHookedState(statedb, hooks)
	}
	if beaconRoot := block.BeaconRoot(); beaconRoot != nil {
		ProcessBeaconBlockRoot(*beaconRoot, vmenv, tracingStateDB)
	}
	if p.config.IsPrague(block.Number(), block.Time()) {
		ProcessParentBlockHash(block.ParentHash(), vmenv, tracingStateDB)
=======
	var tracingStateDB = vm.StateDB(statedb)
	if hooks := cfg.Tracer; hooks != nil {
		tracingStateDB = state.NewHookedState(statedb, hooks)
	}
	context = NewEVMBlockContext(header, p.chain, nil)
	evm := vm.NewEVM(context, tracingStateDB, p.config, cfg)

	if beaconRoot := block.BeaconRoot(); beaconRoot != nil {
		ProcessBeaconBlockRoot(*beaconRoot, evm)
	}
	if p.config.IsPrague(block.Number(), block.Time()) || p.config.IsVerkle(block.Number(), block.Time()) {
		ProcessParentBlockHash(block.ParentHash(), evm)
>>>>>>> 4263936a
	}

	// Iterate over and process the individual transactions
	for i, tx := range block.Transactions() {
		msg, err := TransactionToMessage(tx, signer, header.BaseFee)
		if err != nil {
			return nil, fmt.Errorf("could not apply tx %d [%v]: %w", i, tx.Hash().Hex(), err)
		}
		statedb.SetTxContext(tx.Hash(), i)

		receipt, err := ApplyTransactionWithEVM(msg, gp, statedb, blockNumber, blockHash, tx, usedGas, evm)
		if err != nil {
			return nil, fmt.Errorf("could not apply tx %d [%v]: %w", i, tx.Hash().Hex(), err)
		}
		receipts = append(receipts, receipt)
		allLogs = append(allLogs, receipt.Logs...)
	}
	// Read requests if Prague is enabled.
	var requests [][]byte
	if p.config.IsPrague(block.Number(), block.Time()) {
<<<<<<< HEAD
		// EIP-6110 deposits
		depositRequests, err := ParseDepositLogs(allLogs, p.config)
		if err != nil {
			return nil, err
		}
		requests = append(requests, depositRequests)
		// EIP-7002 withdrawals
		withdrawalRequests := ProcessWithdrawalQueue(vmenv, tracingStateDB)
		requests = append(requests, withdrawalRequests)
		// EIP-7251 consolidations
		consolidationRequests := ProcessConsolidationQueue(vmenv, tracingStateDB)
		requests = append(requests, consolidationRequests)
=======
		requests = [][]byte{}
		// EIP-6110
		if err := ParseDepositLogs(&requests, allLogs, p.config); err != nil {
			return nil, err
		}
		// EIP-7002
		ProcessWithdrawalQueue(&requests, evm)
		// EIP-7251
		ProcessConsolidationQueue(&requests, evm)
>>>>>>> 4263936a
	}

	// Finalize the block, applying any consensus engine specific extras (e.g. block rewards)
	p.chain.engine.Finalize(p.chain, header, tracingStateDB, block.Body())

	return &ProcessResult{
		Receipts: receipts,
		Requests: requests,
		Logs:     allLogs,
		GasUsed:  *usedGas,
	}, nil
}

// ApplyTransactionWithEVM attempts to apply a transaction to the given state database
// and uses the input parameters for its environment similar to ApplyTransaction. However,
// this method takes an already created EVM instance as input.
<<<<<<< HEAD
func ApplyTransactionWithEVM(msg *Message, config *params.ChainConfig, gp *GasPool, statedb *state.StateDB, blockNumber *big.Int, blockHash common.Hash, tx *types.Transaction, usedGas *uint64, evm *vm.EVM) (receipt *types.Receipt, err error) {
	var tracingStateDB = vm.StateDB(statedb)
	if hooks := evm.Config.Tracer; hooks != nil {
		tracingStateDB = state.NewHookedState(statedb, hooks)
=======
func ApplyTransactionWithEVM(msg *Message, gp *GasPool, statedb *state.StateDB, blockNumber *big.Int, blockHash common.Hash, tx *types.Transaction, usedGas *uint64, evm *vm.EVM) (receipt *types.Receipt, err error) {
	if hooks := evm.Config.Tracer; hooks != nil {
>>>>>>> 4263936a
		if hooks.OnTxStart != nil {
			hooks.OnTxStart(evm.GetVMContext(), tx, msg.From)
		}
		if hooks.OnTxEnd != nil {
			defer func() { hooks.OnTxEnd(receipt, err) }()
		}
	}
<<<<<<< HEAD

	// Create a new context to be used in the EVM environment.
	txContext := NewEVMTxContext(msg)
	evm.Reset(txContext, tracingStateDB)

=======
>>>>>>> 4263936a
	// Apply the transaction to the current state (included in the env).
	result, err := ApplyMessage(evm, msg, gp)
	if err != nil {
		return nil, err
	}
	// Update the state with pending changes.
	var root []byte
<<<<<<< HEAD
	if config.IsByzantium(blockNumber) {
		tracingStateDB.Finalise(true)
=======
	if evm.ChainConfig().IsByzantium(blockNumber) {
		evm.StateDB.Finalise(true)
>>>>>>> 4263936a
	} else {
		root = statedb.IntermediateRoot(evm.ChainConfig().IsEIP158(blockNumber)).Bytes()
	}
	*usedGas += result.UsedGas

	// Merge the tx-local access event into the "block-local" one, in order to collect
	// all values, so that the witness can be built.
	if statedb.GetTrie().IsVerkle() {
		statedb.AccessEvents().Merge(evm.AccessEvents)
	}

	return MakeReceipt(evm, result, statedb, blockNumber, blockHash, tx, *usedGas, root), nil
}

// MakeReceipt generates the receipt object for a transaction given its execution result.
func MakeReceipt(evm *vm.EVM, result *ExecutionResult, statedb *state.StateDB, blockNumber *big.Int, blockHash common.Hash, tx *types.Transaction, usedGas uint64, root []byte) *types.Receipt {
	// Create a new receipt for the transaction, storing the intermediate root and gas used
	// by the tx.
	receipt := &types.Receipt{Type: tx.Type(), PostState: root, CumulativeGasUsed: usedGas}
	if result.Failed() {
		receipt.Status = types.ReceiptStatusFailed
	} else {
		receipt.Status = types.ReceiptStatusSuccessful
	}
	receipt.TxHash = tx.Hash()
	receipt.GasUsed = result.UsedGas

	if tx.Type() == types.BlobTxType {
		receipt.BlobGasUsed = uint64(len(tx.BlobHashes()) * params.BlobTxBlobGasPerBlob)
		receipt.BlobGasPrice = evm.Context.BlobBaseFee
	}

	// If the transaction created a contract, store the creation address in the receipt.
	if tx.To() == nil {
		receipt.ContractAddress = crypto.CreateAddress(evm.TxContext.Origin, tx.Nonce())
	}

	// Set the receipt logs and create the bloom filter.
	receipt.Logs = statedb.GetLogs(tx.Hash(), blockNumber.Uint64(), blockHash)
	receipt.Bloom = types.CreateBloom(receipt)
	receipt.BlockHash = blockHash
	receipt.BlockNumber = blockNumber
	receipt.TransactionIndex = uint(statedb.TxIndex())
	return receipt
}

// ApplyTransaction attempts to apply a transaction to the given state database
// and uses the input parameters for its environment. It returns the receipt
// for the transaction, gas used and an error if the transaction failed,
// indicating the block was invalid.
func ApplyTransaction(evm *vm.EVM, gp *GasPool, statedb *state.StateDB, header *types.Header, tx *types.Transaction, usedGas *uint64) (*types.Receipt, error) {
	msg, err := TransactionToMessage(tx, types.MakeSigner(evm.ChainConfig(), header.Number, header.Time), header.BaseFee)
	if err != nil {
		return nil, err
	}
	// Create a new context to be used in the EVM environment
	return ApplyTransactionWithEVM(msg, gp, statedb, header.Number, header.Hash(), tx, usedGas, evm)
}

// ProcessBeaconBlockRoot applies the EIP-4788 system call to the beacon block root
// contract. This method is exported to be used in tests.
<<<<<<< HEAD
func ProcessBeaconBlockRoot(beaconRoot common.Hash, vmenv *vm.EVM, statedb vm.StateDB) {
	if tracer := vmenv.Config.Tracer; tracer != nil {
		if tracer.OnSystemCallStart != nil {
			tracer.OnSystemCallStart()
		}
=======
func ProcessBeaconBlockRoot(beaconRoot common.Hash, evm *vm.EVM) {
	if tracer := evm.Config.Tracer; tracer != nil {
		onSystemCallStart(tracer, evm.GetVMContext())
>>>>>>> 4263936a
		if tracer.OnSystemCallEnd != nil {
			defer tracer.OnSystemCallEnd()
		}
	}
	msg := &Message{
		From:      params.SystemAddress,
		GasLimit:  30_000_000,
		GasPrice:  common.Big0,
		GasFeeCap: common.Big0,
		GasTipCap: common.Big0,
		To:        &params.BeaconRootsAddress,
		Data:      beaconRoot[:],
	}
	evm.SetTxContext(NewEVMTxContext(msg))
	evm.StateDB.AddAddressToAccessList(params.BeaconRootsAddress)
	_, _, _ = evm.Call(msg.From, *msg.To, msg.Data, 30_000_000, common.U2560)
	evm.StateDB.Finalise(true)
}

// ProcessParentBlockHash stores the parent block hash in the history storage contract
<<<<<<< HEAD
// as per EIP-2935.
func ProcessParentBlockHash(prevHash common.Hash, vmenv *vm.EVM, statedb vm.StateDB) {
	if tracer := vmenv.Config.Tracer; tracer != nil {
		if tracer.OnSystemCallStart != nil {
			tracer.OnSystemCallStart()
		}
=======
// as per EIP-2935/7709.
func ProcessParentBlockHash(prevHash common.Hash, evm *vm.EVM) {
	if tracer := evm.Config.Tracer; tracer != nil {
		onSystemCallStart(tracer, evm.GetVMContext())
>>>>>>> 4263936a
		if tracer.OnSystemCallEnd != nil {
			defer tracer.OnSystemCallEnd()
		}
	}
	msg := &Message{
		From:      params.SystemAddress,
		GasLimit:  30_000_000,
		GasPrice:  common.Big0,
		GasFeeCap: common.Big0,
		GasTipCap: common.Big0,
		To:        &params.HistoryStorageAddress,
		Data:      prevHash.Bytes(),
	}
	evm.SetTxContext(NewEVMTxContext(msg))
	evm.StateDB.AddAddressToAccessList(params.HistoryStorageAddress)
	_, _, err := evm.Call(msg.From, *msg.To, msg.Data, 30_000_000, common.U2560)
	if err != nil {
		panic(err)
	}
	if evm.StateDB.AccessEvents() != nil {
		evm.StateDB.AccessEvents().Merge(evm.AccessEvents)
	}
	evm.StateDB.Finalise(true)
}

// ProcessWithdrawalQueue calls the EIP-7002 withdrawal queue contract.
// It returns the opaque request data returned by the contract.
func ProcessWithdrawalQueue(requests *[][]byte, evm *vm.EVM) {
	processRequestsSystemCall(requests, evm, 0x01, params.WithdrawalQueueAddress)
}

// ProcessConsolidationQueue calls the EIP-7251 consolidation queue contract.
// It returns the opaque request data returned by the contract.
func ProcessConsolidationQueue(requests *[][]byte, evm *vm.EVM) {
	processRequestsSystemCall(requests, evm, 0x02, params.ConsolidationQueueAddress)
}

func processRequestsSystemCall(requests *[][]byte, evm *vm.EVM, requestType byte, addr common.Address) {
	if tracer := evm.Config.Tracer; tracer != nil {
		onSystemCallStart(tracer, evm.GetVMContext())
		if tracer.OnSystemCallEnd != nil {
			defer tracer.OnSystemCallEnd()
		}
	}
	msg := &Message{
		From:      params.SystemAddress,
		GasLimit:  30_000_000,
		GasPrice:  common.Big0,
		GasFeeCap: common.Big0,
		GasTipCap: common.Big0,
		To:        &addr,
	}
	evm.SetTxContext(NewEVMTxContext(msg))
	evm.StateDB.AddAddressToAccessList(addr)
	ret, _, _ := evm.Call(msg.From, *msg.To, msg.Data, 30_000_000, common.U2560)
	evm.StateDB.Finalise(true)
	if len(ret) == 0 {
		return // skip empty output
	}

	// Append prefixed requestsData to the requests list.
	requestsData := make([]byte, len(ret)+1)
	requestsData[0] = requestType
	copy(requestsData[1:], ret)
	*requests = append(*requests, requestsData)
}

<<<<<<< HEAD
// ProcessWithdrawalQueue calls the EIP-7002 withdrawal queue contract.
// It returns the opaque request data returned by the contract.
func ProcessWithdrawalQueue(vmenv *vm.EVM, statedb vm.StateDB) []byte {
	return processRequestsSystemCall(vmenv, statedb, 0x01, params.WithdrawalQueueAddress)
}

// ProcessConsolidationQueue calls the EIP-7251 consolidation queue contract.
// It returns the opaque request data returned by the contract.
func ProcessConsolidationQueue(vmenv *vm.EVM, statedb vm.StateDB) []byte {
	return processRequestsSystemCall(vmenv, statedb, 0x02, params.ConsolidationQueueAddress)
}

func processRequestsSystemCall(vmenv *vm.EVM, statedb vm.StateDB, requestType byte, addr common.Address) []byte {
	if tracer := vmenv.Config.Tracer; tracer != nil {
		if tracer.OnSystemCallStart != nil {
			tracer.OnSystemCallStart()
		}
		if tracer.OnSystemCallEnd != nil {
			defer tracer.OnSystemCallEnd()
		}
	}

	msg := &Message{
		From:      params.SystemAddress,
		GasLimit:  30_000_000,
		GasPrice:  common.Big0,
		GasFeeCap: common.Big0,
		GasTipCap: common.Big0,
		To:        &addr,
	}
	vmenv.Reset(NewEVMTxContext(msg), statedb)
	statedb.AddAddressToAccessList(addr)
	ret, _, _ := vmenv.Call(vm.AccountRef(msg.From), *msg.To, msg.Data, 30_000_000, common.U2560)
	statedb.Finalise(true)

	// Create withdrawals requestsData with prefix 0x01
	requestsData := make([]byte, len(ret)+1)
	requestsData[0] = requestType
	copy(requestsData[1:], ret)
	return requestsData
}

// ParseDepositLogs extracts the EIP-6110 deposit values from logs emitted by
// BeaconDepositContract.
func ParseDepositLogs(logs []*types.Log, config *params.ChainConfig) ([]byte, error) {
	deposits := make([]byte, 1) // note: first byte is 0x00 (== deposit request type)
	for _, log := range logs {
		if log.Address == config.DepositContractAddress {
=======
var depositTopic = common.HexToHash("0x649bbc62d0e31342afea4e5cd82d4049e7e1ee912fc0889aa790803be39038c5")

// ParseDepositLogs extracts the EIP-6110 deposit values from logs emitted by
// BeaconDepositContract.
func ParseDepositLogs(requests *[][]byte, logs []*types.Log, config *params.ChainConfig) error {
	deposits := make([]byte, 1) // note: first byte is 0x00 (== deposit request type)
	for _, log := range logs {
		if log.Address == config.DepositContractAddress && len(log.Topics) > 0 && log.Topics[0] == depositTopic {
>>>>>>> 4263936a
			request, err := types.DepositLogToRequest(log.Data)
			if err != nil {
				return fmt.Errorf("unable to parse deposit data: %v", err)
			}
			deposits = append(deposits, request...)
		}
	}
	if len(deposits) > 1 {
		*requests = append(*requests, deposits)
	}
	return nil
}

func onSystemCallStart(tracer *tracing.Hooks, ctx *tracing.VMContext) {
	if tracer.OnSystemCallStartV2 != nil {
		tracer.OnSystemCallStartV2(ctx)
	} else if tracer.OnSystemCallStart != nil {
		tracer.OnSystemCallStart()
	}
}<|MERGE_RESOLUTION|>--- conflicted
+++ resolved
@@ -75,24 +75,10 @@
 	)
 
 	// Apply pre-execution system calls.
-<<<<<<< HEAD
-	context = NewEVMBlockContext(header, p.chain, nil)
-
-	vmenv := vm.NewEVM(context, vm.TxContext{}, statedb, p.config, cfg)
 	var tracingStateDB = vm.StateDB(statedb)
 	if hooks := cfg.Tracer; hooks != nil {
 		tracingStateDB = state.NewHookedState(statedb, hooks)
 	}
-	if beaconRoot := block.BeaconRoot(); beaconRoot != nil {
-		ProcessBeaconBlockRoot(*beaconRoot, vmenv, tracingStateDB)
-	}
-	if p.config.IsPrague(block.Number(), block.Time()) {
-		ProcessParentBlockHash(block.ParentHash(), vmenv, tracingStateDB)
-=======
-	var tracingStateDB = vm.StateDB(statedb)
-	if hooks := cfg.Tracer; hooks != nil {
-		tracingStateDB = state.NewHookedState(statedb, hooks)
-	}
 	context = NewEVMBlockContext(header, p.chain, nil)
 	evm := vm.NewEVM(context, tracingStateDB, p.config, cfg)
 
@@ -101,7 +87,6 @@
 	}
 	if p.config.IsPrague(block.Number(), block.Time()) || p.config.IsVerkle(block.Number(), block.Time()) {
 		ProcessParentBlockHash(block.ParentHash(), evm)
->>>>>>> 4263936a
 	}
 
 	// Iterate over and process the individual transactions
@@ -122,20 +107,6 @@
 	// Read requests if Prague is enabled.
 	var requests [][]byte
 	if p.config.IsPrague(block.Number(), block.Time()) {
-<<<<<<< HEAD
-		// EIP-6110 deposits
-		depositRequests, err := ParseDepositLogs(allLogs, p.config)
-		if err != nil {
-			return nil, err
-		}
-		requests = append(requests, depositRequests)
-		// EIP-7002 withdrawals
-		withdrawalRequests := ProcessWithdrawalQueue(vmenv, tracingStateDB)
-		requests = append(requests, withdrawalRequests)
-		// EIP-7251 consolidations
-		consolidationRequests := ProcessConsolidationQueue(vmenv, tracingStateDB)
-		requests = append(requests, consolidationRequests)
-=======
 		requests = [][]byte{}
 		// EIP-6110
 		if err := ParseDepositLogs(&requests, allLogs, p.config); err != nil {
@@ -145,7 +116,6 @@
 		ProcessWithdrawalQueue(&requests, evm)
 		// EIP-7251
 		ProcessConsolidationQueue(&requests, evm)
->>>>>>> 4263936a
 	}
 
 	// Finalize the block, applying any consensus engine specific extras (e.g. block rewards)
@@ -162,15 +132,8 @@
 // ApplyTransactionWithEVM attempts to apply a transaction to the given state database
 // and uses the input parameters for its environment similar to ApplyTransaction. However,
 // this method takes an already created EVM instance as input.
-<<<<<<< HEAD
-func ApplyTransactionWithEVM(msg *Message, config *params.ChainConfig, gp *GasPool, statedb *state.StateDB, blockNumber *big.Int, blockHash common.Hash, tx *types.Transaction, usedGas *uint64, evm *vm.EVM) (receipt *types.Receipt, err error) {
-	var tracingStateDB = vm.StateDB(statedb)
-	if hooks := evm.Config.Tracer; hooks != nil {
-		tracingStateDB = state.NewHookedState(statedb, hooks)
-=======
 func ApplyTransactionWithEVM(msg *Message, gp *GasPool, statedb *state.StateDB, blockNumber *big.Int, blockHash common.Hash, tx *types.Transaction, usedGas *uint64, evm *vm.EVM) (receipt *types.Receipt, err error) {
 	if hooks := evm.Config.Tracer; hooks != nil {
->>>>>>> 4263936a
 		if hooks.OnTxStart != nil {
 			hooks.OnTxStart(evm.GetVMContext(), tx, msg.From)
 		}
@@ -178,14 +141,6 @@
 			defer func() { hooks.OnTxEnd(receipt, err) }()
 		}
 	}
-<<<<<<< HEAD
-
-	// Create a new context to be used in the EVM environment.
-	txContext := NewEVMTxContext(msg)
-	evm.Reset(txContext, tracingStateDB)
-
-=======
->>>>>>> 4263936a
 	// Apply the transaction to the current state (included in the env).
 	result, err := ApplyMessage(evm, msg, gp)
 	if err != nil {
@@ -193,13 +148,8 @@
 	}
 	// Update the state with pending changes.
 	var root []byte
-<<<<<<< HEAD
-	if config.IsByzantium(blockNumber) {
-		tracingStateDB.Finalise(true)
-=======
 	if evm.ChainConfig().IsByzantium(blockNumber) {
 		evm.StateDB.Finalise(true)
->>>>>>> 4263936a
 	} else {
 		root = statedb.IntermediateRoot(evm.ChainConfig().IsEIP158(blockNumber)).Bytes()
 	}
@@ -261,17 +211,9 @@
 
 // ProcessBeaconBlockRoot applies the EIP-4788 system call to the beacon block root
 // contract. This method is exported to be used in tests.
-<<<<<<< HEAD
-func ProcessBeaconBlockRoot(beaconRoot common.Hash, vmenv *vm.EVM, statedb vm.StateDB) {
-	if tracer := vmenv.Config.Tracer; tracer != nil {
-		if tracer.OnSystemCallStart != nil {
-			tracer.OnSystemCallStart()
-		}
-=======
 func ProcessBeaconBlockRoot(beaconRoot common.Hash, evm *vm.EVM) {
 	if tracer := evm.Config.Tracer; tracer != nil {
 		onSystemCallStart(tracer, evm.GetVMContext())
->>>>>>> 4263936a
 		if tracer.OnSystemCallEnd != nil {
 			defer tracer.OnSystemCallEnd()
 		}
@@ -292,19 +234,10 @@
 }
 
 // ProcessParentBlockHash stores the parent block hash in the history storage contract
-<<<<<<< HEAD
-// as per EIP-2935.
-func ProcessParentBlockHash(prevHash common.Hash, vmenv *vm.EVM, statedb vm.StateDB) {
-	if tracer := vmenv.Config.Tracer; tracer != nil {
-		if tracer.OnSystemCallStart != nil {
-			tracer.OnSystemCallStart()
-		}
-=======
 // as per EIP-2935/7709.
 func ProcessParentBlockHash(prevHash common.Hash, evm *vm.EVM) {
 	if tracer := evm.Config.Tracer; tracer != nil {
 		onSystemCallStart(tracer, evm.GetVMContext())
->>>>>>> 4263936a
 		if tracer.OnSystemCallEnd != nil {
 			defer tracer.OnSystemCallEnd()
 		}
@@ -372,56 +305,6 @@
 	*requests = append(*requests, requestsData)
 }
 
-<<<<<<< HEAD
-// ProcessWithdrawalQueue calls the EIP-7002 withdrawal queue contract.
-// It returns the opaque request data returned by the contract.
-func ProcessWithdrawalQueue(vmenv *vm.EVM, statedb vm.StateDB) []byte {
-	return processRequestsSystemCall(vmenv, statedb, 0x01, params.WithdrawalQueueAddress)
-}
-
-// ProcessConsolidationQueue calls the EIP-7251 consolidation queue contract.
-// It returns the opaque request data returned by the contract.
-func ProcessConsolidationQueue(vmenv *vm.EVM, statedb vm.StateDB) []byte {
-	return processRequestsSystemCall(vmenv, statedb, 0x02, params.ConsolidationQueueAddress)
-}
-
-func processRequestsSystemCall(vmenv *vm.EVM, statedb vm.StateDB, requestType byte, addr common.Address) []byte {
-	if tracer := vmenv.Config.Tracer; tracer != nil {
-		if tracer.OnSystemCallStart != nil {
-			tracer.OnSystemCallStart()
-		}
-		if tracer.OnSystemCallEnd != nil {
-			defer tracer.OnSystemCallEnd()
-		}
-	}
-
-	msg := &Message{
-		From:      params.SystemAddress,
-		GasLimit:  30_000_000,
-		GasPrice:  common.Big0,
-		GasFeeCap: common.Big0,
-		GasTipCap: common.Big0,
-		To:        &addr,
-	}
-	vmenv.Reset(NewEVMTxContext(msg), statedb)
-	statedb.AddAddressToAccessList(addr)
-	ret, _, _ := vmenv.Call(vm.AccountRef(msg.From), *msg.To, msg.Data, 30_000_000, common.U2560)
-	statedb.Finalise(true)
-
-	// Create withdrawals requestsData with prefix 0x01
-	requestsData := make([]byte, len(ret)+1)
-	requestsData[0] = requestType
-	copy(requestsData[1:], ret)
-	return requestsData
-}
-
-// ParseDepositLogs extracts the EIP-6110 deposit values from logs emitted by
-// BeaconDepositContract.
-func ParseDepositLogs(logs []*types.Log, config *params.ChainConfig) ([]byte, error) {
-	deposits := make([]byte, 1) // note: first byte is 0x00 (== deposit request type)
-	for _, log := range logs {
-		if log.Address == config.DepositContractAddress {
-=======
 var depositTopic = common.HexToHash("0x649bbc62d0e31342afea4e5cd82d4049e7e1ee912fc0889aa790803be39038c5")
 
 // ParseDepositLogs extracts the EIP-6110 deposit values from logs emitted by
@@ -430,7 +313,6 @@
 	deposits := make([]byte, 1) // note: first byte is 0x00 (== deposit request type)
 	for _, log := range logs {
 		if log.Address == config.DepositContractAddress && len(log.Topics) > 0 && log.Topics[0] == depositTopic {
->>>>>>> 4263936a
 			request, err := types.DepositLogToRequest(log.Data)
 			if err != nil {
 				return fmt.Errorf("unable to parse deposit data: %v", err)
