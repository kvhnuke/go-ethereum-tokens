// Copyright 2014 The go-ethereum Authors
// This file is part of the go-ethereum library.
//
// The go-ethereum library is free software: you can redistribute it and/or modify
// it under the terms of the GNU Lesser General Public License as published by
// the Free Software Foundation, either version 3 of the License, or
// (at your option) any later version.
//
// The go-ethereum library is distributed in the hope that it will be useful,
// but WITHOUT ANY WARRANTY; without even the implied warranty of
// MERCHANTABILITY or FITNESS FOR A PARTICULAR PURPOSE. See the
// GNU Lesser General Public License for more details.
//
// You should have received a copy of the GNU Lesser General Public License
// along with the go-ethereum library. If not, see <http://www.gnu.org/licenses/>.

// Package core implements the Ethereum consensus protocol.
package core

import (
	"errors"
	"fmt"
	"io"
	"math"
	"math/big"
	"runtime"
	"slices"
	"sort"
	"strings"
	"sync"
	"sync/atomic"
	"time"

	"github.com/ethereum/go-ethereum/common"
	"github.com/ethereum/go-ethereum/common/lru"
	"github.com/ethereum/go-ethereum/common/mclock"
	"github.com/ethereum/go-ethereum/common/prque"
	"github.com/ethereum/go-ethereum/consensus"
	"github.com/ethereum/go-ethereum/consensus/misc/eip4844"
	"github.com/ethereum/go-ethereum/core/history"
	"github.com/ethereum/go-ethereum/core/rawdb"
	"github.com/ethereum/go-ethereum/core/state"
	"github.com/ethereum/go-ethereum/core/state/snapshot"
	"github.com/ethereum/go-ethereum/core/stateless"
	"github.com/ethereum/go-ethereum/core/tracing"
	"github.com/ethereum/go-ethereum/core/types"
	"github.com/ethereum/go-ethereum/core/vm"
	"github.com/ethereum/go-ethereum/ethdb"
	"github.com/ethereum/go-ethereum/event"
	"github.com/ethereum/go-ethereum/internal/syncx"
	"github.com/ethereum/go-ethereum/internal/version"
	"github.com/ethereum/go-ethereum/log"
	"github.com/ethereum/go-ethereum/metrics"
	"github.com/ethereum/go-ethereum/params"
	"github.com/ethereum/go-ethereum/rlp"
	"github.com/ethereum/go-ethereum/triedb"
	"github.com/ethereum/go-ethereum/triedb/hashdb"
	"github.com/ethereum/go-ethereum/triedb/pathdb"
)

var (
	headBlockGauge          = metrics.NewRegisteredGauge("chain/head/block", nil)
	headHeaderGauge         = metrics.NewRegisteredGauge("chain/head/header", nil)
	headFastBlockGauge      = metrics.NewRegisteredGauge("chain/head/receipt", nil)
	headFinalizedBlockGauge = metrics.NewRegisteredGauge("chain/head/finalized", nil)
	headSafeBlockGauge      = metrics.NewRegisteredGauge("chain/head/safe", nil)

	chainInfoGauge = metrics.NewRegisteredGaugeInfo("chain/info", nil)

	accountReadTimer   = metrics.NewRegisteredResettingTimer("chain/account/reads", nil)
	accountHashTimer   = metrics.NewRegisteredResettingTimer("chain/account/hashes", nil)
	accountUpdateTimer = metrics.NewRegisteredResettingTimer("chain/account/updates", nil)
	accountCommitTimer = metrics.NewRegisteredResettingTimer("chain/account/commits", nil)

	storageReadTimer   = metrics.NewRegisteredResettingTimer("chain/storage/reads", nil)
	storageUpdateTimer = metrics.NewRegisteredResettingTimer("chain/storage/updates", nil)
	storageCommitTimer = metrics.NewRegisteredResettingTimer("chain/storage/commits", nil)

	accountReadSingleTimer = metrics.NewRegisteredResettingTimer("chain/account/single/reads", nil)
	storageReadSingleTimer = metrics.NewRegisteredResettingTimer("chain/storage/single/reads", nil)

	snapshotCommitTimer = metrics.NewRegisteredResettingTimer("chain/snapshot/commits", nil)
	triedbCommitTimer   = metrics.NewRegisteredResettingTimer("chain/triedb/commits", nil)

	blockInsertTimer          = metrics.NewRegisteredResettingTimer("chain/inserts", nil)
	blockValidationTimer      = metrics.NewRegisteredResettingTimer("chain/validation", nil)
	blockCrossValidationTimer = metrics.NewRegisteredResettingTimer("chain/crossvalidation", nil)
	blockExecutionTimer       = metrics.NewRegisteredResettingTimer("chain/execution", nil)
	blockWriteTimer           = metrics.NewRegisteredResettingTimer("chain/write", nil)

	blockReorgMeter     = metrics.NewRegisteredMeter("chain/reorg/executes", nil)
	blockReorgAddMeter  = metrics.NewRegisteredMeter("chain/reorg/add", nil)
	blockReorgDropMeter = metrics.NewRegisteredMeter("chain/reorg/drop", nil)

	blockPrefetchExecuteTimer   = metrics.NewRegisteredTimer("chain/prefetch/executes", nil)
	blockPrefetchInterruptMeter = metrics.NewRegisteredMeter("chain/prefetch/interrupts", nil)

	errInsertionInterrupted = errors.New("insertion is interrupted")
	errChainStopped         = errors.New("blockchain is stopped")
	errInvalidOldChain      = errors.New("invalid old chain")
	errInvalidNewChain      = errors.New("invalid new chain")
)

var (
	forkReadyInterval = 3 * time.Minute
)

const (
	bodyCacheLimit     = 256
	blockCacheLimit    = 256
	receiptsCacheLimit = 32
	txLookupCacheLimit = 1024

	// BlockChainVersion ensures that an incompatible database forces a resync from scratch.
	//
	// Changelog:
	//
	// - Version 4
	//   The following incompatible database changes were added:
	//   * the `BlockNumber`, `TxHash`, `TxIndex`, `BlockHash` and `Index` fields of log are deleted
	//   * the `Bloom` field of receipt is deleted
	//   * the `BlockIndex` and `TxIndex` fields of txlookup are deleted
	//
	// - Version 5
	//  The following incompatible database changes were added:
	//    * the `TxHash`, `GasCost`, and `ContractAddress` fields are no longer stored for a receipt
	//    * the `TxHash`, `GasCost`, and `ContractAddress` fields are computed by looking up the
	//      receipts' corresponding block
	//
	// - Version 6
	//  The following incompatible database changes were added:
	//    * Transaction lookup information stores the corresponding block number instead of block hash
	//
	// - Version 7
	//  The following incompatible database changes were added:
	//    * Use freezer as the ancient database to maintain all ancient data
	//
	// - Version 8
	//  The following incompatible database changes were added:
	//    * New scheme for contract code in order to separate the codes and trie nodes
	//
	// - Version 9
	//  The following incompatible database changes were added:
	//  * Total difficulty has been removed from both the key-value store and the ancient store.
	//  * The metadata structure of freezer is changed by adding 'flushOffset'
	BlockChainVersion uint64 = 9
)

// CacheConfig contains the configuration values for the trie database
// and state snapshot these are resident in a blockchain.
type CacheConfig struct {
	TrieCleanLimit      int           // Memory allowance (MB) to use for caching trie nodes in memory
	TrieCleanNoPrefetch bool          // Whether to disable heuristic state prefetching for followup blocks
	TrieDirtyLimit      int           // Memory limit (MB) at which to start flushing dirty trie nodes to disk
	TrieDirtyDisabled   bool          // Whether to disable trie write caching and GC altogether (archive node)
	TrieTimeLimit       time.Duration // Time limit after which to flush the current in-memory trie to disk
	SnapshotLimit       int           // Memory allowance (MB) to use for caching snapshot entries in memory
	Preimages           bool          // Whether to store preimage of trie key to the disk
	StateHistory        uint64        // Number of blocks from head whose state histories are reserved.
	StateScheme         string        // Scheme used to store ethereum states and merkle tree nodes on top

	SnapshotNoBuild bool // Whether the background generation is allowed
	SnapshotWait    bool // Wait for snapshot construction on startup. TODO(karalabe): This is a dirty hack for testing, nuke it

	// This defines the cutoff block for history expiry.
	// Blocks before this number may be unavailable in the chain database.
	ChainHistoryMode history.HistoryMode
}

// triedbConfig derives the configures for trie database.
func (c *CacheConfig) triedbConfig(isVerkle bool) *triedb.Config {
	config := &triedb.Config{
		Preimages: c.Preimages,
		IsVerkle:  isVerkle,
	}
	if c.StateScheme == rawdb.HashScheme {
		config.HashDB = &hashdb.Config{
			CleanCacheSize: c.TrieCleanLimit * 1024 * 1024,
		}
	}
	if c.StateScheme == rawdb.PathScheme {
		config.PathDB = &pathdb.Config{
			StateHistory:    c.StateHistory,
			CleanCacheSize:  c.TrieCleanLimit * 1024 * 1024,
			WriteBufferSize: c.TrieDirtyLimit * 1024 * 1024,
		}
	}
	return config
}

// defaultCacheConfig are the default caching values if none are specified by the
// user (also used during testing).
var defaultCacheConfig = &CacheConfig{
	TrieCleanLimit: 256,
	TrieDirtyLimit: 256,
	TrieTimeLimit:  5 * time.Minute,
	SnapshotLimit:  256,
	SnapshotWait:   true,
	StateScheme:    rawdb.HashScheme,
}

// DefaultCacheConfigWithScheme returns a deep copied default cache config with
// a provided trie node scheme.
func DefaultCacheConfigWithScheme(scheme string) *CacheConfig {
	config := *defaultCacheConfig
	config.StateScheme = scheme
	return &config
}

// txLookup is wrapper over transaction lookup along with the corresponding
// transaction object.
type txLookup struct {
	lookup      *rawdb.LegacyTxLookupEntry
	transaction *types.Transaction
}

// BlockChain represents the canonical chain given a database with a genesis
// block. The Blockchain manages chain imports, reverts, chain reorganisations.
//
// Importing blocks in to the block chain happens according to the set of rules
// defined by the two stage Validator. Processing of blocks is done using the
// Processor which processes the included transaction. The validation of the state
// is done in the second part of the Validator. Failing results in aborting of
// the import.
//
// The BlockChain also helps in returning blocks from **any** chain included
// in the database as well as blocks that represents the canonical chain. It's
// important to note that GetBlock can return any block and does not need to be
// included in the canonical one where as GetBlockByNumber always represents the
// canonical chain.
type BlockChain struct {
	chainConfig *params.ChainConfig // Chain & network configuration
	cacheConfig *CacheConfig        // Cache configuration for pruning

	db            ethdb.Database                   // Low level persistent database to store final content in
	snaps         *snapshot.Tree                   // Snapshot tree for fast trie leaf access
	triegc        *prque.Prque[int64, common.Hash] // Priority queue mapping block numbers to tries to gc
	gcproc        time.Duration                    // Accumulates canonical block processing for trie dumping
	lastWrite     uint64                           // Last block when the state was flushed
	flushInterval atomic.Int64                     // Time interval (processing time) after which to flush a state
	triedb        *triedb.Database                 // The database handler for maintaining trie nodes.
	statedb       *state.CachingDB                 // State database to reuse between imports (contains state cache)
	txIndexer     *txIndexer                       // Transaction indexer, might be nil if not enabled

	hc               *HeaderChain
	rmLogsFeed       event.Feed
	chainFeed        event.Feed
	chainHeadFeed    event.Feed
	logsFeed         event.Feed
	blockProcFeed    event.Feed
	blockProcCounter int32
	scope            event.SubscriptionScope
	genesisBlock     *types.Block

	// This mutex synchronizes chain write operations.
	// Readers don't need to take it, they can just read the database.
	chainmu *syncx.ClosableMutex

	currentBlock      atomic.Pointer[types.Header] // Current head of the chain
	currentSnapBlock  atomic.Pointer[types.Header] // Current head of snap-sync
	currentFinalBlock atomic.Pointer[types.Header] // Latest (consensus) finalized block
	currentSafeBlock  atomic.Pointer[types.Header] // Latest (consensus) safe block
	historyPrunePoint atomic.Pointer[history.PrunePoint]

	bodyCache     *lru.Cache[common.Hash, *types.Body]
	bodyRLPCache  *lru.Cache[common.Hash, rlp.RawValue]
	receiptsCache *lru.Cache[common.Hash, []*types.Receipt]
	blockCache    *lru.Cache[common.Hash, *types.Block]

	txLookupLock  sync.RWMutex
	txLookupCache *lru.Cache[common.Hash, txLookup]

	quit          chan struct{} // shutdown signal, closed in Stop.
	stopping      atomic.Bool   // false if chain is running, true when stopped
	procInterrupt atomic.Bool   // interrupt signaler for block processing

	engine     consensus.Engine
	validator  Validator // Block and state validator interface
	prefetcher Prefetcher
	processor  Processor // Block transaction processor interface
	vmConfig   vm.Config
	logger     *tracing.Hooks

	lastForkReadyAlert time.Time // Last time there was a fork readiness print out
}

// NewBlockChain returns a fully initialised block chain using information
// available in the database. It initialises the default Ethereum Validator
// and Processor.
func NewBlockChain(db ethdb.Database, cacheConfig *CacheConfig, genesis *Genesis, overrides *ChainOverrides, engine consensus.Engine, vmConfig vm.Config, txLookupLimit *uint64) (*BlockChain, error) {
	if cacheConfig == nil {
		cacheConfig = defaultCacheConfig
	}
	// Open trie database with provided config
	enableVerkle, err := EnableVerkleAtGenesis(db, genesis)
	if err != nil {
		return nil, err
	}
	triedb := triedb.NewDatabase(db, cacheConfig.triedbConfig(enableVerkle))

	// Write the supplied genesis to the database if it has not been initialized
	// yet. The corresponding chain config will be returned, either from the
	// provided genesis or from the locally stored configuration if the genesis
	// has already been initialized.
	chainConfig, genesisHash, compatErr, err := SetupGenesisBlockWithOverride(db, triedb, genesis, overrides)
	if err != nil {
		return nil, err
	}
	log.Info("")
	log.Info(strings.Repeat("-", 153))
	for _, line := range strings.Split(chainConfig.Description(), "\n") {
		log.Info(line)
	}
	log.Info(strings.Repeat("-", 153))
	log.Info("")

	bc := &BlockChain{
		chainConfig:   chainConfig,
		cacheConfig:   cacheConfig,
		db:            db,
		triedb:        triedb,
		triegc:        prque.New[int64, common.Hash](nil),
		quit:          make(chan struct{}),
		chainmu:       syncx.NewClosableMutex(),
		bodyCache:     lru.NewCache[common.Hash, *types.Body](bodyCacheLimit),
		bodyRLPCache:  lru.NewCache[common.Hash, rlp.RawValue](bodyCacheLimit),
		receiptsCache: lru.NewCache[common.Hash, []*types.Receipt](receiptsCacheLimit),
		blockCache:    lru.NewCache[common.Hash, *types.Block](blockCacheLimit),
		txLookupCache: lru.NewCache[common.Hash, txLookup](txLookupCacheLimit),
		engine:        engine,
		vmConfig:      vmConfig,
		logger:        vmConfig.Tracer,
	}
	bc.hc, err = NewHeaderChain(db, chainConfig, engine, bc.insertStopped)
	if err != nil {
		return nil, err
	}
	bc.flushInterval.Store(int64(cacheConfig.TrieTimeLimit))
	bc.statedb = state.NewDatabase(bc.triedb, nil)
	bc.validator = NewBlockValidator(chainConfig, bc)
	bc.prefetcher = newStatePrefetcher(chainConfig, bc.hc)
	bc.processor = NewStateProcessor(chainConfig, bc.hc)

	genesisHeader := bc.GetHeaderByNumber(0)
	if genesisHeader == nil {
		return nil, ErrNoGenesis
	}
	bc.genesisBlock = types.NewBlockWithHeader(genesisHeader)

	bc.currentBlock.Store(nil)
	bc.currentSnapBlock.Store(nil)
	bc.currentFinalBlock.Store(nil)
	bc.currentSafeBlock.Store(nil)

	// Update chain info data metrics
	chainInfoGauge.Update(metrics.GaugeInfoValue{"chain_id": bc.chainConfig.ChainID.String()})

	// If Geth is initialized with an external ancient store, re-initialize the
	// missing chain indexes and chain flags. This procedure can survive crash
	// and can be resumed in next restart since chain flags are updated in last step.
	if bc.empty() {
		rawdb.InitDatabaseFromFreezer(bc.db)
	}
	// Load blockchain states from disk
	if err := bc.loadLastState(); err != nil {
		return nil, err
	}
	// Make sure the state associated with the block is available, or log out
	// if there is no available state, waiting for state sync.
	head := bc.CurrentBlock()
	if !bc.HasState(head.Root) {
		if head.Number.Uint64() == 0 {
			// The genesis state is missing, which is only possible in the path-based
			// scheme. This situation occurs when the initial state sync is not finished
			// yet, or the chain head is rewound below the pivot point. In both scenarios,
			// there is no possible recovery approach except for rerunning a snap sync.
			// Do nothing here until the state syncer picks it up.
			log.Info("Genesis state is missing, wait state sync")
		} else {
			// Head state is missing, before the state recovery, find out the
			// disk layer point of snapshot(if it's enabled). Make sure the
			// rewound point is lower than disk layer.
			var diskRoot common.Hash
			if bc.cacheConfig.SnapshotLimit > 0 {
				diskRoot = rawdb.ReadSnapshotRoot(bc.db)
			}
			if diskRoot != (common.Hash{}) {
				log.Warn("Head state missing, repairing", "number", head.Number, "hash", head.Hash(), "snaproot", diskRoot)

				snapDisk, err := bc.setHeadBeyondRoot(head.Number.Uint64(), 0, diskRoot, true)
				if err != nil {
					return nil, err
				}
				// Chain rewound, persist old snapshot number to indicate recovery procedure
				if snapDisk != 0 {
					rawdb.WriteSnapshotRecoveryNumber(bc.db, snapDisk)
				}
			} else {
				log.Warn("Head state missing, repairing", "number", head.Number, "hash", head.Hash())
				if _, err := bc.setHeadBeyondRoot(head.Number.Uint64(), 0, common.Hash{}, true); err != nil {
					return nil, err
				}
			}
		}
	}
	// Ensure that a previous crash in SetHead doesn't leave extra ancients
	if frozen, err := bc.db.Ancients(); err == nil && frozen > 0 {
		var (
			needRewind bool
			low        uint64
		)
		// The head full block may be rolled back to a very low height due to
		// blockchain repair. If the head full block is even lower than the ancient
		// chain, truncate the ancient store.
		fullBlock := bc.CurrentBlock()
		if fullBlock != nil && fullBlock.Hash() != bc.genesisBlock.Hash() && fullBlock.Number.Uint64() < frozen-1 {
			needRewind = true
			low = fullBlock.Number.Uint64()
		}
		// In snap sync, it may happen that ancient data has been written to the
		// ancient store, but the LastFastBlock has not been updated, truncate the
		// extra data here.
		snapBlock := bc.CurrentSnapBlock()
		if snapBlock != nil && snapBlock.Number.Uint64() < frozen-1 {
			needRewind = true
			if snapBlock.Number.Uint64() < low || low == 0 {
				low = snapBlock.Number.Uint64()
			}
		}
		if needRewind {
			log.Error("Truncating ancient chain", "from", bc.CurrentHeader().Number.Uint64(), "to", low)
			if err := bc.SetHead(low); err != nil {
				return nil, err
			}
		}
	}
	// The first thing the node will do is reconstruct the verification data for
	// the head block (ethash cache or clique voting snapshot). Might as well do
	// it in advance.
	bc.engine.VerifyHeader(bc, bc.CurrentHeader())

	if bc.logger != nil && bc.logger.OnBlockchainInit != nil {
		bc.logger.OnBlockchainInit(chainConfig)
	}
	if bc.logger != nil && bc.logger.OnGenesisBlock != nil {
		if block := bc.CurrentBlock(); block.Number.Uint64() == 0 {
			alloc, err := getGenesisState(bc.db, block.Hash())
			if err != nil {
				return nil, fmt.Errorf("failed to get genesis state: %w", err)
			}
			if alloc == nil {
				return nil, errors.New("live blockchain tracer requires genesis alloc to be set")
			}
			bc.logger.OnGenesisBlock(bc.genesisBlock, alloc)
		}
	}

	// Load any existing snapshot, regenerating it if loading failed
	if bc.cacheConfig.SnapshotLimit > 0 {
		// If the chain was rewound past the snapshot persistent layer (causing
		// a recovery block number to be persisted to disk), check if we're still
		// in recovery mode and in that case, don't invalidate the snapshot on a
		// head mismatch.
		var recover bool

		head := bc.CurrentBlock()
		if layer := rawdb.ReadSnapshotRecoveryNumber(bc.db); layer != nil && *layer >= head.Number.Uint64() {
			log.Warn("Enabling snapshot recovery", "chainhead", head.Number, "diskbase", *layer)
			recover = true
		}
		snapconfig := snapshot.Config{
			CacheSize:  bc.cacheConfig.SnapshotLimit,
			Recovery:   recover,
			NoBuild:    bc.cacheConfig.SnapshotNoBuild,
			AsyncBuild: !bc.cacheConfig.SnapshotWait,
		}
		bc.snaps, _ = snapshot.New(snapconfig, bc.db, bc.triedb, head.Root)

		// Re-initialize the state database with snapshot
		bc.statedb = state.NewDatabase(bc.triedb, bc.snaps)
	}

	// Rewind the chain in case of an incompatible config upgrade.
	if compatErr != nil {
		log.Warn("Rewinding chain to upgrade configuration", "err", compatErr)
		if compatErr.RewindToTime > 0 {
			bc.SetHeadWithTimestamp(compatErr.RewindToTime)
		} else {
			bc.SetHead(compatErr.RewindToBlock)
		}
		rawdb.WriteChainConfig(db, genesisHash, chainConfig)
	}
	// Start tx indexer if it's enabled.
	if txLookupLimit != nil {
		bc.txIndexer = newTxIndexer(*txLookupLimit, bc)
	}
	return bc, nil
}

// empty returns an indicator whether the blockchain is empty.
// Note, it's a special case that we connect a non-empty ancient
// database with an empty node, so that we can plugin the ancient
// into node seamlessly.
func (bc *BlockChain) empty() bool {
	genesis := bc.genesisBlock.Hash()
	for _, hash := range []common.Hash{rawdb.ReadHeadBlockHash(bc.db), rawdb.ReadHeadHeaderHash(bc.db), rawdb.ReadHeadFastBlockHash(bc.db)} {
		if hash != genesis {
			return false
		}
	}
	return true
}

// loadLastState loads the last known chain state from the database. This method
// assumes that the chain manager mutex is held.
func (bc *BlockChain) loadLastState() error {
	// Restore the last known head block
	head := rawdb.ReadHeadBlockHash(bc.db)
	if head == (common.Hash{}) {
		// Corrupt or empty database, init from scratch
		log.Warn("Empty database, resetting chain")
		return bc.Reset()
	}
	headHeader := bc.GetHeaderByHash(head)
	if headHeader == nil {
		// Corrupt or empty database, init from scratch
		log.Warn("Head header missing, resetting chain", "hash", head)
		return bc.Reset()
	}

	var headBlock *types.Block
	if cmp := headHeader.Number.Cmp(new(big.Int)); cmp == 1 {
		// Make sure the entire head block is available.
		headBlock = bc.GetBlockByHash(head)
	} else if cmp == 0 {
		// On a pruned node the block body might not be available. But a pruned
		// block should never be the head block. The only exception is when, as
		// a last resort, chain is reset to genesis.
		headBlock = bc.genesisBlock
	}
	if headBlock == nil {
		// Corrupt or empty database, init from scratch
		log.Warn("Head block missing, resetting chain", "hash", head)
		return bc.Reset()
	}
	// Everything seems to be fine, set as the head block
	bc.currentBlock.Store(headHeader)
	headBlockGauge.Update(int64(headBlock.NumberU64()))

	// Restore the last known head header
	if head := rawdb.ReadHeadHeaderHash(bc.db); head != (common.Hash{}) {
		if header := bc.GetHeaderByHash(head); header != nil {
			headHeader = header
		}
	}
	bc.hc.SetCurrentHeader(headHeader)

	// Initialize history pruning.
	latest := max(headBlock.NumberU64(), headHeader.Number.Uint64())
	if err := bc.initializeHistoryPruning(latest); err != nil {
		return err
	}

	// Restore the last known head snap block
	bc.currentSnapBlock.Store(headBlock.Header())
	headFastBlockGauge.Update(int64(headBlock.NumberU64()))

	if head := rawdb.ReadHeadFastBlockHash(bc.db); head != (common.Hash{}) {
		if block := bc.GetBlockByHash(head); block != nil {
			bc.currentSnapBlock.Store(block.Header())
			headFastBlockGauge.Update(int64(block.NumberU64()))
		}
	}

	// Restore the last known finalized block and safe block
	// Note: the safe block is not stored on disk and it is set to the last
	// known finalized block on startup
	if head := rawdb.ReadFinalizedBlockHash(bc.db); head != (common.Hash{}) {
		if block := bc.GetBlockByHash(head); block != nil {
			bc.currentFinalBlock.Store(block.Header())
			headFinalizedBlockGauge.Update(int64(block.NumberU64()))
			bc.currentSafeBlock.Store(block.Header())
			headSafeBlockGauge.Update(int64(block.NumberU64()))
		}
	}

	// Issue a status log for the user
	var (
		currentSnapBlock  = bc.CurrentSnapBlock()
		currentFinalBlock = bc.CurrentFinalBlock()
	)
	if headHeader.Hash() != headBlock.Hash() {
		log.Info("Loaded most recent local header", "number", headHeader.Number, "hash", headHeader.Hash(), "age", common.PrettyAge(time.Unix(int64(headHeader.Time), 0)))
	}
	log.Info("Loaded most recent local block", "number", headBlock.Number(), "hash", headBlock.Hash(), "age", common.PrettyAge(time.Unix(int64(headBlock.Time()), 0)))
	if headBlock.Hash() != currentSnapBlock.Hash() {
		log.Info("Loaded most recent local snap block", "number", currentSnapBlock.Number, "hash", currentSnapBlock.Hash(), "age", common.PrettyAge(time.Unix(int64(currentSnapBlock.Time), 0)))
	}
	if currentFinalBlock != nil {
		log.Info("Loaded most recent local finalized block", "number", currentFinalBlock.Number, "hash", currentFinalBlock.Hash(), "age", common.PrettyAge(time.Unix(int64(currentFinalBlock.Time), 0)))
	}
	if pivot := rawdb.ReadLastPivotNumber(bc.db); pivot != nil {
		log.Info("Loaded last snap-sync pivot marker", "number", *pivot)
	}
	if pruning := bc.historyPrunePoint.Load(); pruning != nil {
		log.Info("Chain history is pruned", "earliest", pruning.BlockNumber, "hash", pruning.BlockHash)
	}
	return nil
}

// initializeHistoryPruning sets bc.historyPrunePoint.
func (bc *BlockChain) initializeHistoryPruning(latest uint64) error {
	freezerTail, _ := bc.db.Tail()

	switch bc.cacheConfig.ChainHistoryMode {
	case history.KeepAll:
		if freezerTail == 0 {
			return nil
		}
		// The database was pruned somehow, so we need to figure out if it's a known
		// configuration or an error.
		predefinedPoint := history.PrunePoints[bc.genesisBlock.Hash()]
		if predefinedPoint == nil || freezerTail != predefinedPoint.BlockNumber {
			log.Error("Chain history database is pruned with unknown configuration", "tail", freezerTail)
			return fmt.Errorf("unexpected database tail")
		}
		bc.historyPrunePoint.Store(predefinedPoint)
		return nil

	case history.KeepPostMerge:
		if freezerTail == 0 && latest != 0 {
			// This is the case where a user is trying to run with --history.chain
			// postmerge directly on an existing DB. We could just trigger the pruning
			// here, but it'd be a bit dangerous since they may not have intended this
			// action to happen. So just tell them how to do it.
			log.Error(fmt.Sprintf("Chain history mode is configured as %q, but database is not pruned.", bc.cacheConfig.ChainHistoryMode.String()))
			log.Error(fmt.Sprintf("Run 'geth prune-history' to prune pre-merge history."))
			return fmt.Errorf("history pruning requested via configuration")
		}
		predefinedPoint := history.PrunePoints[bc.genesisBlock.Hash()]
		if predefinedPoint == nil {
			log.Error("Chain history pruning is not supported for this network", "genesis", bc.genesisBlock.Hash())
			return fmt.Errorf("history pruning requested for unknown network")
		} else if freezerTail > 0 && freezerTail != predefinedPoint.BlockNumber {
			log.Error("Chain history database is pruned to unknown block", "tail", freezerTail)
			return fmt.Errorf("unexpected database tail")
		}
		bc.historyPrunePoint.Store(predefinedPoint)
		return nil

	default:
		return fmt.Errorf("invalid history mode: %d", bc.cacheConfig.ChainHistoryMode)
	}
}

// SetHead rewinds the local chain to a new head. Depending on whether the node
// was snap synced or full synced and in which state, the method will try to
// delete minimal data from disk whilst retaining chain consistency.
func (bc *BlockChain) SetHead(head uint64) error {
	if _, err := bc.setHeadBeyondRoot(head, 0, common.Hash{}, false); err != nil {
		return err
	}
	// Send chain head event to update the transaction pool
	header := bc.CurrentBlock()
	if block := bc.GetBlock(header.Hash(), header.Number.Uint64()); block == nil {
		// In a pruned node the genesis block will not exist in the freezer.
		// It should not happen that we set head to any other pruned block.
		if header.Number.Uint64() > 0 {
			// This should never happen. In practice, previously currentBlock
			// contained the entire block whereas now only a "marker", so there
			// is an ever so slight chance for a race we should handle.
			log.Error("Current block not found in database", "block", header.Number, "hash", header.Hash())
			return fmt.Errorf("current block missing: #%d [%x..]", header.Number, header.Hash().Bytes()[:4])
		}
	}
	bc.chainHeadFeed.Send(ChainHeadEvent{Header: header})
	return nil
}

// SetHeadWithTimestamp rewinds the local chain to a new head that has at max
// the given timestamp. Depending on whether the node was snap synced or full
// synced and in which state, the method will try to delete minimal data from
// disk whilst retaining chain consistency.
func (bc *BlockChain) SetHeadWithTimestamp(timestamp uint64) error {
	if _, err := bc.setHeadBeyondRoot(0, timestamp, common.Hash{}, false); err != nil {
		return err
	}
	// Send chain head event to update the transaction pool
	header := bc.CurrentBlock()
	if block := bc.GetBlock(header.Hash(), header.Number.Uint64()); block == nil {
		// In a pruned node the genesis block will not exist in the freezer.
		// It should not happen that we set head to any other pruned block.
		if header.Number.Uint64() > 0 {
			// This should never happen. In practice, previously currentBlock
			// contained the entire block whereas now only a "marker", so there
			// is an ever so slight chance for a race we should handle.
			log.Error("Current block not found in database", "block", header.Number, "hash", header.Hash())
			return fmt.Errorf("current block missing: #%d [%x..]", header.Number, header.Hash().Bytes()[:4])
		}
	}
	bc.chainHeadFeed.Send(ChainHeadEvent{Header: header})
	return nil
}

// SetFinalized sets the finalized block.
func (bc *BlockChain) SetFinalized(header *types.Header) {
	bc.currentFinalBlock.Store(header)
	if header != nil {
		rawdb.WriteFinalizedBlockHash(bc.db, header.Hash())
		headFinalizedBlockGauge.Update(int64(header.Number.Uint64()))
	} else {
		rawdb.WriteFinalizedBlockHash(bc.db, common.Hash{})
		headFinalizedBlockGauge.Update(0)
	}
}

// SetSafe sets the safe block.
func (bc *BlockChain) SetSafe(header *types.Header) {
	bc.currentSafeBlock.Store(header)
	if header != nil {
		headSafeBlockGauge.Update(int64(header.Number.Uint64()))
	} else {
		headSafeBlockGauge.Update(0)
	}
}

// rewindHashHead implements the logic of rewindHead in the context of hash scheme.
func (bc *BlockChain) rewindHashHead(head *types.Header, root common.Hash) (*types.Header, uint64) {
	var (
		limit      uint64                             // The oldest block that will be searched for this rewinding
		beyondRoot = root == common.Hash{}            // Flag whether we're beyond the requested root (no root, always true)
		pivot      = rawdb.ReadLastPivotNumber(bc.db) // Associated block number of pivot point state
		rootNumber uint64                             // Associated block number of requested root

		start  = time.Now() // Timestamp the rewinding is restarted
		logged = time.Now() // Timestamp last progress log was printed
	)
	// The oldest block to be searched is determined by the pivot block or a constant
	// searching threshold. The rationale behind this is as follows:
	//
	// - Snap sync is selected if the pivot block is available. The earliest available
	//   state is the pivot block itself, so there is no sense in going further back.
	//
	// - Full sync is selected if the pivot block does not exist. The hash database
	//   periodically flushes the state to disk, and the used searching threshold is
	//   considered sufficient to find a persistent state, even for the testnet. It
	//   might be not enough for a chain that is nearly empty. In the worst case,
	//   the entire chain is reset to genesis, and snap sync is re-enabled on top,
	//   which is still acceptable.
	if pivot != nil {
		limit = *pivot
	} else if head.Number.Uint64() > params.FullImmutabilityThreshold {
		limit = head.Number.Uint64() - params.FullImmutabilityThreshold
	}
	for {
		logger := log.Trace
		if time.Since(logged) > time.Second*8 {
			logged = time.Now()
			logger = log.Info
		}
		logger("Block state missing, rewinding further", "number", head.Number, "hash", head.Hash(), "elapsed", common.PrettyDuration(time.Since(start)))

		// If a root threshold was requested but not yet crossed, check
		if !beyondRoot && head.Root == root {
			beyondRoot, rootNumber = true, head.Number.Uint64()
		}
		// If search limit is reached, return the genesis block as the
		// new chain head.
		if head.Number.Uint64() < limit {
			log.Info("Rewinding limit reached, resetting to genesis", "number", head.Number, "hash", head.Hash(), "limit", limit)
			return bc.genesisBlock.Header(), rootNumber
		}
		// If the associated state is not reachable, continue searching
		// backwards until an available state is found.
		if !bc.HasState(head.Root) {
			// If the chain is gapped in the middle, return the genesis
			// block as the new chain head.
			parent := bc.GetHeader(head.ParentHash, head.Number.Uint64()-1)
			if parent == nil {
				log.Error("Missing block in the middle, resetting to genesis", "number", head.Number.Uint64()-1, "hash", head.ParentHash)
				return bc.genesisBlock.Header(), rootNumber
			}
			head = parent

			// If the genesis block is reached, stop searching.
			if head.Number.Uint64() == 0 {
				log.Info("Genesis block reached", "number", head.Number, "hash", head.Hash())
				return head, rootNumber
			}
			continue // keep rewinding
		}
		// Once the available state is found, ensure that the requested root
		// has already been crossed. If not, continue rewinding.
		if beyondRoot || head.Number.Uint64() == 0 {
			log.Info("Rewound to block with state", "number", head.Number, "hash", head.Hash())
			return head, rootNumber
		}
		log.Debug("Skipping block with threshold state", "number", head.Number, "hash", head.Hash(), "root", head.Root)
		head = bc.GetHeader(head.ParentHash, head.Number.Uint64()-1) // Keep rewinding
	}
}

// rewindPathHead implements the logic of rewindHead in the context of path scheme.
func (bc *BlockChain) rewindPathHead(head *types.Header, root common.Hash) (*types.Header, uint64) {
	var (
		pivot      = rawdb.ReadLastPivotNumber(bc.db) // Associated block number of pivot block
		rootNumber uint64                             // Associated block number of requested root

		// BeyondRoot represents whether the requested root is already
		// crossed. The flag value is set to true if the root is empty.
		beyondRoot = root == common.Hash{}

		// noState represents if the target state requested for search
		// is unavailable and impossible to be recovered.
		noState = !bc.HasState(root) && !bc.stateRecoverable(root)

		start  = time.Now() // Timestamp the rewinding is restarted
		logged = time.Now() // Timestamp last progress log was printed
	)
	// Rewind the head block tag until an available state is found.
	for {
		logger := log.Trace
		if time.Since(logged) > time.Second*8 {
			logged = time.Now()
			logger = log.Info
		}
		logger("Block state missing, rewinding further", "number", head.Number, "hash", head.Hash(), "elapsed", common.PrettyDuration(time.Since(start)))

		// If a root threshold was requested but not yet crossed, check
		if !beyondRoot && head.Root == root {
			beyondRoot, rootNumber = true, head.Number.Uint64()
		}
		// If the root threshold hasn't been crossed but the available
		// state is reached, quickly determine if the target state is
		// possible to be reached or not.
		if !beyondRoot && noState && bc.HasState(head.Root) {
			beyondRoot = true
			log.Info("Disable the search for unattainable state", "root", root)
		}
		// Check if the associated state is available or recoverable if
		// the requested root has already been crossed.
		if beyondRoot && (bc.HasState(head.Root) || bc.stateRecoverable(head.Root)) {
			break
		}
		// If pivot block is reached, return the genesis block as the
		// new chain head. Theoretically there must be a persistent
		// state before or at the pivot block, prevent endless rewinding
		// towards the genesis just in case.
		if pivot != nil && *pivot >= head.Number.Uint64() {
			log.Info("Pivot block reached, resetting to genesis", "number", head.Number, "hash", head.Hash())
			return bc.genesisBlock.Header(), rootNumber
		}
		// If the chain is gapped in the middle, return the genesis
		// block as the new chain head
		parent := bc.GetHeader(head.ParentHash, head.Number.Uint64()-1) // Keep rewinding
		if parent == nil {
			log.Error("Missing block in the middle, resetting to genesis", "number", head.Number.Uint64()-1, "hash", head.ParentHash)
			return bc.genesisBlock.Header(), rootNumber
		}
		head = parent

		// If the genesis block is reached, stop searching.
		if head.Number.Uint64() == 0 {
			log.Info("Genesis block reached", "number", head.Number, "hash", head.Hash())
			return head, rootNumber
		}
	}
	// Recover if the target state if it's not available yet.
	if !bc.HasState(head.Root) {
		if err := bc.triedb.Recover(head.Root); err != nil {
			log.Crit("Failed to rollback state", "err", err)
		}
	}
	log.Info("Rewound to block with state", "number", head.Number, "hash", head.Hash())
	return head, rootNumber
}

// rewindHead searches the available states in the database and returns the associated
// block as the new head block.
//
// If the given root is not empty, then the rewind should attempt to pass the specified
// state root and return the associated block number as well. If the root, typically
// representing the state corresponding to snapshot disk layer, is deemed impassable,
// then block number zero is returned, indicating that snapshot recovery is disabled
// and the whole snapshot should be auto-generated in case of head mismatch.
func (bc *BlockChain) rewindHead(head *types.Header, root common.Hash) (*types.Header, uint64) {
	if bc.triedb.Scheme() == rawdb.PathScheme {
		return bc.rewindPathHead(head, root)
	}
	return bc.rewindHashHead(head, root)
}

// setHeadBeyondRoot rewinds the local chain to a new head with the extra condition
// that the rewind must pass the specified state root. This method is meant to be
// used when rewinding with snapshots enabled to ensure that we go back further than
// persistent disk layer. Depending on whether the node was snap synced or full, and
// in which state, the method will try to delete minimal data from disk whilst
// retaining chain consistency.
//
// The method also works in timestamp mode if `head == 0` but `time != 0`. In that
// case blocks are rolled back until the new head becomes older or equal to the
// requested time. If both `head` and `time` is 0, the chain is rewound to genesis.
//
// The method returns the block number where the requested root cap was found.
func (bc *BlockChain) setHeadBeyondRoot(head uint64, time uint64, root common.Hash, repair bool) (uint64, error) {
	if !bc.chainmu.TryLock() {
		return 0, errChainStopped
	}
	defer bc.chainmu.Unlock()

	var (
		// Track the block number of the requested root hash
		rootNumber uint64 // (no root == always 0)

		// Retrieve the last pivot block to short circuit rollbacks beyond it
		// and the current freezer limit to start nuking it's underflown.
		pivot = rawdb.ReadLastPivotNumber(bc.db)
	)
	updateFn := func(db ethdb.KeyValueWriter, header *types.Header) (*types.Header, bool) {
		// Rewind the blockchain, ensuring we don't end up with a stateless head
		// block. Note, depth equality is permitted to allow using SetHead as a
		// chain reparation mechanism without deleting any data!
		if currentBlock := bc.CurrentBlock(); currentBlock != nil && header.Number.Uint64() <= currentBlock.Number.Uint64() {
			var newHeadBlock *types.Header
			newHeadBlock, rootNumber = bc.rewindHead(header, root)
			rawdb.WriteHeadBlockHash(db, newHeadBlock.Hash())

			// Degrade the chain markers if they are explicitly reverted.
			// In theory we should update all in-memory markers in the
			// last step, however the direction of SetHead is from high
			// to low, so it's safe to update in-memory markers directly.
			bc.currentBlock.Store(newHeadBlock)
			headBlockGauge.Update(int64(newHeadBlock.Number.Uint64()))

			// The head state is missing, which is only possible in the path-based
			// scheme. This situation occurs when the chain head is rewound below
			// the pivot point. In this scenario, there is no possible recovery
			// approach except for rerunning a snap sync. Do nothing here until the
			// state syncer picks it up.
			if !bc.HasState(newHeadBlock.Root) {
				if newHeadBlock.Number.Uint64() != 0 {
					log.Crit("Chain is stateless at a non-genesis block")
				}
				log.Info("Chain is stateless, wait state sync", "number", newHeadBlock.Number, "hash", newHeadBlock.Hash())
			}
		}
		// Rewind the snap block in a simpleton way to the target head
		if currentSnapBlock := bc.CurrentSnapBlock(); currentSnapBlock != nil && header.Number.Uint64() < currentSnapBlock.Number.Uint64() {
			newHeadSnapBlock := bc.GetBlock(header.Hash(), header.Number.Uint64())
			// If either blocks reached nil, reset to the genesis state
			if newHeadSnapBlock == nil {
				newHeadSnapBlock = bc.genesisBlock
			}
			rawdb.WriteHeadFastBlockHash(db, newHeadSnapBlock.Hash())

			// Degrade the chain markers if they are explicitly reverted.
			// In theory we should update all in-memory markers in the
			// last step, however the direction of SetHead is from high
			// to low, so it's safe the update in-memory markers directly.
			bc.currentSnapBlock.Store(newHeadSnapBlock.Header())
			headFastBlockGauge.Update(int64(newHeadSnapBlock.NumberU64()))
		}
		var (
			headHeader = bc.CurrentBlock()
			headNumber = headHeader.Number.Uint64()
		)
		// If setHead underflown the freezer threshold and the block processing
		// intent afterwards is full block importing, delete the chain segment
		// between the stateful-block and the sethead target.
		var wipe bool
		frozen, _ := bc.db.Ancients()
		if headNumber+1 < frozen {
			wipe = pivot == nil || headNumber >= *pivot
		}
		return headHeader, wipe // Only force wipe if full synced
	}
	// Rewind the header chain, deleting all block bodies until then
	delFn := func(db ethdb.KeyValueWriter, hash common.Hash, num uint64) {
		// Ignore the error here since light client won't hit this path
		frozen, _ := bc.db.Ancients()
		if num+1 <= frozen {
			// Truncate all relative data(header, total difficulty, body, receipt
			// and canonical hash) from ancient store.
			if _, err := bc.db.TruncateHead(num); err != nil {
				log.Crit("Failed to truncate ancient data", "number", num, "err", err)
			}
			// Remove the hash <-> number mapping from the active store.
			rawdb.DeleteHeaderNumber(db, hash)
		} else {
			// Remove relative body and receipts from the active store.
			// The header, total difficulty and canonical hash will be
			// removed in the hc.SetHead function.
			rawdb.DeleteBody(db, hash, num)
			rawdb.DeleteReceipts(db, hash, num)
		}
		// Todo(rjl493456442) txlookup, log index, etc
	}
	// If SetHead was only called as a chain reparation method, try to skip
	// touching the header chain altogether, unless the freezer is broken
	if repair {
		if target, force := updateFn(bc.db, bc.CurrentBlock()); force {
			bc.hc.SetHead(target.Number.Uint64(), nil, delFn)
		}
	} else {
		// Rewind the chain to the requested head and keep going backwards until a
		// block with a state is found or snap sync pivot is passed
		if time > 0 {
			log.Warn("Rewinding blockchain to timestamp", "target", time)
			bc.hc.SetHeadWithTimestamp(time, updateFn, delFn)
		} else {
			log.Warn("Rewinding blockchain to block", "target", head)
			bc.hc.SetHead(head, updateFn, delFn)
		}
	}
	// Clear out any stale content from the caches
	bc.bodyCache.Purge()
	bc.bodyRLPCache.Purge()
	bc.receiptsCache.Purge()
	bc.blockCache.Purge()
	bc.txLookupCache.Purge()

	// Clear safe block, finalized block if needed
	if safe := bc.CurrentSafeBlock(); safe != nil && head < safe.Number.Uint64() {
		log.Warn("SetHead invalidated safe block")
		bc.SetSafe(nil)
	}
	if finalized := bc.CurrentFinalBlock(); finalized != nil && head < finalized.Number.Uint64() {
		log.Error("SetHead invalidated finalized block")
		bc.SetFinalized(nil)
	}
	return rootNumber, bc.loadLastState()
}

// SnapSyncCommitHead sets the current head block to the one defined by the hash
// irrelevant what the chain contents were prior.
func (bc *BlockChain) SnapSyncCommitHead(hash common.Hash) error {
	// Make sure that both the block as well at its state trie exists
	block := bc.GetBlockByHash(hash)
	if block == nil {
		return fmt.Errorf("non existent block [%x..]", hash[:4])
	}
	// Reset the trie database with the fresh snap synced state.
	root := block.Root()
	if bc.triedb.Scheme() == rawdb.PathScheme {
		if err := bc.triedb.Enable(root); err != nil {
			return err
		}
	}
	if !bc.HasState(root) {
		return fmt.Errorf("non existent state [%x..]", root[:4])
	}
	// If all checks out, manually set the head block.
	if !bc.chainmu.TryLock() {
		return errChainStopped
	}
	bc.currentBlock.Store(block.Header())
	headBlockGauge.Update(int64(block.NumberU64()))
	bc.chainmu.Unlock()

	// Destroy any existing state snapshot and regenerate it in the background,
	// also resuming the normal maintenance of any previously paused snapshot.
	if bc.snaps != nil {
		bc.snaps.Rebuild(root)
	}
	log.Info("Committed new head block", "number", block.Number(), "hash", hash)
	return nil
}

// Reset purges the entire blockchain, restoring it to its genesis state.
func (bc *BlockChain) Reset() error {
	return bc.ResetWithGenesisBlock(bc.genesisBlock)
}

// ResetWithGenesisBlock purges the entire blockchain, restoring it to the
// specified genesis state.
func (bc *BlockChain) ResetWithGenesisBlock(genesis *types.Block) error {
	// Dump the entire block chain and purge the caches
	if err := bc.SetHead(0); err != nil {
		return err
	}
	if !bc.chainmu.TryLock() {
		return errChainStopped
	}
	defer bc.chainmu.Unlock()

	// Prepare the genesis block and reinitialise the chain
	batch := bc.db.NewBatch()
	rawdb.WriteBlock(batch, genesis)
	if err := batch.Write(); err != nil {
		log.Crit("Failed to write genesis block", "err", err)
	}
	bc.writeHeadBlock(genesis)

	// Last update all in-memory chain markers
	bc.genesisBlock = genesis
	bc.currentBlock.Store(bc.genesisBlock.Header())
	headBlockGauge.Update(int64(bc.genesisBlock.NumberU64()))
	bc.hc.SetGenesis(bc.genesisBlock.Header())
	bc.hc.SetCurrentHeader(bc.genesisBlock.Header())
	bc.currentSnapBlock.Store(bc.genesisBlock.Header())
	headFastBlockGauge.Update(int64(bc.genesisBlock.NumberU64()))

	// Reset history pruning status.
	return bc.initializeHistoryPruning(0)
}

// Export writes the active chain to the given writer.
func (bc *BlockChain) Export(w io.Writer) error {
	return bc.ExportN(w, uint64(0), bc.CurrentBlock().Number.Uint64())
}

// ExportN writes a subset of the active chain to the given writer.
func (bc *BlockChain) ExportN(w io.Writer, first uint64, last uint64) error {
	if first > last {
		return fmt.Errorf("export failed: first (%d) is greater than last (%d)", first, last)
	}
	log.Info("Exporting batch of blocks", "count", last-first+1)

	var (
		parentHash common.Hash
		start      = time.Now()
		reported   = time.Now()
	)
	for nr := first; nr <= last; nr++ {
		block := bc.GetBlockByNumber(nr)
		if block == nil {
			return fmt.Errorf("export failed on #%d: not found", nr)
		}
		if nr > first && block.ParentHash() != parentHash {
			return errors.New("export failed: chain reorg during export")
		}
		parentHash = block.Hash()
		if err := block.EncodeRLP(w); err != nil {
			return err
		}
		if time.Since(reported) >= statsReportLimit {
			log.Info("Exporting blocks", "exported", block.NumberU64()-first, "elapsed", common.PrettyDuration(time.Since(start)))
			reported = time.Now()
		}
	}
	return nil
}

// writeHeadBlock injects a new head block into the current block chain. This method
// assumes that the block is indeed a true head. It will also reset the head
// header and the head snap sync block to this very same block if they are older
// or if they are on a different side chain.
//
// Note, this function assumes that the `mu` mutex is held!
func (bc *BlockChain) writeHeadBlock(block *types.Block) {
	// Add the block to the canonical chain number scheme and mark as the head
	batch := bc.db.NewBatch()
	rawdb.WriteHeadHeaderHash(batch, block.Hash())
	rawdb.WriteHeadFastBlockHash(batch, block.Hash())
	rawdb.WriteCanonicalHash(batch, block.Hash(), block.NumberU64())
	rawdb.WriteTxLookupEntriesByBlock(batch, block)
	rawdb.WriteHeadBlockHash(batch, block.Hash())

	// Flush the whole batch into the disk, exit the node if failed
	if err := batch.Write(); err != nil {
		log.Crit("Failed to update chain indexes and markers", "err", err)
	}
	// Update all in-memory chain markers in the last step
	bc.hc.SetCurrentHeader(block.Header())

	bc.currentSnapBlock.Store(block.Header())
	headFastBlockGauge.Update(int64(block.NumberU64()))

	bc.currentBlock.Store(block.Header())
	headBlockGauge.Update(int64(block.NumberU64()))
}

// stopWithoutSaving stops the blockchain service. If any imports are currently in progress
// it will abort them using the procInterrupt. This method stops all running
// goroutines, but does not do all the post-stop work of persisting data.
// OBS! It is generally recommended to use the Stop method!
// This method has been exposed to allow tests to stop the blockchain while simulating
// a crash.
func (bc *BlockChain) stopWithoutSaving() {
	if !bc.stopping.CompareAndSwap(false, true) {
		return
	}
	// Signal shutdown tx indexer.
	if bc.txIndexer != nil {
		bc.txIndexer.close()
	}
	// Unsubscribe all subscriptions registered from blockchain.
	bc.scope.Close()

	// Signal shutdown to all goroutines.
	close(bc.quit)
	bc.StopInsert()

	// Now wait for all chain modifications to end and persistent goroutines to exit.
	//
	// Note: Close waits for the mutex to become available, i.e. any running chain
	// modification will have exited when Close returns. Since we also called StopInsert,
	// the mutex should become available quickly. It cannot be taken again after Close has
	// returned.
	bc.chainmu.Close()
}

// Stop stops the blockchain service. If any imports are currently in progress
// it will abort them using the procInterrupt.
func (bc *BlockChain) Stop() {
	bc.stopWithoutSaving()

	// Ensure that the entirety of the state snapshot is journaled to disk.
	var snapBase common.Hash
	if bc.snaps != nil {
		var err error
		if snapBase, err = bc.snaps.Journal(bc.CurrentBlock().Root); err != nil {
			log.Error("Failed to journal state snapshot", "err", err)
		}
		bc.snaps.Release()
	}
	if bc.triedb.Scheme() == rawdb.PathScheme {
		// Ensure that the in-memory trie nodes are journaled to disk properly.
		if err := bc.triedb.Journal(bc.CurrentBlock().Root); err != nil {
			log.Info("Failed to journal in-memory trie nodes", "err", err)
		}
	} else {
		// Ensure the state of a recent block is also stored to disk before exiting.
		// We're writing three different states to catch different restart scenarios:
		//  - HEAD:     So we don't need to reprocess any blocks in the general case
		//  - HEAD-1:   So we don't do large reorgs if our HEAD becomes an uncle
		//  - HEAD-127: So we have a hard limit on the number of blocks reexecuted
		if !bc.cacheConfig.TrieDirtyDisabled {
			triedb := bc.triedb

			for _, offset := range []uint64{0, 1, state.TriesInMemory - 1} {
				if number := bc.CurrentBlock().Number.Uint64(); number > offset {
					recent := bc.GetBlockByNumber(number - offset)

					log.Info("Writing cached state to disk", "block", recent.Number(), "hash", recent.Hash(), "root", recent.Root())
					if err := triedb.Commit(recent.Root(), true); err != nil {
						log.Error("Failed to commit recent state trie", "err", err)
					}
				}
			}
			if snapBase != (common.Hash{}) {
				log.Info("Writing snapshot state to disk", "root", snapBase)
				if err := triedb.Commit(snapBase, true); err != nil {
					log.Error("Failed to commit recent state trie", "err", err)
				}
			}
			for !bc.triegc.Empty() {
				triedb.Dereference(bc.triegc.PopItem())
			}
			if _, nodes, _ := triedb.Size(); nodes != 0 { // all memory is contained within the nodes return for hashdb
				log.Error("Dangling trie nodes after full cleanup")
			}
		}
	}
	// Allow tracers to clean-up and release resources.
	if bc.logger != nil && bc.logger.OnClose != nil {
		bc.logger.OnClose()
	}
	// Close the trie database, release all the held resources as the last step.
	if err := bc.triedb.Close(); err != nil {
		log.Error("Failed to close trie database", "err", err)
	}
	log.Info("Blockchain stopped")
}

// StopInsert interrupts all insertion methods, causing them to return
// errInsertionInterrupted as soon as possible. Insertion is permanently disabled after
// calling this method.
func (bc *BlockChain) StopInsert() {
	bc.procInterrupt.Store(true)
}

// insertStopped returns true after StopInsert has been called.
func (bc *BlockChain) insertStopped() bool {
	return bc.procInterrupt.Load()
}

// WriteStatus status of write
type WriteStatus byte

const (
	NonStatTy WriteStatus = iota
	CanonStatTy
	SideStatTy
)

// InsertReceiptChain inserts a batch of blocks along with their receipts into
// the database. Unlike InsertChain, this function does not verify the state root
// in the blocks. It is used exclusively for snap sync. All the inserted blocks
// will be regarded as canonical, chain reorg is not supported.
//
// The optional ancientLimit can also be specified and chain segment before that
// will be directly stored in the ancient, getting rid of the chain migration.
func (bc *BlockChain) InsertReceiptChain(blockChain types.Blocks, receiptChain []types.Receipts, ancientLimit uint64) (int, error) {
	// Verify the supplied headers before insertion without lock
	var headers []*types.Header
	for _, block := range blockChain {
		headers = append(headers, block.Header())

		// Here we also validate that blob transactions in the block do not
		// contain a sidecar. While the sidecar does not affect the block hash
		// or tx hash, sending blobs within a block is not allowed.
		for txIndex, tx := range block.Transactions() {
			if tx.Type() == types.BlobTxType && tx.BlobTxSidecar() != nil {
				return 0, fmt.Errorf("block #%d contains unexpected blob sidecar in tx at index %d", block.NumberU64(), txIndex)
			}
		}
	}
<<<<<<< HEAD
=======
	if n, err := bc.hc.ValidateHeaderChain(headers); err != nil {
		return n, err
	}
	// Hold the mutation lock
	if !bc.chainmu.TryLock() {
		return 0, errChainStopped
	}
	defer bc.chainmu.Unlock()

>>>>>>> 74165a8f
	var (
		stats = struct{ processed, ignored int32 }{}
		start = time.Now()
		size  = int64(0)
	)
	// updateHead updates the head header and head snap block flags.
	updateHead := func(header *types.Header) error {
		batch := bc.db.NewBatch()
		hash := header.Hash()
		rawdb.WriteHeadHeaderHash(batch, hash)
		rawdb.WriteHeadFastBlockHash(batch, hash)
		if err := batch.Write(); err != nil {
			return err
		}
		bc.hc.currentHeader.Store(header)
		bc.currentSnapBlock.Store(header)
		headHeaderGauge.Update(header.Number.Int64())
		headFastBlockGauge.Update(header.Number.Int64())
		return nil
	}
	// writeAncient writes blockchain and corresponding receipt chain into ancient store.
	//
	// this function only accepts canonical chain data. All side chain will be reverted
	// eventually.
	writeAncient := func(blockChain types.Blocks, receiptChain []types.Receipts) (int, error) {
		// Ensure genesis is in the ancient store
		if blockChain[0].NumberU64() == 1 {
			if frozen, _ := bc.db.Ancients(); frozen == 0 {
				writeSize, err := rawdb.WriteAncientBlocks(bc.db, []*types.Block{bc.genesisBlock}, []types.Receipts{nil})
				if err != nil {
					log.Error("Error writing genesis to ancients", "err", err)
					return 0, err
				}
				size += writeSize
				log.Info("Wrote genesis to ancients")
			}
		}
		// Write all chain data to ancients.
		writeSize, err := rawdb.WriteAncientBlocks(bc.db, blockChain, receiptChain)
		if err != nil {
			log.Error("Error importing chain data to ancients", "err", err)
			return 0, err
		}
		size += writeSize

		// Sync the ancient store explicitly to ensure all data has been flushed to disk.
		if err := bc.db.Sync(); err != nil {
			return 0, err
		}
		// Write hash to number mappings
		batch := bc.db.NewBatch()
		for _, block := range blockChain {
			rawdb.WriteHeaderNumber(batch, block.Hash(), block.NumberU64())
		}
		if err := batch.Write(); err != nil {
			return 0, err
		}
		// Update the current snap block because all block data is now present in DB.
		if err := updateHead(blockChain[len(blockChain)-1].Header()); err != nil {
			return 0, err
		}
		stats.processed += int32(len(blockChain))
		return 0, nil
	}

	// writeLive writes the blockchain and corresponding receipt chain to the active store.
	//
	// Notably, in different snap sync cycles, the supplied chain may partially reorganize
	// existing local chain segments (reorg around the chain tip). The reorganized part
	// will be included in the provided chain segment, and stale canonical markers will be
	// silently rewritten. Therefore, no explicit reorg logic is needed.
	writeLive := func(blockChain types.Blocks, receiptChain []types.Receipts) (int, error) {
		var (
			skipPresenceCheck = false
			batch             = bc.db.NewBatch()
		)
		for i, block := range blockChain {
			// Short circuit insertion if shutting down or processing failed
			if bc.insertStopped() {
				return 0, errInsertionInterrupted
			}
			if !skipPresenceCheck {
				// Ignore if the entire data is already known
				if bc.HasBlock(block.Hash(), block.NumberU64()) {
					stats.ignored++
					continue
				} else {
					// If block N is not present, neither are the later blocks.
					// This should be true, but if we are mistaken, the shortcut
					// here will only cause overwriting of some existing data
					skipPresenceCheck = true
				}
			}
			// Write all the data out into the database
			rawdb.WriteCanonicalHash(batch, block.Hash(), block.NumberU64())
			rawdb.WriteBlock(batch, block)
			rawdb.WriteReceipts(batch, block.Hash(), block.NumberU64(), receiptChain[i])

			// Write everything belongs to the blocks into the database. So that
			// we can ensure all components of body is completed(body, receipts)
			// except transaction indexes(will be created once sync is finished).
			if batch.ValueSize() >= ethdb.IdealBatchSize {
				if err := batch.Write(); err != nil {
					return 0, err
				}
				size += int64(batch.ValueSize())
				batch.Reset()
			}
			stats.processed++
		}
		// Write everything belongs to the blocks into the database. So that
		// we can ensure all components of body is completed(body, receipts,
		// tx indexes)
		if batch.ValueSize() > 0 {
			size += int64(batch.ValueSize())
			if err := batch.Write(); err != nil {
				return 0, err
			}
		}
		if err := updateHead(blockChain[len(blockChain)-1].Header()); err != nil {
			return 0, err
		}
		return 0, nil
	}

	// Split the supplied blocks into two groups, according to the
	// given ancient limit.
	index := sort.Search(len(blockChain), func(i int) bool {
		return blockChain[i].NumberU64() >= ancientLimit
	})
	if index > 0 {
		if n, err := writeAncient(blockChain[:index], receiptChain[:index]); err != nil {
			if err == errInsertionInterrupted {
				return 0, nil
			}
			return n, err
		}
	}
	if index != len(blockChain) {
		if n, err := writeLive(blockChain[index:], receiptChain[index:]); err != nil {
			if err == errInsertionInterrupted {
				return 0, nil
			}
			return n, err
		}
	}
	var (
		head    = blockChain[len(blockChain)-1]
		context = []interface{}{
			"count", stats.processed, "elapsed", common.PrettyDuration(time.Since(start)),
			"number", head.Number(), "hash", head.Hash(), "age", common.PrettyAge(time.Unix(int64(head.Time()), 0)),
			"size", common.StorageSize(size),
		}
	)
	if stats.ignored > 0 {
		context = append(context, []interface{}{"ignored", stats.ignored}...)
	}
	log.Debug("Imported new block receipts", context...)
	return 0, nil
}

// writeBlockWithoutState writes only the block and its metadata to the database,
// but does not write any state. This is used to construct competing side forks
// up to the point where they exceed the canonical total difficulty.
func (bc *BlockChain) writeBlockWithoutState(block *types.Block) (err error) {
	if bc.insertStopped() {
		return errInsertionInterrupted
	}
	batch := bc.db.NewBatch()
	rawdb.WriteBlock(batch, block)
	if err := batch.Write(); err != nil {
		log.Crit("Failed to write block into disk", "err", err)
	}
	return nil
}

// writeKnownBlock updates the head block flag with a known block
// and introduces chain reorg if necessary.
func (bc *BlockChain) writeKnownBlock(block *types.Block) error {
	current := bc.CurrentBlock()
	if block.ParentHash() != current.Hash() {
		if err := bc.reorg(current, block.Header()); err != nil {
			return err
		}
	}
	bc.writeHeadBlock(block)
	return nil
}

// writeBlockWithState writes block, metadata and corresponding state data to the
// database.
func (bc *BlockChain) writeBlockWithState(block *types.Block, receipts []*types.Receipt, statedb *state.StateDB) error {
	if !bc.HasHeader(block.ParentHash(), block.NumberU64()-1) {
		return consensus.ErrUnknownAncestor
	}
	// Irrelevant of the canonical status, write the block itself to the database.
	//
	// Note all the components of block(hash->number map, header, body, receipts)
	// should be written atomically. BlockBatch is used for containing all components.
	blockBatch := bc.db.NewBatch()
	rawdb.WriteBlock(blockBatch, block)
	rawdb.WriteReceipts(blockBatch, block.Hash(), block.NumberU64(), receipts)
	rawdb.WritePreimages(blockBatch, statedb.Preimages())
	if err := blockBatch.Write(); err != nil {
		log.Crit("Failed to write block into disk", "err", err)
	}
	// Commit all cached state changes into underlying memory database.
	root, err := statedb.Commit(block.NumberU64(), bc.chainConfig.IsEIP158(block.Number()), bc.chainConfig.IsCancun(block.Number(), block.Time()))
	if err != nil {
		return err
	}
	// If node is running in path mode, skip explicit gc operation
	// which is unnecessary in this mode.
	if bc.triedb.Scheme() == rawdb.PathScheme {
		return nil
	}
	// If we're running an archive node, always flush
	if bc.cacheConfig.TrieDirtyDisabled {
		return bc.triedb.Commit(root, false)
	}
	// Full but not archive node, do proper garbage collection
	bc.triedb.Reference(root, common.Hash{}) // metadata reference to keep trie alive
	bc.triegc.Push(root, -int64(block.NumberU64()))

	// Flush limits are not considered for the first TriesInMemory blocks.
	current := block.NumberU64()
	if current <= state.TriesInMemory {
		return nil
	}
	// If we exceeded our memory allowance, flush matured singleton nodes to disk
	var (
		_, nodes, imgs = bc.triedb.Size() // all memory is contained within the nodes return for hashdb
		limit          = common.StorageSize(bc.cacheConfig.TrieDirtyLimit) * 1024 * 1024
	)
	if nodes > limit || imgs > 4*1024*1024 {
		bc.triedb.Cap(limit - ethdb.IdealBatchSize)
	}
	// Find the next state trie we need to commit
	chosen := current - state.TriesInMemory
	flushInterval := time.Duration(bc.flushInterval.Load())
	// If we exceeded time allowance, flush an entire trie to disk
	if bc.gcproc > flushInterval {
		// If the header is missing (canonical chain behind), we're reorging a low
		// diff sidechain. Suspend committing until this operation is completed.
		header := bc.GetHeaderByNumber(chosen)
		if header == nil {
			log.Warn("Reorg in progress, trie commit postponed", "number", chosen)
		} else {
			// If we're exceeding limits but haven't reached a large enough memory gap,
			// warn the user that the system is becoming unstable.
			if chosen < bc.lastWrite+state.TriesInMemory && bc.gcproc >= 2*flushInterval {
				log.Info("State in memory for too long, committing", "time", bc.gcproc, "allowance", flushInterval, "optimum", float64(chosen-bc.lastWrite)/state.TriesInMemory)
			}
			// Flush an entire trie and restart the counters
			bc.triedb.Commit(header.Root, true)
			bc.lastWrite = chosen
			bc.gcproc = 0
		}
	}
	// Garbage collect anything below our required write retention
	for !bc.triegc.Empty() {
		root, number := bc.triegc.Pop()
		if uint64(-number) > chosen {
			bc.triegc.Push(root, number)
			break
		}
		bc.triedb.Dereference(root)
	}
	return nil
}

// writeBlockAndSetHead is the internal implementation of WriteBlockAndSetHead.
// This function expects the chain mutex to be held.
func (bc *BlockChain) writeBlockAndSetHead(block *types.Block, receipts []*types.Receipt, logs []*types.Log, state *state.StateDB, emitHeadEvent bool) (status WriteStatus, err error) {
	if err := bc.writeBlockWithState(block, receipts, state); err != nil {
		return NonStatTy, err
	}
	currentBlock := bc.CurrentBlock()

	// Reorganise the chain if the parent is not the head block
	if block.ParentHash() != currentBlock.Hash() {
		if err := bc.reorg(currentBlock, block.Header()); err != nil {
			return NonStatTy, err
		}
	}

	// Set new head.
	bc.writeHeadBlock(block)

	bc.chainFeed.Send(ChainEvent{Header: block.Header()})
	if len(logs) > 0 {
		bc.logsFeed.Send(logs)
	}
	// In theory, we should fire a ChainHeadEvent when we inject
	// a canonical block, but sometimes we can insert a batch of
	// canonical blocks. Avoid firing too many ChainHeadEvents,
	// we will fire an accumulated ChainHeadEvent and disable fire
	// event here.
	if emitHeadEvent {
		bc.chainHeadFeed.Send(ChainHeadEvent{Header: block.Header()})
	}
	return CanonStatTy, nil
}

// InsertChain attempts to insert the given batch of blocks in to the canonical
// chain or, otherwise, create a fork. If an error is returned it will return
// the index number of the failing block as well an error describing what went
// wrong. After insertion is done, all accumulated events will be fired.
func (bc *BlockChain) InsertChain(chain types.Blocks) (int, error) {
	// Sanity check that we have something meaningful to import
	if len(chain) == 0 {
		return 0, nil
	}

	// Do a sanity check that the provided chain is actually ordered and linked.
	for i := 1; i < len(chain); i++ {
		block, prev := chain[i], chain[i-1]
		if block.NumberU64() != prev.NumberU64()+1 || block.ParentHash() != prev.Hash() {
			log.Error("Non contiguous block insert",
				"number", block.Number(),
				"hash", block.Hash(),
				"parent", block.ParentHash(),
				"prevnumber", prev.Number(),
				"prevhash", prev.Hash(),
			)
			return 0, fmt.Errorf("non contiguous insert: item %d is #%d [%x..], item %d is #%d [%x..] (parent [%x..])", i-1, prev.NumberU64(),
				prev.Hash().Bytes()[:4], i, block.NumberU64(), block.Hash().Bytes()[:4], block.ParentHash().Bytes()[:4])
		}
	}
	// Pre-checks passed, start the full block imports
	if !bc.chainmu.TryLock() {
		return 0, errChainStopped
	}
	defer bc.chainmu.Unlock()

	_, n, err := bc.insertChain(chain, true, false) // No witness collection for mass inserts (would get super large)
	return n, err
}

// insertChain is the internal implementation of InsertChain, which assumes that
// 1) chains are contiguous, and 2) The chain mutex is held.
//
// This method is split out so that import batches that require re-injecting
// historical blocks can do so without releasing the lock, which could lead to
// racey behaviour. If a sidechain import is in progress, and the historic state
// is imported, but then new canon-head is added before the actual sidechain
// completes, then the historic state could be pruned again
func (bc *BlockChain) insertChain(chain types.Blocks, setHead bool, makeWitness bool) (*stateless.Witness, int, error) {
	// If the chain is terminating, don't even bother starting up.
	if bc.insertStopped() {
		return nil, 0, nil
	}

	if atomic.AddInt32(&bc.blockProcCounter, 1) == 1 {
		bc.blockProcFeed.Send(true)
	}
	defer func() {
		if atomic.AddInt32(&bc.blockProcCounter, -1) == 0 {
			bc.blockProcFeed.Send(false)
		}
	}()

	// Start a parallel signature recovery (signer will fluke on fork transition, minimal perf loss)
	SenderCacher().RecoverFromBlocks(types.MakeSigner(bc.chainConfig, chain[0].Number(), chain[0].Time()), chain)

	var (
		stats     = insertStats{startTime: mclock.Now()}
		lastCanon *types.Block
	)
	// Fire a single chain head event if we've progressed the chain
	defer func() {
		if lastCanon != nil && bc.CurrentBlock().Hash() == lastCanon.Hash() {
			bc.chainHeadFeed.Send(ChainHeadEvent{Header: lastCanon.Header()})
		}
	}()
	// Start the parallel header verifier
	headers := make([]*types.Header, len(chain))
	for i, block := range chain {
		headers[i] = block.Header()
	}
	abort, results := bc.engine.VerifyHeaders(bc, headers)
	defer close(abort)

	// Peek the error for the first block to decide the directing import logic
	it := newInsertIterator(chain, results, bc.validator)
	block, err := it.next()

	// Left-trim all the known blocks that don't need to build snapshot
	if bc.skipBlock(err, it) {
		// First block (and state) is known
		//   1. We did a roll-back, and should now do a re-import
		//   2. The block is stored as a sidechain, and is lying about it's stateroot, and passes a stateroot
		//      from the canonical chain, which has not been verified.
		// Skip all known blocks that are behind us.
		current := bc.CurrentBlock()
		for block != nil && bc.skipBlock(err, it) {
			if block.NumberU64() > current.Number.Uint64() || bc.GetCanonicalHash(block.NumberU64()) != block.Hash() {
				break
			}
			log.Debug("Ignoring already known block", "number", block.Number(), "hash", block.Hash())
			stats.ignored++

			block, err = it.next()
		}
		// The remaining blocks are still known blocks, the only scenario here is:
		// During the snap sync, the pivot point is already submitted but rollback
		// happens. Then node resets the head full block to a lower height via `rollback`
		// and leaves a few known blocks in the database.
		//
		// When node runs a snap sync again, it can re-import a batch of known blocks via
		// `insertChain` while a part of them have higher total difficulty than current
		// head full block(new pivot point).
		for block != nil && bc.skipBlock(err, it) {
			log.Debug("Writing previously known block", "number", block.Number(), "hash", block.Hash())
			if err := bc.writeKnownBlock(block); err != nil {
				return nil, it.index, err
			}
			lastCanon = block

			block, err = it.next()
		}
		// Falls through to the block import
	}
	switch {
	// First block is pruned
	case errors.Is(err, consensus.ErrPrunedAncestor):
		if setHead {
			// First block is pruned, insert as sidechain and reorg only if TD grows enough
			log.Debug("Pruned ancestor, inserting as sidechain", "number", block.Number(), "hash", block.Hash())
			return bc.insertSideChain(block, it, makeWitness)
		} else {
			// We're post-merge and the parent is pruned, try to recover the parent state
			log.Debug("Pruned ancestor", "number", block.Number(), "hash", block.Hash())
			_, err := bc.recoverAncestors(block, makeWitness)
			return nil, it.index, err
		}
	// Some other error(except ErrKnownBlock) occurred, abort.
	// ErrKnownBlock is allowed here since some known blocks
	// still need re-execution to generate snapshots that are missing
	case err != nil && !errors.Is(err, ErrKnownBlock):
		stats.ignored += len(it.chain)
		bc.reportBlock(block, nil, err)
		return nil, it.index, err
	}
	// No validation errors for the first block (or chain prefix skipped)
	var activeState *state.StateDB
	defer func() {
		// The chain importer is starting and stopping trie prefetchers. If a bad
		// block or other error is hit however, an early return may not properly
		// terminate the background threads. This defer ensures that we clean up
		// and dangling prefetcher, without deferring each and holding on live refs.
		if activeState != nil {
			activeState.StopPrefetcher()
		}
	}()

	// Track the singleton witness from this chain insertion (if any)
	var witness *stateless.Witness

	for ; block != nil && err == nil || errors.Is(err, ErrKnownBlock); block, err = it.next() {
		// If the chain is terminating, stop processing blocks
		if bc.insertStopped() {
			log.Debug("Abort during block processing")
			break
		}
		// If the block is known (in the middle of the chain), it's a special case for
		// Clique blocks where they can share state among each other, so importing an
		// older block might complete the state of the subsequent one. In this case,
		// just skip the block (we already validated it once fully (and crashed), since
		// its header and body was already in the database). But if the corresponding
		// snapshot layer is missing, forcibly rerun the execution to build it.
		if bc.skipBlock(err, it) {
			logger := log.Debug
			if bc.chainConfig.Clique == nil {
				logger = log.Warn
			}
			logger("Inserted known block", "number", block.Number(), "hash", block.Hash(),
				"uncles", len(block.Uncles()), "txs", len(block.Transactions()), "gas", block.GasUsed(),
				"root", block.Root())

			// Special case. Commit the empty receipt slice if we meet the known
			// block in the middle. It can only happen in the clique chain. Whenever
			// we insert blocks via `insertSideChain`, we only commit `td`, `header`
			// and `body` if it's non-existent. Since we don't have receipts without
			// reexecution, so nothing to commit. But if the sidechain will be adopted
			// as the canonical chain eventually, it needs to be reexecuted for missing
			// state, but if it's this special case here(skip reexecution) we will lose
			// the empty receipt entry.
			if len(block.Transactions()) == 0 {
				rawdb.WriteReceipts(bc.db, block.Hash(), block.NumberU64(), nil)
			} else {
				log.Error("Please file an issue, skip known block execution without receipt",
					"hash", block.Hash(), "number", block.NumberU64())
			}
			if err := bc.writeKnownBlock(block); err != nil {
				return nil, it.index, err
			}
			stats.processed++
			if bc.logger != nil && bc.logger.OnSkippedBlock != nil {
				bc.logger.OnSkippedBlock(tracing.BlockEvent{
					Block:     block,
					Finalized: bc.CurrentFinalBlock(),
					Safe:      bc.CurrentSafeBlock(),
				})
			}
			// We can assume that logs are empty here, since the only way for consecutive
			// Clique blocks to have the same state is if there are no transactions.
			lastCanon = block
			continue
		}
		// Retrieve the parent block and it's state to execute on top
		start := time.Now()
		parent := it.previous()
		if parent == nil {
			parent = bc.GetHeader(block.ParentHash(), block.NumberU64()-1)
		}
		statedb, err := state.New(parent.Root, bc.statedb)
		if err != nil {
			return nil, it.index, err
		}

		// If we are past Byzantium, enable prefetching to pull in trie node paths
		// while processing transactions. Before Byzantium the prefetcher is mostly
		// useless due to the intermediate root hashing after each transaction.
		if bc.chainConfig.IsByzantium(block.Number()) {
			// Generate witnesses either if we're self-testing, or if it's the
			// only block being inserted. A bit crude, but witnesses are huge,
			// so we refuse to make an entire chain of them.
			if bc.vmConfig.StatelessSelfValidation || (makeWitness && len(chain) == 1) {
				witness, err = stateless.NewWitness(block.Header(), bc)
				if err != nil {
					return nil, it.index, err
				}
			}
			statedb.StartPrefetcher("chain", witness)
		}
		activeState = statedb

		// If we have a followup block, run that against the current state to pre-cache
		// transactions and probabilistically some of the account/storage trie nodes.
		var followupInterrupt atomic.Bool
		if !bc.cacheConfig.TrieCleanNoPrefetch {
			if followup, err := it.peek(); followup != nil && err == nil {
				throwaway, _ := state.New(parent.Root, bc.statedb)

				go func(start time.Time, followup *types.Block, throwaway *state.StateDB) {
					// Disable tracing for prefetcher executions.
					vmCfg := bc.vmConfig
					vmCfg.Tracer = nil
					bc.prefetcher.Prefetch(followup, throwaway, vmCfg, &followupInterrupt)

					blockPrefetchExecuteTimer.Update(time.Since(start))
					if followupInterrupt.Load() {
						blockPrefetchInterruptMeter.Mark(1)
					}
				}(time.Now(), followup, throwaway)
			}
		}

		// The traced section of block import.
		res, err := bc.processBlock(block, statedb, start, setHead)
		followupInterrupt.Store(true)
		if err != nil {
			return nil, it.index, err
		}
		// Report the import stats before returning the various results
		stats.processed++
		stats.usedGas += res.usedGas

		var snapDiffItems, snapBufItems common.StorageSize
		if bc.snaps != nil {
			snapDiffItems, snapBufItems = bc.snaps.Size()
		}
		trieDiffNodes, trieBufNodes, _ := bc.triedb.Size()
		stats.report(chain, it.index, snapDiffItems, snapBufItems, trieDiffNodes, trieBufNodes, setHead)

		// Print confirmation that a future fork is scheduled, but not yet active.
		bc.logForkReadiness(block)

		if !setHead {
			// After merge we expect few side chains. Simply count
			// all blocks the CL gives us for GC processing time
			bc.gcproc += res.procTime
			return witness, it.index, nil // Direct block insertion of a single block
		}
		switch res.status {
		case CanonStatTy:
			log.Debug("Inserted new block", "number", block.Number(), "hash", block.Hash(),
				"uncles", len(block.Uncles()), "txs", len(block.Transactions()), "gas", block.GasUsed(),
				"elapsed", common.PrettyDuration(time.Since(start)),
				"root", block.Root())

			lastCanon = block

			// Only count canonical blocks for GC processing time
			bc.gcproc += res.procTime

		case SideStatTy:
			log.Debug("Inserted forked block", "number", block.Number(), "hash", block.Hash(),
				"diff", block.Difficulty(), "elapsed", common.PrettyDuration(time.Since(start)),
				"txs", len(block.Transactions()), "gas", block.GasUsed(), "uncles", len(block.Uncles()),
				"root", block.Root())

		default:
			// This in theory is impossible, but lets be nice to our future selves and leave
			// a log, instead of trying to track down blocks imports that don't emit logs.
			log.Warn("Inserted block with unknown status", "number", block.Number(), "hash", block.Hash(),
				"diff", block.Difficulty(), "elapsed", common.PrettyDuration(time.Since(start)),
				"txs", len(block.Transactions()), "gas", block.GasUsed(), "uncles", len(block.Uncles()),
				"root", block.Root())
		}
	}

	stats.ignored += it.remaining()
	return witness, it.index, err
}

// blockProcessingResult is a summary of block processing
// used for updating the stats.
type blockProcessingResult struct {
	usedGas  uint64
	procTime time.Duration
	status   WriteStatus
}

// processBlock executes and validates the given block. If there was no error
// it writes the block and associated state to database.
func (bc *BlockChain) processBlock(block *types.Block, statedb *state.StateDB, start time.Time, setHead bool) (_ *blockProcessingResult, blockEndErr error) {
	if bc.logger != nil && bc.logger.OnBlockStart != nil {
		bc.logger.OnBlockStart(tracing.BlockEvent{
			Block:     block,
			Finalized: bc.CurrentFinalBlock(),
			Safe:      bc.CurrentSafeBlock(),
		})
	}
	if bc.logger != nil && bc.logger.OnBlockEnd != nil {
		defer func() {
			bc.logger.OnBlockEnd(blockEndErr)
		}()
	}

	// Process block using the parent state as reference point
	pstart := time.Now()
	res, err := bc.processor.Process(block, statedb, bc.vmConfig)
	if err != nil {
		bc.reportBlock(block, res, err)
		return nil, err
	}
	ptime := time.Since(pstart)

	vstart := time.Now()
	if err := bc.validator.ValidateState(block, statedb, res, false); err != nil {
		bc.reportBlock(block, res, err)
		return nil, err
	}
	vtime := time.Since(vstart)

	// If witnesses was generated and stateless self-validation requested, do
	// that now. Self validation should *never* run in production, it's more of
	// a tight integration to enable running *all* consensus tests through the
	// witness builder/runner, which would otherwise be impossible due to the
	// various invalid chain states/behaviors being contained in those tests.
	xvstart := time.Now()
	if witness := statedb.Witness(); witness != nil && bc.vmConfig.StatelessSelfValidation {
		log.Warn("Running stateless self-validation", "block", block.Number(), "hash", block.Hash())

		// Remove critical computed fields from the block to force true recalculation
		context := block.Header()
		context.Root = common.Hash{}
		context.ReceiptHash = common.Hash{}

		task := types.NewBlockWithHeader(context).WithBody(*block.Body())

		// Run the stateless self-cross-validation
		crossStateRoot, crossReceiptRoot, err := ExecuteStateless(bc.chainConfig, bc.vmConfig, task, witness)
		if err != nil {
			return nil, fmt.Errorf("stateless self-validation failed: %v", err)
		}
		if crossStateRoot != block.Root() {
			return nil, fmt.Errorf("stateless self-validation root mismatch (cross: %x local: %x)", crossStateRoot, block.Root())
		}
		if crossReceiptRoot != block.ReceiptHash() {
			return nil, fmt.Errorf("stateless self-validation receipt root mismatch (cross: %x local: %x)", crossReceiptRoot, block.ReceiptHash())
		}
	}
	xvtime := time.Since(xvstart)
	proctime := time.Since(start) // processing + validation + cross validation

	// Update the metrics touched during block processing and validation
	accountReadTimer.Update(statedb.AccountReads) // Account reads are complete(in processing)
	storageReadTimer.Update(statedb.StorageReads) // Storage reads are complete(in processing)
	if statedb.AccountLoaded != 0 {
		accountReadSingleTimer.Update(statedb.AccountReads / time.Duration(statedb.AccountLoaded))
	}
	if statedb.StorageLoaded != 0 {
		storageReadSingleTimer.Update(statedb.StorageReads / time.Duration(statedb.StorageLoaded))
	}
	accountUpdateTimer.Update(statedb.AccountUpdates)                                 // Account updates are complete(in validation)
	storageUpdateTimer.Update(statedb.StorageUpdates)                                 // Storage updates are complete(in validation)
	accountHashTimer.Update(statedb.AccountHashes)                                    // Account hashes are complete(in validation)
	triehash := statedb.AccountHashes                                                 // The time spent on tries hashing
	trieUpdate := statedb.AccountUpdates + statedb.StorageUpdates                     // The time spent on tries update
	blockExecutionTimer.Update(ptime - (statedb.AccountReads + statedb.StorageReads)) // The time spent on EVM processing
	blockValidationTimer.Update(vtime - (triehash + trieUpdate))                      // The time spent on block validation
	blockCrossValidationTimer.Update(xvtime)                                          // The time spent on stateless cross validation

	// Write the block to the chain and get the status.
	var (
		wstart = time.Now()
		status WriteStatus
	)
	if !setHead {
		// Don't set the head, only insert the block
		err = bc.writeBlockWithState(block, res.Receipts, statedb)
	} else {
		status, err = bc.writeBlockAndSetHead(block, res.Receipts, res.Logs, statedb, false)
	}
	if err != nil {
		return nil, err
	}
	// Update the metrics touched during block commit
	accountCommitTimer.Update(statedb.AccountCommits)   // Account commits are complete, we can mark them
	storageCommitTimer.Update(statedb.StorageCommits)   // Storage commits are complete, we can mark them
	snapshotCommitTimer.Update(statedb.SnapshotCommits) // Snapshot commits are complete, we can mark them
	triedbCommitTimer.Update(statedb.TrieDBCommits)     // Trie database commits are complete, we can mark them

	blockWriteTimer.Update(time.Since(wstart) - max(statedb.AccountCommits, statedb.StorageCommits) /* concurrent */ - statedb.SnapshotCommits - statedb.TrieDBCommits)
	blockInsertTimer.UpdateSince(start)

	return &blockProcessingResult{usedGas: res.GasUsed, procTime: proctime, status: status}, nil
}

// insertSideChain is called when an import batch hits upon a pruned ancestor
// error, which happens when a sidechain with a sufficiently old fork-block is
// found.
//
// The method writes all (header-and-body-valid) blocks to disk, then tries to
// switch over to the new chain if the TD exceeded the current chain.
// insertSideChain is only used pre-merge.
func (bc *BlockChain) insertSideChain(block *types.Block, it *insertIterator, makeWitness bool) (*stateless.Witness, int, error) {
	var current = bc.CurrentBlock()

	// The first sidechain block error is already verified to be ErrPrunedAncestor.
	// Since we don't import them here, we expect ErrUnknownAncestor for the remaining
	// ones. Any other errors means that the block is invalid, and should not be written
	// to disk.
	err := consensus.ErrPrunedAncestor
	for ; block != nil && errors.Is(err, consensus.ErrPrunedAncestor); block, err = it.next() {
		// Check the canonical state root for that number
		if number := block.NumberU64(); current.Number.Uint64() >= number {
			canonical := bc.GetBlockByNumber(number)
			if canonical != nil && canonical.Hash() == block.Hash() {
				// Not a sidechain block, this is a re-import of a canon block which has it's state pruned
				continue
			}
			if canonical != nil && canonical.Root() == block.Root() {
				// This is most likely a shadow-state attack. When a fork is imported into the
				// database, and it eventually reaches a block height which is not pruned, we
				// just found that the state already exist! This means that the sidechain block
				// refers to a state which already exists in our canon chain.
				//
				// If left unchecked, we would now proceed importing the blocks, without actually
				// having verified the state of the previous blocks.
				log.Warn("Sidechain ghost-state attack detected", "number", block.NumberU64(), "sideroot", block.Root(), "canonroot", canonical.Root())

				// If someone legitimately side-mines blocks, they would still be imported as usual. However,
				// we cannot risk writing unverified blocks to disk when they obviously target the pruning
				// mechanism.
				return nil, it.index, errors.New("sidechain ghost-state attack")
			}
		}
		if !bc.HasBlock(block.Hash(), block.NumberU64()) {
			start := time.Now()
			if err := bc.writeBlockWithoutState(block); err != nil {
				return nil, it.index, err
			}
			log.Debug("Injected sidechain block", "number", block.Number(), "hash", block.Hash(),
				"diff", block.Difficulty(), "elapsed", common.PrettyDuration(time.Since(start)),
				"txs", len(block.Transactions()), "gas", block.GasUsed(), "uncles", len(block.Uncles()),
				"root", block.Root())
		}
	}
	// Gather all the sidechain hashes (full blocks may be memory heavy)
	var (
		hashes  []common.Hash
		numbers []uint64
	)
	parent := it.previous()
	for parent != nil && !bc.HasState(parent.Root) {
		if bc.stateRecoverable(parent.Root) {
			if err := bc.triedb.Recover(parent.Root); err != nil {
				return nil, 0, err
			}
			break
		}
		hashes = append(hashes, parent.Hash())
		numbers = append(numbers, parent.Number.Uint64())

		parent = bc.GetHeader(parent.ParentHash, parent.Number.Uint64()-1)
	}
	if parent == nil {
		return nil, it.index, errors.New("missing parent")
	}
	// Import all the pruned blocks to make the state available
	var (
		blocks []*types.Block
		memory uint64
	)
	for i := len(hashes) - 1; i >= 0; i-- {
		// Append the next block to our batch
		block := bc.GetBlock(hashes[i], numbers[i])

		blocks = append(blocks, block)
		memory += block.Size()

		// If memory use grew too large, import and continue. Sadly we need to discard
		// all raised events and logs from notifications since we're too heavy on the
		// memory here.
		if len(blocks) >= 2048 || memory > 64*1024*1024 {
			log.Info("Importing heavy sidechain segment", "blocks", len(blocks), "start", blocks[0].NumberU64(), "end", block.NumberU64())
			if _, _, err := bc.insertChain(blocks, true, false); err != nil {
				return nil, 0, err
			}
			blocks, memory = blocks[:0], 0

			// If the chain is terminating, stop processing blocks
			if bc.insertStopped() {
				log.Debug("Abort during blocks processing")
				return nil, 0, nil
			}
		}
	}
	if len(blocks) > 0 {
		log.Info("Importing sidechain segment", "start", blocks[0].NumberU64(), "end", blocks[len(blocks)-1].NumberU64())
		return bc.insertChain(blocks, true, makeWitness)
	}
	return nil, 0, nil
}

// recoverAncestors finds the closest ancestor with available state and re-execute
// all the ancestor blocks since that.
// recoverAncestors is only used post-merge.
// We return the hash of the latest block that we could correctly validate.
func (bc *BlockChain) recoverAncestors(block *types.Block, makeWitness bool) (common.Hash, error) {
	// Gather all the sidechain hashes (full blocks may be memory heavy)
	var (
		hashes  []common.Hash
		numbers []uint64
		parent  = block
	)
	for parent != nil && !bc.HasState(parent.Root()) {
		if bc.stateRecoverable(parent.Root()) {
			if err := bc.triedb.Recover(parent.Root()); err != nil {
				return common.Hash{}, err
			}
			break
		}
		hashes = append(hashes, parent.Hash())
		numbers = append(numbers, parent.NumberU64())
		parent = bc.GetBlock(parent.ParentHash(), parent.NumberU64()-1)

		// If the chain is terminating, stop iteration
		if bc.insertStopped() {
			log.Debug("Abort during blocks iteration")
			return common.Hash{}, errInsertionInterrupted
		}
	}
	if parent == nil {
		return common.Hash{}, errors.New("missing parent")
	}
	// Import all the pruned blocks to make the state available
	for i := len(hashes) - 1; i >= 0; i-- {
		// If the chain is terminating, stop processing blocks
		if bc.insertStopped() {
			log.Debug("Abort during blocks processing")
			return common.Hash{}, errInsertionInterrupted
		}
		var b *types.Block
		if i == 0 {
			b = block
		} else {
			b = bc.GetBlock(hashes[i], numbers[i])
		}
		if _, _, err := bc.insertChain(types.Blocks{b}, false, makeWitness && i == 0); err != nil {
			return b.ParentHash(), err
		}
	}
	return block.Hash(), nil
}

// collectLogs collects the logs that were generated or removed during the
// processing of a block. These logs are later announced as deleted or reborn.
func (bc *BlockChain) collectLogs(b *types.Block, removed bool) []*types.Log {
	var blobGasPrice *big.Int
	if b.ExcessBlobGas() != nil {
		blobGasPrice = eip4844.CalcBlobFee(bc.chainConfig, b.Header())
	}
	receipts := rawdb.ReadRawReceipts(bc.db, b.Hash(), b.NumberU64())
	if err := receipts.DeriveFields(bc.chainConfig, b.Hash(), b.NumberU64(), b.Time(), b.BaseFee(), blobGasPrice, b.Transactions()); err != nil {
		log.Error("Failed to derive block receipts fields", "hash", b.Hash(), "number", b.NumberU64(), "err", err)
	}
	var logs []*types.Log
	for _, receipt := range receipts {
		for _, log := range receipt.Logs {
			if removed {
				log.Removed = true
			}
			logs = append(logs, log)
		}
	}
	return logs
}

// reorg takes two blocks, an old chain and a new chain and will reconstruct the
// blocks and inserts them to be part of the new canonical chain and accumulates
// potential missing transactions and post an event about them.
//
// Note the new head block won't be processed here, callers need to handle it
// externally.
func (bc *BlockChain) reorg(oldHead *types.Header, newHead *types.Header) error {
	var (
		newChain    []*types.Header
		oldChain    []*types.Header
		commonBlock *types.Header
	)
	// Reduce the longer chain to the same number as the shorter one
	if oldHead.Number.Uint64() > newHead.Number.Uint64() {
		// Old chain is longer, gather all transactions and logs as deleted ones
		for ; oldHead != nil && oldHead.Number.Uint64() != newHead.Number.Uint64(); oldHead = bc.GetHeader(oldHead.ParentHash, oldHead.Number.Uint64()-1) {
			oldChain = append(oldChain, oldHead)
		}
	} else {
		// New chain is longer, stash all blocks away for subsequent insertion
		for ; newHead != nil && newHead.Number.Uint64() != oldHead.Number.Uint64(); newHead = bc.GetHeader(newHead.ParentHash, newHead.Number.Uint64()-1) {
			newChain = append(newChain, newHead)
		}
	}
	if oldHead == nil {
		return errInvalidOldChain
	}
	if newHead == nil {
		return errInvalidNewChain
	}
	// Both sides of the reorg are at the same number, reduce both until the common
	// ancestor is found
	for {
		// If the common ancestor was found, bail out
		if oldHead.Hash() == newHead.Hash() {
			commonBlock = oldHead
			break
		}
		// Remove an old block as well as stash away a new block
		oldChain = append(oldChain, oldHead)
		newChain = append(newChain, newHead)

		// Step back with both chains
		oldHead = bc.GetHeader(oldHead.ParentHash, oldHead.Number.Uint64()-1)
		if oldHead == nil {
			return errInvalidOldChain
		}
		newHead = bc.GetHeader(newHead.ParentHash, newHead.Number.Uint64()-1)
		if newHead == nil {
			return errInvalidNewChain
		}
	}
	// Ensure the user sees large reorgs
	if len(oldChain) > 0 && len(newChain) > 0 {
		logFn := log.Info
		msg := "Chain reorg detected"
		if len(oldChain) > 63 {
			msg = "Large chain reorg detected"
			logFn = log.Warn
		}
		logFn(msg, "number", commonBlock.Number, "hash", commonBlock.Hash(),
			"drop", len(oldChain), "dropfrom", oldChain[0].Hash(), "add", len(newChain), "addfrom", newChain[0].Hash())
		blockReorgAddMeter.Mark(int64(len(newChain)))
		blockReorgDropMeter.Mark(int64(len(oldChain)))
		blockReorgMeter.Mark(1)
	} else if len(newChain) > 0 {
		// Special case happens in the post merge stage that current head is
		// the ancestor of new head while these two blocks are not consecutive
		log.Info("Extend chain", "add", len(newChain), "number", newChain[0].Number, "hash", newChain[0].Hash())
		blockReorgAddMeter.Mark(int64(len(newChain)))
	} else {
		// len(newChain) == 0 && len(oldChain) > 0
		// rewind the canonical chain to a lower point.
		log.Error("Impossible reorg, please file an issue", "oldnum", oldHead.Number, "oldhash", oldHead.Hash(), "oldblocks", len(oldChain), "newnum", newHead.Number, "newhash", newHead.Hash(), "newblocks", len(newChain))
	}
	// Acquire the tx-lookup lock before mutation. This step is essential
	// as the txlookups should be changed atomically, and all subsequent
	// reads should be blocked until the mutation is complete.
	bc.txLookupLock.Lock()

	// Reorg can be executed, start reducing the chain's old blocks and appending
	// the new blocks
	var (
		deletedTxs []common.Hash
		rebirthTxs []common.Hash

		deletedLogs []*types.Log
		rebirthLogs []*types.Log
	)
	// Deleted log emission on the API uses forward order, which is borked, but
	// we'll leave it in for legacy reasons.
	//
	// TODO(karalabe): This should be nuked out, no idea how, deprecate some APIs?
	{
		for i := len(oldChain) - 1; i >= 0; i-- {
			block := bc.GetBlock(oldChain[i].Hash(), oldChain[i].Number.Uint64())
			if block == nil {
				return errInvalidOldChain // Corrupt database, mostly here to avoid weird panics
			}
			if logs := bc.collectLogs(block, true); len(logs) > 0 {
				deletedLogs = append(deletedLogs, logs...)
			}
			if len(deletedLogs) > 512 {
				bc.rmLogsFeed.Send(RemovedLogsEvent{deletedLogs})
				deletedLogs = nil
			}
		}
		if len(deletedLogs) > 0 {
			bc.rmLogsFeed.Send(RemovedLogsEvent{deletedLogs})
		}
	}
	// Undo old blocks in reverse order
	for i := 0; i < len(oldChain); i++ {
		// Collect all the deleted transactions
		block := bc.GetBlock(oldChain[i].Hash(), oldChain[i].Number.Uint64())
		if block == nil {
			return errInvalidOldChain // Corrupt database, mostly here to avoid weird panics
		}
		for _, tx := range block.Transactions() {
			deletedTxs = append(deletedTxs, tx.Hash())
		}
		// Collect deleted logs and emit them for new integrations
		if logs := bc.collectLogs(block, true); len(logs) > 0 {
			// Emit revertals latest first, older then
			slices.Reverse(logs)

			// TODO(karalabe): Hook into the reverse emission part
		}
	}
	// Apply new blocks in forward order
	for i := len(newChain) - 1; i >= 1; i-- {
		// Collect all the included transactions
		block := bc.GetBlock(newChain[i].Hash(), newChain[i].Number.Uint64())
		if block == nil {
			return errInvalidNewChain // Corrupt database, mostly here to avoid weird panics
		}
		for _, tx := range block.Transactions() {
			rebirthTxs = append(rebirthTxs, tx.Hash())
		}
		// Collect inserted logs and emit them
		if logs := bc.collectLogs(block, false); len(logs) > 0 {
			rebirthLogs = append(rebirthLogs, logs...)
		}
		if len(rebirthLogs) > 512 {
			bc.logsFeed.Send(rebirthLogs)
			rebirthLogs = nil
		}
		// Update the head block
		bc.writeHeadBlock(block)
	}
	if len(rebirthLogs) > 0 {
		bc.logsFeed.Send(rebirthLogs)
	}
	// Delete useless indexes right now which includes the non-canonical
	// transaction indexes, canonical chain indexes which above the head.
	batch := bc.db.NewBatch()
	for _, tx := range types.HashDifference(deletedTxs, rebirthTxs) {
		rawdb.DeleteTxLookupEntry(batch, tx)
	}
	// Delete all hash markers that are not part of the new canonical chain.
	// Because the reorg function does not handle new chain head, all hash
	// markers greater than or equal to new chain head should be deleted.
	number := commonBlock.Number
	if len(newChain) > 1 {
		number = newChain[1].Number
	}
	for i := number.Uint64() + 1; ; i++ {
		hash := rawdb.ReadCanonicalHash(bc.db, i)
		if hash == (common.Hash{}) {
			break
		}
		rawdb.DeleteCanonicalHash(batch, i)
	}
	if err := batch.Write(); err != nil {
		log.Crit("Failed to delete useless indexes", "err", err)
	}
	// Reset the tx lookup cache to clear stale txlookup cache.
	bc.txLookupCache.Purge()

	// Release the tx-lookup lock after mutation.
	bc.txLookupLock.Unlock()

	return nil
}

// InsertBlockWithoutSetHead executes the block, runs the necessary verification
// upon it and then persist the block and the associate state into the database.
// The key difference between the InsertChain is it won't do the canonical chain
// updating. It relies on the additional SetCanonical call to finalize the entire
// procedure.
func (bc *BlockChain) InsertBlockWithoutSetHead(block *types.Block, makeWitness bool) (*stateless.Witness, error) {
	if !bc.chainmu.TryLock() {
		return nil, errChainStopped
	}
	defer bc.chainmu.Unlock()

	witness, _, err := bc.insertChain(types.Blocks{block}, false, makeWitness)
	return witness, err
}

// SetCanonical rewinds the chain to set the new head block as the specified
// block. It's possible that the state of the new head is missing, and it will
// be recovered in this function as well.
func (bc *BlockChain) SetCanonical(head *types.Block) (common.Hash, error) {
	if !bc.chainmu.TryLock() {
		return common.Hash{}, errChainStopped
	}
	defer bc.chainmu.Unlock()

	// Re-execute the reorged chain in case the head state is missing.
	if !bc.HasState(head.Root()) {
		if latestValidHash, err := bc.recoverAncestors(head, false); err != nil {
			return latestValidHash, err
		}
		log.Info("Recovered head state", "number", head.Number(), "hash", head.Hash())
	}
	// Run the reorg if necessary and set the given block as new head.
	start := time.Now()
	if head.ParentHash() != bc.CurrentBlock().Hash() {
		if err := bc.reorg(bc.CurrentBlock(), head.Header()); err != nil {
			return common.Hash{}, err
		}
	}
	bc.writeHeadBlock(head)

	// Emit events
	logs := bc.collectLogs(head, false)
	bc.chainFeed.Send(ChainEvent{Header: head.Header()})
	if len(logs) > 0 {
		bc.logsFeed.Send(logs)
	}
	bc.chainHeadFeed.Send(ChainHeadEvent{Header: head.Header()})

	context := []interface{}{
		"number", head.Number(),
		"hash", head.Hash(),
		"root", head.Root(),
		"elapsed", time.Since(start),
	}
	if timestamp := time.Unix(int64(head.Time()), 0); time.Since(timestamp) > time.Minute {
		context = append(context, []interface{}{"age", common.PrettyAge(timestamp)}...)
	}
	log.Info("Chain head was updated", context...)
	return head.Hash(), nil
}

// skipBlock returns 'true', if the block being imported can be skipped over, meaning
// that the block does not need to be processed but can be considered already fully 'done'.
func (bc *BlockChain) skipBlock(err error, it *insertIterator) bool {
	// We can only ever bypass processing if the only error returned by the validator
	// is ErrKnownBlock, which means all checks passed, but we already have the block
	// and state.
	if !errors.Is(err, ErrKnownBlock) {
		return false
	}
	// If we're not using snapshots, we can skip this, since we have both block
	// and (trie-) state
	if bc.snaps == nil {
		return true
	}
	var (
		header     = it.current() // header can't be nil
		parentRoot common.Hash
	)
	// If we also have the snapshot-state, we can skip the processing.
	if bc.snaps.Snapshot(header.Root) != nil {
		return true
	}
	// In this case, we have the trie-state but not snapshot-state. If the parent
	// snapshot-state exists, we need to process this in order to not get a gap
	// in the snapshot layers.
	// Resolve parent block
	if parent := it.previous(); parent != nil {
		parentRoot = parent.Root
	} else if parent = bc.GetHeaderByHash(header.ParentHash); parent != nil {
		parentRoot = parent.Root
	}
	if parentRoot == (common.Hash{}) {
		return false // Theoretically impossible case
	}
	// Parent is also missing snapshot: we can skip this. Otherwise process.
	if bc.snaps.Snapshot(parentRoot) == nil {
		return true
	}
	return false
}

// reportBlock logs a bad block error.
func (bc *BlockChain) reportBlock(block *types.Block, res *ProcessResult, err error) {
	var receipts types.Receipts
	if res != nil {
		receipts = res.Receipts
	}
	rawdb.WriteBadBlock(bc.db, block)
	log.Error(summarizeBadBlock(block, receipts, bc.Config(), err))
}

// logForkReadiness will write a log when a future fork is scheduled, but not
// active. This is useful so operators know their client is ready for the fork.
func (bc *BlockChain) logForkReadiness(block *types.Block) {
	c := bc.Config()
	current, last := c.LatestFork(block.Time()), c.LatestFork(math.MaxUint64)
	t := c.Timestamp(last)
	if t == nil {
		return
	}
	at := time.Unix(int64(*t), 0)
	if current < last && time.Now().After(bc.lastForkReadyAlert.Add(forkReadyInterval)) {
		log.Info("Ready for fork activation", "fork", last, "date", at.Format(time.RFC822),
			"remaining", time.Until(at).Round(time.Second), "timestamp", at.Unix())
		bc.lastForkReadyAlert = time.Now()
	}
}

// summarizeBadBlock returns a string summarizing the bad block and other
// relevant information.
func summarizeBadBlock(block *types.Block, receipts []*types.Receipt, config *params.ChainConfig, err error) string {
	var receiptString string
	for i, receipt := range receipts {
		receiptString += fmt.Sprintf("\n  %d: cumulative: %v gas: %v contract: %v status: %v tx: %v logs: %v bloom: %x state: %x",
			i, receipt.CumulativeGasUsed, receipt.GasUsed, receipt.ContractAddress.Hex(),
			receipt.Status, receipt.TxHash.Hex(), receipt.Logs, receipt.Bloom, receipt.PostState)
	}
	version, vcs := version.Info()
	platform := fmt.Sprintf("%s %s %s %s", version, runtime.Version(), runtime.GOARCH, runtime.GOOS)
	if vcs != "" {
		vcs = fmt.Sprintf("\nVCS: %s", vcs)
	}
	return fmt.Sprintf(`
########## BAD BLOCK #########
Block: %v (%#x)
Error: %v
Platform: %v%v
Chain config: %#v
Receipts: %v
##############################
`, block.Number(), block.Hash(), err, platform, vcs, config, receiptString)
}

// InsertHeaderChain attempts to insert the given header chain in to the local
// chain, possibly creating a reorg. If an error is returned, it will return the
// index number of the failing header as well an error describing what went wrong.
func (bc *BlockChain) InsertHeaderChain(chain []*types.Header) (int, error) {
	if len(chain) == 0 {
		return 0, nil
	}
	start := time.Now()
	if i, err := bc.hc.ValidateHeaderChain(chain); err != nil {
		return i, err
	}
	if !bc.chainmu.TryLock() {
		return 0, errChainStopped
	}
	defer bc.chainmu.Unlock()

	_, err := bc.hc.InsertHeaderChain(chain, start)
	return 0, err
}

// InsertHeadersBeforeCutoff inserts the given headers into the ancient store
// as they are claimed older than the configured chain cutoff point. All the
// inserted headers are regarded as canonical and chain reorg is not supported.
func (bc *BlockChain) InsertHeadersBeforeCutoff(headers []*types.Header) (int, error) {
	if len(headers) == 0 {
		return 0, nil
	}
	// TODO(rjl493456442): Headers before the configured cutoff have already
	// been verified by the hash of cutoff header. Theoretically, header validation
	// could be skipped here.
	if n, err := bc.hc.ValidateHeaderChain(headers); err != nil {
		return n, err
	}
	if !bc.chainmu.TryLock() {
		return 0, errChainStopped
	}
	defer bc.chainmu.Unlock()

	// Initialize the ancient store with genesis block if it's empty.
	var (
		frozen, _ = bc.db.Ancients()
		first     = headers[0].Number.Uint64()
	)
	if first == 1 && frozen == 0 {
		_, err := rawdb.WriteAncientBlocks(bc.db, []*types.Block{bc.genesisBlock}, []types.Receipts{nil})
		if err != nil {
			log.Error("Error writing genesis to ancients", "err", err)
			return 0, err
		}
		log.Info("Wrote genesis to ancient store")
	} else if frozen != first {
		return 0, fmt.Errorf("headers are gapped with the ancient store, first: %d, ancient: %d", first, frozen)
	}

	// Write headers to the ancient store, with block bodies and receipts set to nil
	// to ensure consistency across tables in the freezer.
	_, err := rawdb.WriteAncientHeaderChain(bc.db, headers)
	if err != nil {
		return 0, err
	}
	if err := bc.db.Sync(); err != nil {
		return 0, err
	}
	// Write hash to number mappings
	batch := bc.db.NewBatch()
	for _, header := range headers {
		rawdb.WriteHeaderNumber(batch, header.Hash(), header.Number.Uint64())
	}
	// Write head header and head snap block flags
	last := headers[len(headers)-1]
	rawdb.WriteHeadHeaderHash(batch, last.Hash())
	rawdb.WriteHeadFastBlockHash(batch, last.Hash())
	if err := batch.Write(); err != nil {
		return 0, err
	}
	// Truncate the useless chain segment (zero bodies and receipts) in the
	// ancient store.
	if _, err := bc.db.TruncateTail(last.Number.Uint64() + 1); err != nil {
		return 0, err
	}
	// Last step update all in-memory markers
	bc.hc.currentHeader.Store(last)
	bc.currentSnapBlock.Store(last)
	headHeaderGauge.Update(last.Number.Int64())
	headFastBlockGauge.Update(last.Number.Int64())
	return 0, nil
}

// SetBlockValidatorAndProcessorForTesting sets the current validator and processor.
// This method can be used to force an invalid blockchain to be verified for tests.
// This method is unsafe and should only be used before block import starts.
func (bc *BlockChain) SetBlockValidatorAndProcessorForTesting(v Validator, p Processor) {
	bc.validator = v
	bc.processor = p
}

// SetTrieFlushInterval configures how often in-memory tries are persisted to disk.
// The interval is in terms of block processing time, not wall clock.
// It is thread-safe and can be called repeatedly without side effects.
func (bc *BlockChain) SetTrieFlushInterval(interval time.Duration) {
	bc.flushInterval.Store(int64(interval))
}

// GetTrieFlushInterval gets the in-memory tries flushAlloc interval
func (bc *BlockChain) GetTrieFlushInterval() time.Duration {
	return time.Duration(bc.flushInterval.Load())
}<|MERGE_RESOLUTION|>--- conflicted
+++ resolved
@@ -1306,8 +1306,6 @@
 			}
 		}
 	}
-<<<<<<< HEAD
-=======
 	if n, err := bc.hc.ValidateHeaderChain(headers); err != nil {
 		return n, err
 	}
@@ -1317,7 +1315,6 @@
 	}
 	defer bc.chainmu.Unlock()
 
->>>>>>> 74165a8f
 	var (
 		stats = struct{ processed, ignored int32 }{}
 		start = time.Now()
