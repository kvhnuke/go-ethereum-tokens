--- conflicted
+++ resolved
@@ -19,10 +19,7 @@
 import (
 	"fmt"
 	"math"
-<<<<<<< HEAD
-=======
 	"time"
->>>>>>> 4263936a
 
 	"github.com/ethereum/go-ethereum/rlp"
 	"github.com/golang/snappy"
