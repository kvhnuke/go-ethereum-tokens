--- conflicted
+++ resolved
@@ -399,32 +399,7 @@
 			gen(i, b)
 		}
 
-<<<<<<< HEAD
-		var requests [][]byte
-		if config.IsPrague(b.header.Number, b.header.Time) {
-			// EIP-6110 deposits
-			var blockLogs []*types.Log
-			for _, r := range b.receipts {
-				blockLogs = append(blockLogs, r.Logs...)
-			}
-			depositRequests, err := ParseDepositLogs(blockLogs, config)
-			if err != nil {
-				panic(fmt.Sprintf("failed to parse deposit log: %v", err))
-			}
-			requests = append(requests, depositRequests)
-			// create EVM for system calls
-			blockContext := NewEVMBlockContext(b.header, cm, &b.header.Coinbase)
-			vmenv := vm.NewEVM(blockContext, vm.TxContext{}, statedb, cm.config, vm.Config{})
-			// EIP-7002 withdrawals
-			withdrawalRequests := ProcessWithdrawalQueue(vmenv, statedb)
-			requests = append(requests, withdrawalRequests)
-			// EIP-7251 consolidations
-			consolidationRequests := ProcessConsolidationQueue(vmenv, statedb)
-			requests = append(requests, consolidationRequests)
-		}
-=======
 		requests := b.collectRequests(false)
->>>>>>> 4263936a
 		if requests != nil {
 			reqHash := types.CalcRequestsHash(requests)
 			b.header.RequestsHash = &reqHash
@@ -519,21 +494,11 @@
 		// Save pre state for proof generation
 		// preState := statedb.Copy()
 
-<<<<<<< HEAD
-		// Pre-execution system calls.
-		if config.IsPrague(b.header.Number, b.header.Time) {
-			// EIP-2935
-			blockContext := NewEVMBlockContext(b.header, cm, &b.header.Coinbase)
-			vmenv := vm.NewEVM(blockContext, vm.TxContext{}, statedb, cm.config, vm.Config{})
-			ProcessParentBlockHash(b.header.ParentHash, vmenv, statedb)
-		}
-=======
 		// EIP-2935 / 7709
 		blockContext := NewEVMBlockContext(b.header, cm, &b.header.Coinbase)
 		blockContext.Random = &common.Hash{} // enable post-merge instruction set
 		evm := vm.NewEVM(blockContext, statedb, cm.config, vm.Config{})
 		ProcessParentBlockHash(b.header.ParentHash, evm)
->>>>>>> 4263936a
 
 		// Execute any user modifications to the block.
 		if gen != nil {
@@ -550,11 +515,7 @@
 		}
 
 		// Write state changes to DB.
-<<<<<<< HEAD
-		root, err := statedb.Commit(b.header.Number.Uint64(), config.IsEIP158(b.header.Number))
-=======
 		root, err := statedb.Commit(b.header.Number.Uint64(), config.IsEIP158(b.header.Number), config.IsCancun(b.header.Number, b.header.Time))
->>>>>>> 4263936a
 		if err != nil {
 			panic(fmt.Sprintf("state write error: %v", err))
 		}
