// Copyright 2017 The go-ethereum Authors
// This file is part of the go-ethereum library.
//
// The go-ethereum library is free software: you can redistribute it and/or modify
// it under the terms of the GNU Lesser General Public License as published by
// the Free Software Foundation, either version 3 of the License, or
// (at your option) any later version.
//
// The go-ethereum library is distributed in the hope that it will be useful,
// but WITHOUT ANY WARRANTY; without even the implied warranty of
// MERCHANTABILITY or FITNESS FOR A PARTICULAR PURPOSE. See the
// GNU Lesser General Public License for more details.
//
// You should have received a copy of the GNU Lesser General Public License
// along with the go-ethereum library. If not, see <http://www.gnu.org/licenses/>.

package state

import (
	"fmt"

	"github.com/ethereum/go-ethereum/common"
	"github.com/ethereum/go-ethereum/common/lru"
	"github.com/ethereum/go-ethereum/core/rawdb"
	"github.com/ethereum/go-ethereum/core/state/snapshot"
	"github.com/ethereum/go-ethereum/core/types"
	"github.com/ethereum/go-ethereum/crypto"
	"github.com/ethereum/go-ethereum/ethdb"
	"github.com/ethereum/go-ethereum/trie"
	"github.com/ethereum/go-ethereum/trie/trienode"
	"github.com/ethereum/go-ethereum/trie/utils"
	"github.com/ethereum/go-ethereum/triedb"
)

const (
	// Number of codehash->size associations to keep.
	codeSizeCacheSize = 100000

	// Cache size granted for caching clean code.
	codeCacheSize = 64 * 1024 * 1024

	// Number of address->curve point associations to keep.
	pointCacheSize = 4096
)

// Database wraps access to tries and contract code.
type Database interface {
	// Reader returns a state reader associated with the specified state root.
	Reader(root common.Hash) (Reader, error)

	// OpenTrie opens the main account trie.
	OpenTrie(root common.Hash) (Trie, error)

	// OpenStorageTrie opens the storage trie of an account.
	OpenStorageTrie(stateRoot common.Hash, address common.Address, root common.Hash, trie Trie) (Trie, error)

	// PointCache returns the cache holding points used in verkle tree key computation
	PointCache() *utils.PointCache

	// TrieDB returns the underlying trie database for managing trie nodes.
	TrieDB() *triedb.Database

	// Snapshot returns the underlying state snapshot.
	Snapshot() *snapshot.Tree
}

// Trie is a Ethereum Merkle Patricia trie.
type Trie interface {
	// GetKey returns the sha3 preimage of a hashed key that was previously used
	// to store a value.
	//
	// TODO(fjl): remove this when StateTrie is removed
	GetKey([]byte) []byte

	// GetAccount abstracts an account read from the trie. It retrieves the
	// account blob from the trie with provided account address and decodes it
	// with associated decoding algorithm. If the specified account is not in
	// the trie, nil will be returned. If the trie is corrupted(e.g. some nodes
	// are missing or the account blob is incorrect for decoding), an error will
	// be returned.
	GetAccount(address common.Address) (*types.StateAccount, error)

	// GetStorage returns the value for key stored in the trie. The value bytes
	// must not be modified by the caller. If a node was not found in the database,
	// a trie.MissingNodeError is returned.
	GetStorage(addr common.Address, key []byte) ([]byte, error)

	// UpdateAccount abstracts an account write to the trie. It encodes the
	// provided account object with associated algorithm and then updates it
	// in the trie with provided address.
	UpdateAccount(address common.Address, account *types.StateAccount, codeLen int) error

	// UpdateStorage associates key with value in the trie. If value has length zero,
	// any existing value is deleted from the trie. The value bytes must not be modified
	// by the caller while they are stored in the trie. If a node was not found in the
	// database, a trie.MissingNodeError is returned.
	UpdateStorage(addr common.Address, key, value []byte) error

	// DeleteAccount abstracts an account deletion from the trie.
	DeleteAccount(address common.Address) error

	// DeleteStorage removes any existing value for key from the trie. If a node
	// was not found in the database, a trie.MissingNodeError is returned.
	DeleteStorage(addr common.Address, key []byte) error

	// UpdateContractCode abstracts code write to the trie. It is expected
	// to be moved to the stateWriter interface when the latter is ready.
	UpdateContractCode(address common.Address, codeHash common.Hash, code []byte) error

	// Hash returns the root hash of the trie. It does not write to the database and
	// can be used even if the trie doesn't have one.
	Hash() common.Hash

	// Commit collects all dirty nodes in the trie and replace them with the
	// corresponding node hash. All collected nodes(including dirty leaves if
	// collectLeaf is true) will be encapsulated into a nodeset for return.
	// The returned nodeset can be nil if the trie is clean(nothing to commit).
	// Once the trie is committed, it's not usable anymore. A new trie must
	// be created with new root and updated trie database for following usage
	Commit(collectLeaf bool) (common.Hash, *trienode.NodeSet)

	// Witness returns a set containing all trie nodes that have been accessed.
	// The returned map could be nil if the witness is empty.
	Witness() map[string]struct{}

	// NodeIterator returns an iterator that returns nodes of the trie. Iteration
	// starts at the key after the given start key. And error will be returned
	// if fails to create node iterator.
	NodeIterator(startKey []byte) (trie.NodeIterator, error)

	// Prove constructs a Merkle proof for key. The result contains all encoded nodes
	// on the path to the value at key. The value itself is also included in the last
	// node and can be retrieved by verifying the proof.
	//
	// If the trie does not contain a value for key, the returned proof contains all
	// nodes of the longest existing prefix of the key (at least the root), ending
	// with the node that proves the absence of the key.
	Prove(key []byte, proofDb ethdb.KeyValueWriter) error

	// IsVerkle returns true if the trie is verkle-tree based
	IsVerkle() bool
}

// CachingDB is an implementation of Database interface. It leverages both trie and
// state snapshot to provide functionalities for state access. It's meant to be a
// long-live object and has a few caches inside for sharing between blocks.
type CachingDB struct {
	disk          ethdb.KeyValueStore
	triedb        *triedb.Database
	snap          *snapshot.Tree
	codeCache     *lru.SizeConstrainedCache[common.Hash, []byte]
	codeSizeCache *lru.Cache[common.Hash, int]
	pointCache    *utils.PointCache
}

// NewDatabase creates a state database with the provided data sources.
func NewDatabase(triedb *triedb.Database, snap *snapshot.Tree) *CachingDB {
	return &CachingDB{
		disk:          triedb.Disk(),
		triedb:        triedb,
		snap:          snap,
		codeCache:     lru.NewSizeConstrainedCache[common.Hash, []byte](codeCacheSize),
		codeSizeCache: lru.NewCache[common.Hash, int](codeSizeCacheSize),
		pointCache:    utils.NewPointCache(pointCacheSize),
	}
}

// NewDatabaseForTesting is similar to NewDatabase, but it initializes the caching
// db by using an ephemeral memory db with default config for testing.
func NewDatabaseForTesting() *CachingDB {
	return NewDatabase(triedb.NewDatabase(rawdb.NewMemoryDatabase(), nil), nil)
}

// Reader returns a state reader associated with the specified state root.
func (db *CachingDB) Reader(stateRoot common.Hash) (Reader, error) {
	var readers []StateReader

	// Set up the state snapshot reader if available. This feature
	// is optional and may be partially useful if it's not fully
	// generated.
	if db.snap != nil {
<<<<<<< HEAD
		snap := db.snap.Snapshot(stateRoot)
		if snap != nil {
			readers = append(readers, newStateReader(snap)) // snap reader is optional
=======
		// If standalone state snapshot is available (hash scheme),
		// then construct the legacy snap reader.
		snap := db.snap.Snapshot(stateRoot)
		if snap != nil {
			readers = append(readers, newFlatReader(snap))
		}
	} else {
		// If standalone state snapshot is not available, try to construct
		// the state reader with database.
		reader, err := db.triedb.StateReader(stateRoot)
		if err == nil {
			readers = append(readers, newFlatReader(reader)) // state reader is optional
>>>>>>> 4263936a
		}
	}
	// Set up the trie reader, which is expected to always be available
	// as the gatekeeper unless the state is corrupted.
	tr, err := newTrieReader(stateRoot, db.triedb, db.pointCache)
	if err != nil {
		return nil, err
	}
	readers = append(readers, tr)

	combined, err := newMultiStateReader(readers...)
	if err != nil {
		return nil, err
	}
	return newReader(newCachingCodeReader(db.disk, db.codeCache, db.codeSizeCache), combined), nil
}

// OpenTrie opens the main account trie at a specific root hash.
func (db *CachingDB) OpenTrie(root common.Hash) (Trie, error) {
	if db.triedb.IsVerkle() {
		return trie.NewVerkleTrie(root, db.triedb, db.pointCache)
	}
	tr, err := trie.NewStateTrie(trie.StateTrieID(root), db.triedb)
	if err != nil {
		return nil, err
	}
	return tr, nil
}

// OpenStorageTrie opens the storage trie of an account.
func (db *CachingDB) OpenStorageTrie(stateRoot common.Hash, address common.Address, root common.Hash, self Trie) (Trie, error) {
	// In the verkle case, there is only one tree. But the two-tree structure
	// is hardcoded in the codebase. So we need to return the same trie in this
	// case.
	if db.triedb.IsVerkle() {
		return self, nil
	}
	tr, err := trie.NewStateTrie(trie.StorageTrieID(stateRoot, crypto.Keccak256Hash(address.Bytes()), root), db.triedb)
	if err != nil {
		return nil, err
	}
	return tr, nil
}

// ContractCodeWithPrefix retrieves a particular contract's code. If the
// code can't be found in the cache, then check the existence with **new**
// db scheme.
func (db *CachingDB) ContractCodeWithPrefix(address common.Address, codeHash common.Hash) []byte {
	code, _ := db.codeCache.Get(codeHash)
	if len(code) > 0 {
		return code
	}
	code = rawdb.ReadCodeWithPrefix(db.disk, codeHash)
	if len(code) > 0 {
		db.codeCache.Add(codeHash, code)
		db.codeSizeCache.Add(codeHash, len(code))
	}
	return code
}

// TrieDB retrieves any intermediate trie-node caching layer.
func (db *CachingDB) TrieDB() *triedb.Database {
	return db.triedb
}

// PointCache returns the cache of evaluated curve points.
func (db *CachingDB) PointCache() *utils.PointCache {
	return db.pointCache
}

// Snapshot returns the underlying state snapshot.
func (db *CachingDB) Snapshot() *snapshot.Tree {
	return db.snap
}

// mustCopyTrie returns a deep-copied trie.
func mustCopyTrie(t Trie) Trie {
	switch t := t.(type) {
	case *trie.StateTrie:
		return t.Copy()
	case *trie.VerkleTrie:
		return t.Copy()
	default:
		panic(fmt.Errorf("unknown trie type %T", t))
	}
}<|MERGE_RESOLUTION|>--- conflicted
+++ resolved
@@ -179,11 +179,6 @@
 	// is optional and may be partially useful if it's not fully
 	// generated.
 	if db.snap != nil {
-<<<<<<< HEAD
-		snap := db.snap.Snapshot(stateRoot)
-		if snap != nil {
-			readers = append(readers, newStateReader(snap)) // snap reader is optional
-=======
 		// If standalone state snapshot is available (hash scheme),
 		// then construct the legacy snap reader.
 		snap := db.snap.Snapshot(stateRoot)
@@ -196,7 +191,6 @@
 		reader, err := db.triedb.StateReader(stateRoot)
 		if err == nil {
 			readers = append(readers, newFlatReader(reader)) // state reader is optional
->>>>>>> 4263936a
 		}
 	}
 	// Set up the trie reader, which is expected to always be available
