// Copyright 2014 The go-ethereum Authors
// This file is part of the go-ethereum library.
//
// The go-ethereum library is free software: you can redistribute it and/or modify
// it under the terms of the GNU Lesser General Public License as published by
// the Free Software Foundation, either version 3 of the License, or
// (at your option) any later version.
//
// The go-ethereum library is distributed in the hope that it will be useful,
// but WITHOUT ANY WARRANTY; without even the implied warranty of
// MERCHANTABILITY or FITNESS FOR A PARTICULAR PURPOSE. See the
// GNU Lesser General Public License for more details.
//
// You should have received a copy of the GNU Lesser General Public License
// along with the go-ethereum library. If not, see <http://www.gnu.org/licenses/>.

// Package state provides a caching layer atop the Ethereum state trie.
package state

import (
	"errors"
	"fmt"
	"maps"
	"slices"
	"sync"
	"sync/atomic"
	"time"

	"github.com/ethereum/go-ethereum/common"
	"github.com/ethereum/go-ethereum/core/rawdb"
	"github.com/ethereum/go-ethereum/core/state/snapshot"
	"github.com/ethereum/go-ethereum/core/stateless"
	"github.com/ethereum/go-ethereum/core/tracing"
	"github.com/ethereum/go-ethereum/core/types"
	"github.com/ethereum/go-ethereum/crypto"
	"github.com/ethereum/go-ethereum/log"
	"github.com/ethereum/go-ethereum/params"
	"github.com/ethereum/go-ethereum/trie"
	"github.com/ethereum/go-ethereum/trie/trienode"
	"github.com/ethereum/go-ethereum/trie/utils"
	"github.com/holiman/uint256"
	"golang.org/x/sync/errgroup"
)

// TriesInMemory represents the number of layers that are kept in RAM.
const TriesInMemory = 128

type mutationType int

const (
	update mutationType = iota
	deletion
)

type mutation struct {
	typ     mutationType
	applied bool
}

func (m *mutation) copy() *mutation {
	return &mutation{typ: m.typ, applied: m.applied}
}

func (m *mutation) isDelete() bool {
	return m.typ == deletion
}

// StateDB structs within the ethereum protocol are used to store anything
// within the merkle trie. StateDBs take care of caching and storing
// nested states. It's the general query interface to retrieve:
//
// * Contracts
// * Accounts
//
// Once the state is committed, tries cached in stateDB (including account
// trie, storage tries) will no longer be functional. A new state instance
// must be created with new root and updated database for accessing post-
// commit states.
type StateDB struct {
	db         Database
	prefetcher *triePrefetcher
	trie       Trie
	reader     Reader

	// originalRoot is the pre-state root, before any changes were made.
	// It will be updated when the Commit is called.
	originalRoot common.Hash

	// This map holds 'live' objects, which will get modified while
	// processing a state transition.
	stateObjects map[common.Address]*stateObject

	// This map holds 'deleted' objects. An object with the same address
	// might also occur in the 'stateObjects' map due to account
	// resurrection. The account value is tracked as the original value
	// before the transition. This map is populated at the transaction
	// boundaries.
	stateObjectsDestruct map[common.Address]*stateObject

	// This map tracks the account mutations that occurred during the
	// transition. Uncommitted mutations belonging to the same account
	// can be merged into a single one which is equivalent from database's
	// perspective. This map is populated at the transaction boundaries.
	mutations map[common.Address]*mutation

	// DB error.
	// State objects are used by the consensus core and VM which are
	// unable to deal with database-level errors. Any error that occurs
	// during a database read is memoized here and will eventually be
	// returned by StateDB.Commit. Notably, this error is also shared
	// by all cached state objects in case the database failure occurs
	// when accessing state of accounts.
	dbErr error

	// The refund counter, also used by state transitioning.
	refund uint64

	// The tx context and all occurred logs in the scope of transaction.
	thash   common.Hash
	txIndex int
	logs    map[common.Hash][]*types.Log
	logSize uint

	// Preimages occurred seen by VM in the scope of block.
	preimages map[common.Hash][]byte

	// Per-transaction access list
	accessList   *accessList
	accessEvents *AccessEvents

	// Transient storage
	transientStorage transientStorage

	// Journal of state modifications. This is the backbone of
	// Snapshot and RevertToSnapshot.
	journal *journal

	// State witness if cross validation is needed
	witness *stateless.Witness

	// Measurements gathered during execution for debugging purposes
	AccountReads    time.Duration
	AccountHashes   time.Duration
	AccountUpdates  time.Duration
	AccountCommits  time.Duration
	StorageReads    time.Duration
	StorageUpdates  time.Duration
	StorageCommits  time.Duration
	SnapshotCommits time.Duration
	TrieDBCommits   time.Duration

	AccountLoaded  int          // Number of accounts retrieved from the database during the state transition
	AccountUpdated int          // Number of accounts updated during the state transition
	AccountDeleted int          // Number of accounts deleted during the state transition
	StorageLoaded  int          // Number of storage slots retrieved from the database during the state transition
	StorageUpdated atomic.Int64 // Number of storage slots updated during the state transition
	StorageDeleted atomic.Int64 // Number of storage slots deleted during the state transition
}

// New creates a new state from a given trie.
func New(root common.Hash, db Database) (*StateDB, error) {
	tr, err := db.OpenTrie(root)
	if err != nil {
		return nil, err
	}
	reader, err := db.Reader(root)
	if err != nil {
		return nil, err
	}
	sdb := &StateDB{
		db:                   db,
		trie:                 tr,
		originalRoot:         root,
		reader:               reader,
		stateObjects:         make(map[common.Address]*stateObject),
		stateObjectsDestruct: make(map[common.Address]*stateObject),
		mutations:            make(map[common.Address]*mutation),
		logs:                 make(map[common.Hash][]*types.Log),
		preimages:            make(map[common.Hash][]byte),
		journal:              newJournal(),
		accessList:           newAccessList(),
		transientStorage:     newTransientStorage(),
	}
	if db.TrieDB().IsVerkle() {
		sdb.accessEvents = NewAccessEvents(db.PointCache())
	}
	return sdb, nil
}

// StartPrefetcher initializes a new trie prefetcher to pull in nodes from the
// state trie concurrently while the state is mutated so that when we reach the
// commit phase, most of the needed data is already hot.
func (s *StateDB) StartPrefetcher(namespace string, witness *stateless.Witness) {
	// Terminate any previously running prefetcher
	s.StopPrefetcher()

	// Enable witness collection if requested
	s.witness = witness

	// With the switch to the Proof-of-Stake consensus algorithm, block production
	// rewards are now handled at the consensus layer. Consequently, a block may
	// have no state transitions if it contains no transactions and no withdrawals.
	// In such cases, the account trie won't be scheduled for prefetching, leading
	// to unnecessary error logs.
	//
	// To prevent this, the account trie is always scheduled for prefetching once
	// the prefetcher is constructed. For more details, see:
	// https://github.com/ethereum/go-ethereum/issues/29880
	s.prefetcher = newTriePrefetcher(s.db, s.originalRoot, namespace, witness == nil)
	if err := s.prefetcher.prefetch(common.Hash{}, s.originalRoot, common.Address{}, nil, nil, false); err != nil {
		log.Error("Failed to prefetch account trie", "root", s.originalRoot, "err", err)
	}
}

// StopPrefetcher terminates a running prefetcher and reports any leftover stats
// from the gathered metrics.
func (s *StateDB) StopPrefetcher() {
	if s.prefetcher != nil {
		s.prefetcher.terminate(false)
		s.prefetcher.report()
		s.prefetcher = nil
	}
}

// setError remembers the first non-nil error it is called with.
func (s *StateDB) setError(err error) {
	if s.dbErr == nil {
		s.dbErr = err
	}
}

// Error returns the memorized database failure occurred earlier.
func (s *StateDB) Error() error {
	return s.dbErr
}

func (s *StateDB) AddLog(log *types.Log) {
	s.journal.logChange(s.thash)

	log.TxHash = s.thash
	log.TxIndex = uint(s.txIndex)
	log.Index = s.logSize
	s.logs[s.thash] = append(s.logs[s.thash], log)
	s.logSize++
}

// GetLogs returns the logs matching the specified transaction hash, and annotates
// them with the given blockNumber and blockHash.
func (s *StateDB) GetLogs(hash common.Hash, blockNumber uint64, blockHash common.Hash) []*types.Log {
	logs := s.logs[hash]
	for _, l := range logs {
		l.BlockNumber = blockNumber
		l.BlockHash = blockHash
	}
	return logs
}

func (s *StateDB) Logs() []*types.Log {
	var logs []*types.Log
	for _, lgs := range s.logs {
		logs = append(logs, lgs...)
	}
	return logs
}

// AddPreimage records a SHA3 preimage seen by the VM.
func (s *StateDB) AddPreimage(hash common.Hash, preimage []byte) {
	if _, ok := s.preimages[hash]; !ok {
		s.preimages[hash] = slices.Clone(preimage)
	}
}

// Preimages returns a list of SHA3 preimages that have been submitted.
func (s *StateDB) Preimages() map[common.Hash][]byte {
	return s.preimages
}

// AddRefund adds gas to the refund counter
func (s *StateDB) AddRefund(gas uint64) {
	s.journal.refundChange(s.refund)
	s.refund += gas
}

// SubRefund removes gas from the refund counter.
// This method will panic if the refund counter goes below zero
func (s *StateDB) SubRefund(gas uint64) {
	s.journal.refundChange(s.refund)
	if gas > s.refund {
		panic(fmt.Sprintf("Refund counter below zero (gas: %d > refund: %d)", gas, s.refund))
	}
	s.refund -= gas
}

// Exist reports whether the given account address exists in the state.
// Notably this also returns true for self-destructed accounts.
func (s *StateDB) Exist(addr common.Address) bool {
	return s.getStateObject(addr) != nil
}

// Empty returns whether the state object is either non-existent
// or empty according to the EIP161 specification (balance = nonce = code = 0)
func (s *StateDB) Empty(addr common.Address) bool {
	so := s.getStateObject(addr)
	return so == nil || so.empty()
}

// GetBalance retrieves the balance from the given address or 0 if object not found
func (s *StateDB) GetBalance(addr common.Address) *uint256.Int {
	stateObject := s.getStateObject(addr)
	if stateObject != nil {
		return stateObject.Balance()
	}
	return common.U2560
}

// GetNonce retrieves the nonce from the given address or 0 if object not found
func (s *StateDB) GetNonce(addr common.Address) uint64 {
	stateObject := s.getStateObject(addr)
	if stateObject != nil {
		return stateObject.Nonce()
	}

	return 0
}

// GetStorageRoot retrieves the storage root from the given address or empty
// if object not found.
func (s *StateDB) GetStorageRoot(addr common.Address) common.Hash {
	stateObject := s.getStateObject(addr)
	if stateObject != nil {
		return stateObject.Root()
	}
	return common.Hash{}
}

// TxIndex returns the current transaction index set by SetTxContext.
func (s *StateDB) TxIndex() int {
	return s.txIndex
}

func (s *StateDB) GetCode(addr common.Address) []byte {
	stateObject := s.getStateObject(addr)
	if stateObject != nil {
		if s.witness != nil {
			s.witness.AddCode(stateObject.Code())
		}
		return stateObject.Code()
	}
	return nil
}

func (s *StateDB) GetCodeSize(addr common.Address) int {
	stateObject := s.getStateObject(addr)
	if stateObject != nil {
		if s.witness != nil {
			s.witness.AddCode(stateObject.Code())
		}
		return stateObject.CodeSize()
	}
	return 0
}

func (s *StateDB) GetCodeHash(addr common.Address) common.Hash {
	stateObject := s.getStateObject(addr)
	if stateObject != nil {
		return common.BytesToHash(stateObject.CodeHash())
	}
	return common.Hash{}
}

// GetState retrieves the value associated with the specific key.
func (s *StateDB) GetState(addr common.Address, hash common.Hash) common.Hash {
	stateObject := s.getStateObject(addr)
	if stateObject != nil {
		return stateObject.GetState(hash)
	}
	return common.Hash{}
}

// GetCommittedState retrieves the value associated with the specific key
// without any mutations caused in the current execution.
func (s *StateDB) GetCommittedState(addr common.Address, hash common.Hash) common.Hash {
	stateObject := s.getStateObject(addr)
	if stateObject != nil {
		return stateObject.GetCommittedState(hash)
	}
	return common.Hash{}
}

// Database retrieves the low level database supporting the lower level trie ops.
func (s *StateDB) Database() Database {
	return s.db
}

func (s *StateDB) HasSelfDestructed(addr common.Address) bool {
	stateObject := s.getStateObject(addr)
	if stateObject != nil {
		return stateObject.selfDestructed
	}
	return false
}

/*
 * SETTERS
 */

// AddBalance adds amount to the account associated with addr.
func (s *StateDB) AddBalance(addr common.Address, amount *uint256.Int, reason tracing.BalanceChangeReason) uint256.Int {
	stateObject := s.getOrNewStateObject(addr)
	if stateObject == nil {
		return uint256.Int{}
	}
	return stateObject.AddBalance(amount)
}

// SubBalance subtracts amount from the account associated with addr.
func (s *StateDB) SubBalance(addr common.Address, amount *uint256.Int, reason tracing.BalanceChangeReason) uint256.Int {
	stateObject := s.getOrNewStateObject(addr)
	if stateObject == nil {
		return uint256.Int{}
	}
	if amount.IsZero() {
		return *(stateObject.Balance())
	}
	return stateObject.SetBalance(new(uint256.Int).Sub(stateObject.Balance(), amount))
}

func (s *StateDB) SetBalance(addr common.Address, amount *uint256.Int, reason tracing.BalanceChangeReason) {
	stateObject := s.getOrNewStateObject(addr)
	if stateObject != nil {
		stateObject.SetBalance(amount)
	}
}

func (s *StateDB) SetNonce(addr common.Address, nonce uint64, reason tracing.NonceChangeReason) {
	stateObject := s.getOrNewStateObject(addr)
	if stateObject != nil {
		stateObject.SetNonce(nonce)
	}
}

func (s *StateDB) SetCode(addr common.Address, code []byte) (prev []byte) {
	stateObject := s.getOrNewStateObject(addr)
	if stateObject != nil {
		return stateObject.SetCode(crypto.Keccak256Hash(code), code)
	}
	return nil
}

func (s *StateDB) SetState(addr common.Address, key, value common.Hash) common.Hash {
	if stateObject := s.getOrNewStateObject(addr); stateObject != nil {
		return stateObject.SetState(key, value)
	}
	return common.Hash{}
}

// SetStorage replaces the entire storage for the specified account with given
// storage. This function should only be used for debugging and the mutations
// must be discarded afterwards.
func (s *StateDB) SetStorage(addr common.Address, storage map[common.Hash]common.Hash) {
	// SetStorage needs to wipe the existing storage. We achieve this by marking
	// the account as self-destructed in this block. The effect is that storage
	// lookups will not hit the disk, as it is assumed that the disk data belongs
	// to a previous incarnation of the object.
	//
	// TODO (rjl493456442): This function should only be supported by 'unwritable'
	// state, and all mutations made should be discarded afterward.
	obj := s.getStateObject(addr)
	if obj != nil {
		if _, ok := s.stateObjectsDestruct[addr]; !ok {
			s.stateObjectsDestruct[addr] = obj
		}
	}
	newObj := s.createObject(addr)
	for k, v := range storage {
		newObj.SetState(k, v)
	}
	// Inherit the metadata of original object if it was existent
	if obj != nil {
		newObj.SetCode(common.BytesToHash(obj.CodeHash()), obj.code)
		newObj.SetNonce(obj.Nonce())
		newObj.SetBalance(obj.Balance())
	}
}

// SelfDestruct marks the given account as selfdestructed.
// This clears the account balance.
//
// The account's state object is still available until the state is committed,
// getStateObject will return a non-nil account after SelfDestruct.
func (s *StateDB) SelfDestruct(addr common.Address) uint256.Int {
	stateObject := s.getStateObject(addr)
	var prevBalance uint256.Int
	if stateObject == nil {
		return prevBalance
	}
	prevBalance = *(stateObject.Balance())
	// Regardless of whether it is already destructed or not, we do have to
	// journal the balance-change, if we set it to zero here.
	if !stateObject.Balance().IsZero() {
		stateObject.SetBalance(new(uint256.Int))
	}
	// If it is already marked as self-destructed, we do not need to add it
	// for journalling a second time.
	if !stateObject.selfDestructed {
		s.journal.destruct(addr)
		stateObject.markSelfdestructed()
	}
	return prevBalance
}

func (s *StateDB) SelfDestruct6780(addr common.Address) (uint256.Int, bool) {
	stateObject := s.getStateObject(addr)
	if stateObject == nil {
		return uint256.Int{}, false
	}
	if stateObject.newContract {
		return s.SelfDestruct(addr), true
	}
	return *(stateObject.Balance()), false
}

// SetTransientState sets transient storage for a given account. It
// adds the change to the journal so that it can be rolled back
// to its previous value if there is a revert.
func (s *StateDB) SetTransientState(addr common.Address, key, value common.Hash) {
	prev := s.GetTransientState(addr, key)
	if prev == value {
		return
	}
	s.journal.transientStateChange(addr, key, prev)
	s.setTransientState(addr, key, value)
}

// setTransientState is a lower level setter for transient storage. It
// is called during a revert to prevent modifications to the journal.
func (s *StateDB) setTransientState(addr common.Address, key, value common.Hash) {
	s.transientStorage.Set(addr, key, value)
}

// GetTransientState gets transient storage for a given account.
func (s *StateDB) GetTransientState(addr common.Address, key common.Hash) common.Hash {
	return s.transientStorage.Get(addr, key)
}

//
// Setting, updating & deleting state object methods.
//

// updateStateObject writes the given object to the trie.
func (s *StateDB) updateStateObject(obj *stateObject) {
	// Encode the account and update the account trie
	addr := obj.Address()
	if err := s.trie.UpdateAccount(addr, &obj.data, len(obj.code)); err != nil {
		s.setError(fmt.Errorf("updateStateObject (%x) error: %v", addr[:], err))
	}
	if obj.dirtyCode {
		s.trie.UpdateContractCode(obj.Address(), common.BytesToHash(obj.CodeHash()), obj.code)
	}
}

// deleteStateObject removes the given object from the state trie.
func (s *StateDB) deleteStateObject(addr common.Address) {
	if err := s.trie.DeleteAccount(addr); err != nil {
		s.setError(fmt.Errorf("deleteStateObject (%x) error: %v", addr[:], err))
	}
}

// getStateObject retrieves a state object given by the address, returning nil if
// the object is not found or was deleted in this execution context.
func (s *StateDB) getStateObject(addr common.Address) *stateObject {
	// Prefer live objects if any is available
	if obj := s.stateObjects[addr]; obj != nil {
		return obj
	}
	// Short circuit if the account is already destructed in this block.
	if _, ok := s.stateObjectsDestruct[addr]; ok {
		return nil
	}
	s.AccountLoaded++

	start := time.Now()
	acct, err := s.reader.Account(addr)
	if err != nil {
		s.setError(fmt.Errorf("getStateObject (%x) error: %w", addr.Bytes(), err))
		return nil
	}
	s.AccountReads += time.Since(start)

	// Short circuit if the account is not found
	if acct == nil {
		return nil
	}
	// Schedule the resolved account for prefetching if it's enabled.
	if s.prefetcher != nil {
		if err = s.prefetcher.prefetch(common.Hash{}, s.originalRoot, common.Address{}, []common.Address{addr}, nil, true); err != nil {
			log.Error("Failed to prefetch account", "addr", addr, "err", err)
		}
	}
	// Insert into the live set
	obj := newObject(s, addr, acct)
	s.setStateObject(obj)
	s.AccountLoaded++
	return obj
}

func (s *StateDB) setStateObject(object *stateObject) {
	s.stateObjects[object.Address()] = object
}

// getOrNewStateObject retrieves a state object or create a new state object if nil.
func (s *StateDB) getOrNewStateObject(addr common.Address) *stateObject {
	obj := s.getStateObject(addr)
	if obj == nil {
		obj = s.createObject(addr)
	}
	return obj
}

// createObject creates a new state object. The assumption is held there is no
// existing account with the given address, otherwise it will be silently overwritten.
func (s *StateDB) createObject(addr common.Address) *stateObject {
	obj := newObject(s, addr, nil)
	s.journal.createObject(addr)
	s.setStateObject(obj)
	return obj
}

// CreateAccount explicitly creates a new state object, assuming that the
// account did not previously exist in the state. If the account already
// exists, this function will silently overwrite it which might lead to a
// consensus bug eventually.
func (s *StateDB) CreateAccount(addr common.Address) {
	s.createObject(addr)
}

// CreateContract is used whenever a contract is created. This may be preceded
// by CreateAccount, but that is not required if it already existed in the
// state due to funds sent beforehand.
// This operation sets the 'newContract'-flag, which is required in order to
// correctly handle EIP-6780 'delete-in-same-transaction' logic.
func (s *StateDB) CreateContract(addr common.Address) {
	obj := s.getStateObject(addr)
	if !obj.newContract {
		obj.newContract = true
		s.journal.createContract(addr)
	}
}

// Copy creates a deep, independent copy of the state.
// Snapshots of the copied state cannot be applied to the copy.
func (s *StateDB) Copy() *StateDB {
	// Copy all the basic fields, initialize the memory ones
	reader, _ := s.db.Reader(s.originalRoot) // impossible to fail
	state := &StateDB{
		db:                   s.db,
		trie:                 mustCopyTrie(s.trie),
		reader:               reader,
		originalRoot:         s.originalRoot,
		stateObjects:         make(map[common.Address]*stateObject, len(s.stateObjects)),
		stateObjectsDestruct: make(map[common.Address]*stateObject, len(s.stateObjectsDestruct)),
		mutations:            make(map[common.Address]*mutation, len(s.mutations)),
		dbErr:                s.dbErr,
		refund:               s.refund,
		thash:                s.thash,
		txIndex:              s.txIndex,
		logs:                 make(map[common.Hash][]*types.Log, len(s.logs)),
		logSize:              s.logSize,
		preimages:            maps.Clone(s.preimages),

		// Do we need to copy the access list and transient storage?
		// In practice: No. At the start of a transaction, these two lists are empty.
		// In practice, we only ever copy state _between_ transactions/blocks, never
		// in the middle of a transaction. However, it doesn't cost us much to copy
		// empty lists, so we do it anyway to not blow up if we ever decide copy them
		// in the middle of a transaction.
		accessList:       s.accessList.Copy(),
		transientStorage: s.transientStorage.Copy(),
		journal:          s.journal.copy(),
	}
	if s.witness != nil {
		state.witness = s.witness.Copy()
	}
	if s.accessEvents != nil {
		state.accessEvents = s.accessEvents.Copy()
	}
	// Deep copy cached state objects.
	for addr, obj := range s.stateObjects {
		state.stateObjects[addr] = obj.deepCopy(state)
	}
	// Deep copy destructed state objects.
	for addr, obj := range s.stateObjectsDestruct {
		state.stateObjectsDestruct[addr] = obj.deepCopy(state)
	}
	// Deep copy the object state markers.
	for addr, op := range s.mutations {
		state.mutations[addr] = op.copy()
	}
	// Deep copy the logs occurred in the scope of block
	for hash, logs := range s.logs {
		cpy := make([]*types.Log, len(logs))
		for i, l := range logs {
			cpy[i] = new(types.Log)
			*cpy[i] = *l
		}
		state.logs[hash] = cpy
	}
	return state
}

// Snapshot returns an identifier for the current revision of the state.
func (s *StateDB) Snapshot() int {
	return s.journal.snapshot()
}

// RevertToSnapshot reverts all state changes made since the given revision.
func (s *StateDB) RevertToSnapshot(revid int) {
	s.journal.revertToSnapshot(revid, s)
}

// GetRefund returns the current value of the refund counter.
func (s *StateDB) GetRefund() uint64 {
	return s.refund
}

// Finalise finalises the state by removing the destructed objects and clears
// the journal as well as the refunds. Finalise, however, will not push any updates
// into the tries just yet. Only IntermediateRoot or Commit will do that.
func (s *StateDB) Finalise(deleteEmptyObjects bool) {
	addressesToPrefetch := make([]common.Address, 0, len(s.journal.dirties))
	for addr := range s.journal.dirties {
		obj, exist := s.stateObjects[addr]
		if !exist {
			// ripeMD is 'touched' at block 1714175, in tx 0x1237f737031e40bcde4a8b7e717b2d15e3ecadfe49bb1bbc71ee9deb09c6fcf2
			// That tx goes out of gas, and although the notion of 'touched' does not exist there, the
			// touch-event will still be recorded in the journal. Since ripeMD is a special snowflake,
			// it will persist in the journal even though the journal is reverted. In this special circumstance,
			// it may exist in `s.journal.dirties` but not in `s.stateObjects`.
			// Thus, we can safely ignore it here
			continue
		}
		if obj.selfDestructed || (deleteEmptyObjects && obj.empty()) {
			delete(s.stateObjects, obj.address)
			s.markDelete(addr)
			// We need to maintain account deletions explicitly (will remain
			// set indefinitely). Note only the first occurred self-destruct
			// event is tracked.
			if _, ok := s.stateObjectsDestruct[obj.address]; !ok {
				s.stateObjectsDestruct[obj.address] = obj
			}
		} else {
			obj.finalise()
			s.markUpdate(addr)
		}
		// At this point, also ship the address off to the precacher. The precacher
		// will start loading tries, and when the change is eventually committed,
		// the commit-phase will be a lot faster
		addressesToPrefetch = append(addressesToPrefetch, addr) // Copy needed for closure
	}
	if s.prefetcher != nil && len(addressesToPrefetch) > 0 {
		if err := s.prefetcher.prefetch(common.Hash{}, s.originalRoot, common.Address{}, addressesToPrefetch, nil, false); err != nil {
			log.Error("Failed to prefetch addresses", "addresses", len(addressesToPrefetch), "err", err)
		}
	}
	// Invalidate journal because reverting across transactions is not allowed.
	s.clearJournalAndRefund()
}

// IntermediateRoot computes the current root hash of the state trie.
// It is called in between transactions to get the root hash that
// goes into transaction receipts.
func (s *StateDB) IntermediateRoot(deleteEmptyObjects bool) common.Hash {
	// Finalise all the dirty storage states and write them into the tries
	s.Finalise(deleteEmptyObjects)

	// If there was a trie prefetcher operating, terminate it async so that the
	// individual storage tries can be updated as soon as the disk load finishes.
	if s.prefetcher != nil {
		s.prefetcher.terminate(true)
		defer func() {
			s.prefetcher.report()
			s.prefetcher = nil // Pre-byzantium, unset any used up prefetcher
		}()
	}
	// Process all storage updates concurrently. The state object update root
	// method will internally call a blocking trie fetch from the prefetcher,
	// so there's no need to explicitly wait for the prefetchers to finish.
	var (
		start   = time.Now()
		workers errgroup.Group
	)
	if s.db.TrieDB().IsVerkle() {
		// Whilst MPT storage tries are independent, Verkle has one single trie
		// for all the accounts and all the storage slots merged together. The
		// former can thus be simply parallelized, but updating the latter will
		// need concurrency support within the trie itself. That's a TODO for a
		// later time.
		workers.SetLimit(1)
	}
	for addr, op := range s.mutations {
		if op.applied || op.isDelete() {
			continue
		}
		obj := s.stateObjects[addr] // closure for the task runner below
		workers.Go(func() error {
			if s.db.TrieDB().IsVerkle() {
				obj.updateTrie()
			} else {
				obj.updateRoot()

				// If witness building is enabled and the state object has a trie,
				// gather the witnesses for its specific storage trie
				if s.witness != nil && obj.trie != nil {
					s.witness.AddState(obj.trie.Witness())
				}
			}
			return nil
		})
	}
	// If witness building is enabled, gather all the read-only accesses.
	// Skip witness collection in Verkle mode, they will be gathered
	// together at the end.
	if s.witness != nil && !s.db.TrieDB().IsVerkle() {
		// Pull in anything that has been accessed before destruction
		for _, obj := range s.stateObjectsDestruct {
			// Skip any objects that haven't touched their storage
			if len(obj.originStorage) == 0 {
				continue
			}
			if trie := obj.getPrefetchedTrie(); trie != nil {
				s.witness.AddState(trie.Witness())
			} else if obj.trie != nil {
				s.witness.AddState(obj.trie.Witness())
			}
		}
		// Pull in only-read and non-destructed trie witnesses
		for _, obj := range s.stateObjects {
			// Skip any objects that have been updated
			if _, ok := s.mutations[obj.address]; ok {
				continue
			}
			// Skip any objects that haven't touched their storage
			if len(obj.originStorage) == 0 {
				continue
			}
			if trie := obj.getPrefetchedTrie(); trie != nil {
				s.witness.AddState(trie.Witness())
			} else if obj.trie != nil {
				s.witness.AddState(obj.trie.Witness())
			}
		}
	}
	workers.Wait()
	s.StorageUpdates += time.Since(start)

	// Now we're about to start to write changes to the trie. The trie is so far
	// _untouched_. We can check with the prefetcher, if it can give us a trie
	// which has the same root, but also has some content loaded into it.
	//
	// Don't check prefetcher if verkle trie has been used. In the context of verkle,
	// only a single trie is used for state hashing. Replacing a non-nil verkle tree
	// here could result in losing uncommitted changes from storage.
	start = time.Now()
	if s.prefetcher != nil {
		if trie := s.prefetcher.trie(common.Hash{}, s.originalRoot); trie == nil {
			log.Error("Failed to retrieve account pre-fetcher trie")
		} else {
			s.trie = trie
		}
	}
	// Perform updates before deletions.  This prevents resolution of unnecessary trie nodes
	// in circumstances similar to the following:
	//
	// Consider nodes `A` and `B` who share the same full node parent `P` and have no other siblings.
	// During the execution of a block:
	// - `A` self-destructs,
	// - `C` is created, and also shares the parent `P`.
	// If the self-destruct is handled first, then `P` would be left with only one child, thus collapsed
	// into a shortnode. This requires `B` to be resolved from disk.
	// Whereas if the created node is handled first, then the collapse is avoided, and `B` is not resolved.
	var (
		usedAddrs    []common.Address
		deletedAddrs []common.Address
	)
	for addr, op := range s.mutations {
		if op.applied {
			continue
		}
		op.applied = true

		if op.isDelete() {
			deletedAddrs = append(deletedAddrs, addr)
		} else {
			s.updateStateObject(s.stateObjects[addr])
			s.AccountUpdated += 1
		}
		usedAddrs = append(usedAddrs, addr) // Copy needed for closure
	}
	for _, deletedAddr := range deletedAddrs {
		s.deleteStateObject(deletedAddr)
		s.AccountDeleted += 1
	}
	s.AccountUpdates += time.Since(start)

	if s.prefetcher != nil {
		s.prefetcher.used(common.Hash{}, s.originalRoot, usedAddrs, nil)
	}
	// Track the amount of time wasted on hashing the account trie
	defer func(start time.Time) { s.AccountHashes += time.Since(start) }(time.Now())

	hash := s.trie.Hash()

	// If witness building is enabled, gather the account trie witness
	if s.witness != nil {
		s.witness.AddState(s.trie.Witness())
	}
	return hash
}

// SetTxContext sets the current transaction hash and index which are
// used when the EVM emits new state logs. It should be invoked before
// transaction execution.
func (s *StateDB) SetTxContext(thash common.Hash, ti int) {
	s.thash = thash
	s.txIndex = ti
}

func (s *StateDB) clearJournalAndRefund() {
	s.journal.reset()
	s.refund = 0
}

// fastDeleteStorage is the function that efficiently deletes the storage trie
// of a specific account. It leverages the associated state snapshot for fast
// storage iteration and constructs trie node deletion markers by creating
// stack trie with iterated slots.
func (s *StateDB) fastDeleteStorage(snaps *snapshot.Tree, addrHash common.Hash, root common.Hash) (map[common.Hash][]byte, map[common.Hash][]byte, *trienode.NodeSet, error) {
	iter, err := snaps.StorageIterator(s.originalRoot, addrHash, common.Hash{})
	if err != nil {
		return nil, nil, nil, err
	}
	defer iter.Release()

	var (
		nodes          = trienode.NewNodeSet(addrHash) // the set for trie node mutations (value is nil)
		storages       = make(map[common.Hash][]byte)  // the set for storage mutations (value is nil)
		storageOrigins = make(map[common.Hash][]byte)  // the set for tracking the original value of slot
	)
	stack := trie.NewStackTrie(func(path []byte, hash common.Hash, blob []byte) {
		nodes.AddNode(path, trienode.NewDeleted())
	})
	for iter.Next() {
		slot := common.CopyBytes(iter.Slot())
		if err := iter.Error(); err != nil { // error might occur after Slot function
			return nil, nil, nil, err
		}
		key := iter.Hash()
		storages[key] = nil
		storageOrigins[key] = slot

		if err := stack.Update(key.Bytes(), slot); err != nil {
			return nil, nil, nil, err
		}
	}
	if err := iter.Error(); err != nil { // error might occur during iteration
		return nil, nil, nil, err
	}
	if stack.Hash() != root {
		return nil, nil, nil, fmt.Errorf("snapshot is not matched, exp %x, got %x", root, stack.Hash())
	}
	return storages, storageOrigins, nodes, nil
}

// slowDeleteStorage serves as a less-efficient alternative to "fastDeleteStorage,"
// employed when the associated state snapshot is not available. It iterates the
// storage slots along with all internal trie nodes via trie directly.
func (s *StateDB) slowDeleteStorage(addr common.Address, addrHash common.Hash, root common.Hash) (map[common.Hash][]byte, map[common.Hash][]byte, *trienode.NodeSet, error) {
	tr, err := s.db.OpenStorageTrie(s.originalRoot, addr, root, s.trie)
	if err != nil {
		return nil, nil, nil, fmt.Errorf("failed to open storage trie, err: %w", err)
	}
	it, err := tr.NodeIterator(nil)
	if err != nil {
		return nil, nil, nil, fmt.Errorf("failed to open storage iterator, err: %w", err)
	}
	var (
		nodes          = trienode.NewNodeSet(addrHash) // the set for trie node mutations (value is nil)
		storages       = make(map[common.Hash][]byte)  // the set for storage mutations (value is nil)
		storageOrigins = make(map[common.Hash][]byte)  // the set for tracking the original value of slot
	)
	for it.Next(true) {
		if it.Leaf() {
			key := common.BytesToHash(it.LeafKey())
			storages[key] = nil
			storageOrigins[key] = common.CopyBytes(it.LeafBlob())
			continue
		}
		if it.Hash() == (common.Hash{}) {
			continue
		}
		nodes.AddNode(it.Path(), trienode.NewDeleted())
	}
	if err := it.Error(); err != nil {
		return nil, nil, nil, err
	}
	return storages, storageOrigins, nodes, nil
}

// deleteStorage is designed to delete the storage trie of a designated account.
// The function will make an attempt to utilize an efficient strategy if the
// associated state snapshot is reachable; otherwise, it will resort to a less
// efficient approach.
func (s *StateDB) deleteStorage(addr common.Address, addrHash common.Hash, root common.Hash) (map[common.Hash][]byte, map[common.Hash][]byte, *trienode.NodeSet, error) {
	var (
		err            error
		nodes          *trienode.NodeSet      // the set for trie node mutations (value is nil)
		storages       map[common.Hash][]byte // the set for storage mutations (value is nil)
		storageOrigins map[common.Hash][]byte // the set for tracking the original value of slot
	)
	// The fast approach can be failed if the snapshot is not fully
	// generated, or it's internally corrupted. Fallback to the slow
	// one just in case.
	snaps := s.db.Snapshot()
	if snaps != nil {
		storages, storageOrigins, nodes, err = s.fastDeleteStorage(snaps, addrHash, root)
	}
	if snaps == nil || err != nil {
		storages, storageOrigins, nodes, err = s.slowDeleteStorage(addr, addrHash, root)
	}
	if err != nil {
		return nil, nil, nil, err
	}
	return storages, storageOrigins, nodes, nil
}

// handleDestruction processes all destruction markers and deletes the account
// and associated storage slots if necessary. There are four potential scenarios
// as following:
//
//	(a) the account was not existent and be marked as destructed
//	(b) the account was not existent and be marked as destructed,
//	    however, it's resurrected later in the same block.
//	(c) the account was existent and be marked as destructed
//	(d) the account was existent and be marked as destructed,
//	    however it's resurrected later in the same block.
//
// In case (a), nothing needs be deleted, nil to nil transition can be ignored.
// In case (b), nothing needs be deleted, nil is used as the original value for
// newly created account and storages
// In case (c), **original** account along with its storages should be deleted,
// with their values be tracked as original value.
// In case (d), **original** account along with its storages should be deleted,
// with their values be tracked as original value.
func (s *StateDB) handleDestruction(noStorageWiping bool) (map[common.Hash]*accountDelete, []*trienode.NodeSet, error) {
	var (
		nodes   []*trienode.NodeSet
		buf     = crypto.NewKeccakState()
		deletes = make(map[common.Hash]*accountDelete)
	)
	for addr, prevObj := range s.stateObjectsDestruct {
		prev := prevObj.origin

		// The account was non-existent, and it's marked as destructed in the scope
		// of block. It can be either case (a) or (b) and will be interpreted as
		// null->null state transition.
		// - for (a), skip it without doing anything
		// - for (b), the resurrected account with nil as original will be handled afterwards
		if prev == nil {
			continue
		}
		// The account was existent, it can be either case (c) or (d).
		addrHash := crypto.HashData(buf, addr.Bytes())
		op := &accountDelete{
			address: addr,
			origin:  types.SlimAccountRLP(*prev),
		}
		deletes[addrHash] = op

		// Short circuit if the origin storage was empty.
<<<<<<< HEAD

=======
>>>>>>> 4263936a
		if prev.Root == types.EmptyRootHash || s.db.TrieDB().IsVerkle() {
			continue
		}
		if noStorageWiping {
			return nil, nil, fmt.Errorf("unexpected storage wiping, %x", addr)
		}
		// Remove storage slots belonging to the account.
		storages, storagesOrigin, set, err := s.deleteStorage(addr, addrHash, prev.Root)
		if err != nil {
			return nil, nil, fmt.Errorf("failed to delete storage, err: %w", err)
		}
		op.storages = storages
		op.storagesOrigin = storagesOrigin

		// Aggregate the associated trie node changes.
		nodes = append(nodes, set)
	}
	return deletes, nodes, nil
}

// GetTrie returns the account trie.
func (s *StateDB) GetTrie() Trie {
	return s.trie
}

// commit gathers the state mutations accumulated along with the associated
// trie changes, resetting all internal flags with the new state as the base.
func (s *StateDB) commit(deleteEmptyObjects bool, noStorageWiping bool) (*stateUpdate, error) {
	// Short circuit in case any database failure occurred earlier.
	if s.dbErr != nil {
		return nil, fmt.Errorf("commit aborted due to earlier error: %v", s.dbErr)
	}
	// Finalize any pending changes and merge everything into the tries
	s.IntermediateRoot(deleteEmptyObjects)

	// Short circuit if any error occurs within the IntermediateRoot.
	if s.dbErr != nil {
		return nil, fmt.Errorf("commit aborted due to database error: %v", s.dbErr)
	}
	// Commit objects to the trie, measuring the elapsed time
	var (
		accountTrieNodesUpdated int
		accountTrieNodesDeleted int
		storageTrieNodesUpdated int
		storageTrieNodesDeleted int

		lock    sync.Mutex                                               // protect two maps below
		nodes   = trienode.NewMergedNodeSet()                            // aggregated trie nodes
		updates = make(map[common.Hash]*accountUpdate, len(s.mutations)) // aggregated account updates

		// merge aggregates the dirty trie nodes into the global set.
		//
		// Given that some accounts may be destroyed and then recreated within
		// the same block, it's possible that a node set with the same owner
		// may already exists. In such cases, these two sets are combined, with
		// the later one overwriting the previous one if any nodes are modified
		// or deleted in both sets.
		//
		// merge run concurrently across  all the state objects and account trie.
		merge = func(set *trienode.NodeSet) error {
			if set == nil {
				return nil
			}
			lock.Lock()
			defer lock.Unlock()

			updates, deletes := set.Size()
			if set.Owner == (common.Hash{}) {
				accountTrieNodesUpdated += updates
				accountTrieNodesDeleted += deletes
			} else {
				storageTrieNodesUpdated += updates
				storageTrieNodesDeleted += deletes
			}
			return nodes.Merge(set)
		}
	)
	// Given that some accounts could be destroyed and then recreated within
	// the same block, account deletions must be processed first. This ensures
	// that the storage trie nodes deleted during destruction and recreated
	// during subsequent resurrection can be combined correctly.
	deletes, delNodes, err := s.handleDestruction(noStorageWiping)
	if err != nil {
		return nil, err
	}
	for _, set := range delNodes {
		if err := merge(set); err != nil {
			return nil, err
		}
	}
	// Handle all state updates afterwards, concurrently to one another to shave
	// off some milliseconds from the commit operation. Also accumulate the code
	// writes to run in parallel with the computations.
	var (
		start   = time.Now()
		root    common.Hash
		workers errgroup.Group
	)
	// Schedule the account trie first since that will be the biggest, so give
	// it the most time to crunch.
	//
	// TODO(karalabe): This account trie commit is *very* heavy. 5-6ms at chain
	// heads, which seems excessive given that it doesn't do hashing, it just
	// shuffles some data. For comparison, the *hashing* at chain head is 2-3ms.
	// We need to investigate what's happening as it seems something's wonky.
	// Obviously it's not an end of the world issue, just something the original
	// code didn't anticipate for.
	workers.Go(func() error {
		// Write the account trie changes, measuring the amount of wasted time
		newroot, set := s.trie.Commit(true)
		root = newroot

		if err := merge(set); err != nil {
			return err
		}
		s.AccountCommits = time.Since(start)
		return nil
	})
	// Schedule each of the storage tries that need to be updated, so they can
	// run concurrently to one another.
	//
	// TODO(karalabe): Experimentally, the account commit takes approximately the
	// same time as all the storage commits combined, so we could maybe only have
	// 2 threads in total. But that kind of depends on the account commit being
	// more expensive than it should be, so let's fix that and revisit this todo.
	for addr, op := range s.mutations {
		if op.isDelete() {
			continue
		}
		// Write any contract code associated with the state object
		obj := s.stateObjects[addr]
		if obj == nil {
			return nil, errors.New("missing state object")
		}
		// Run the storage updates concurrently to one another
		workers.Go(func() error {
			// Write any storage changes in the state object to its storage trie
			update, set, err := obj.commit()
			if err != nil {
				return err
			}
			if err := merge(set); err != nil {
				return err
			}
			lock.Lock()
			updates[obj.addrHash] = update
			s.StorageCommits = time.Since(start) // overwrite with the longest storage commit runtime
			lock.Unlock()
			return nil
		})
	}
	// Wait for everything to finish and update the metrics
	if err := workers.Wait(); err != nil {
		return nil, err
	}
	accountReadMeters.Mark(int64(s.AccountLoaded))
	storageReadMeters.Mark(int64(s.StorageLoaded))
	accountUpdatedMeter.Mark(int64(s.AccountUpdated))
	storageUpdatedMeter.Mark(s.StorageUpdated.Load())
	accountDeletedMeter.Mark(int64(s.AccountDeleted))
	storageDeletedMeter.Mark(s.StorageDeleted.Load())
	accountTrieUpdatedMeter.Mark(int64(accountTrieNodesUpdated))
	accountTrieDeletedMeter.Mark(int64(accountTrieNodesDeleted))
	storageTriesUpdatedMeter.Mark(int64(storageTrieNodesUpdated))
	storageTriesDeletedMeter.Mark(int64(storageTrieNodesDeleted))

	// Clear the metric markers
	s.AccountLoaded, s.AccountUpdated, s.AccountDeleted = 0, 0, 0
	s.StorageLoaded = 0
	s.StorageUpdated.Store(0)
	s.StorageDeleted.Store(0)

	// Clear all internal flags and update state root at the end.
	s.mutations = make(map[common.Address]*mutation)
	s.stateObjectsDestruct = make(map[common.Address]*stateObject)

	origin := s.originalRoot
	s.originalRoot = root

	return newStateUpdate(noStorageWiping, origin, root, deletes, updates, nodes), nil
}

// commitAndFlush is a wrapper of commit which also commits the state mutations
// to the configured data stores.
func (s *StateDB) commitAndFlush(block uint64, deleteEmptyObjects bool, noStorageWiping bool) (*stateUpdate, error) {
	ret, err := s.commit(deleteEmptyObjects, noStorageWiping)
	if err != nil {
		return nil, err
	}
	// Commit dirty contract code if any exists
	if db := s.db.TrieDB().Disk(); db != nil && len(ret.codes) > 0 {
		batch := db.NewBatch()
		for _, code := range ret.codes {
			rawdb.WriteCode(batch, code.hash, code.blob)
		}
		if err := batch.Write(); err != nil {
			return nil, err
		}
	}
	if !ret.empty() {
		// If snapshotting is enabled, update the snapshot tree with this new version
		if snap := s.db.Snapshot(); snap != nil && snap.Snapshot(ret.originRoot) != nil {
			start := time.Now()
			if err := snap.Update(ret.root, ret.originRoot, ret.accounts, ret.storages); err != nil {
				log.Warn("Failed to update snapshot tree", "from", ret.originRoot, "to", ret.root, "err", err)
			}
			// Keep 128 diff layers in the memory, persistent layer is 129th.
			// - head layer is paired with HEAD state
			// - head-1 layer is paired with HEAD-1 state
			// - head-127 layer(bottom-most diff layer) is paired with HEAD-127 state
			if err := snap.Cap(ret.root, TriesInMemory); err != nil {
				log.Warn("Failed to cap snapshot tree", "root", ret.root, "layers", TriesInMemory, "err", err)
			}
			s.SnapshotCommits += time.Since(start)
		}
		// If trie database is enabled, commit the state update as a new layer
		if db := s.db.TrieDB(); db != nil {
			start := time.Now()
			if err := db.Update(ret.root, ret.originRoot, block, ret.nodes, ret.stateSet()); err != nil {
				return nil, err
			}
			s.TrieDBCommits += time.Since(start)
		}
	}
	s.reader, _ = s.db.Reader(s.originalRoot)
	return ret, err
}

// Commit writes the state mutations into the configured data stores.
//
// Once the state is committed, tries cached in stateDB (including account
// trie, storage tries) will no longer be functional. A new state instance
// must be created with new root and updated database for accessing post-
// commit states.
//
// The associated block number of the state transition is also provided
// for more chain context.
//
// noStorageWiping is a flag indicating whether storage wiping is permitted.
// Since self-destruction was deprecated with the Cancun fork and there are
// no empty accounts left that could be deleted by EIP-158, storage wiping
// should not occur.
func (s *StateDB) Commit(block uint64, deleteEmptyObjects bool, noStorageWiping bool) (common.Hash, error) {
	ret, err := s.commitAndFlush(block, deleteEmptyObjects, noStorageWiping)
	if err != nil {
		return common.Hash{}, err
	}
	return ret.root, nil
}

// Prepare handles the preparatory steps for executing a state transition with.
// This method must be invoked before state transition.
//
// Berlin fork:
// - Add sender to access list (2929)
// - Add destination to access list (2929)
// - Add precompiles to access list (2929)
// - Add the contents of the optional tx access list (2930)
//
// Potential EIPs:
// - Reset access list (Berlin)
// - Add coinbase to access list (EIP-3651)
// - Reset transient storage (EIP-1153)
func (s *StateDB) Prepare(rules params.Rules, sender, coinbase common.Address, dst *common.Address, precompiles []common.Address, list types.AccessList) {
	if rules.IsEIP2929 && rules.IsEIP4762 {
		panic("eip2929 and eip4762 are both activated")
	}
	if rules.IsEIP2929 {
		// Clear out any leftover from previous executions
		al := newAccessList()
		s.accessList = al

		al.AddAddress(sender)
		if dst != nil {
			al.AddAddress(*dst)
			// If it's a create-tx, the destination will be added inside evm.create
		}
		for _, addr := range precompiles {
			al.AddAddress(addr)
		}
		for _, el := range list {
			al.AddAddress(el.Address)
			for _, key := range el.StorageKeys {
				al.AddSlot(el.Address, key)
			}
		}
		if rules.IsShanghai { // EIP-3651: warm coinbase
			al.AddAddress(coinbase)
		}
	}
	// Reset transient storage at the beginning of transaction execution
	s.transientStorage = newTransientStorage()
}

// AddAddressToAccessList adds the given address to the access list
func (s *StateDB) AddAddressToAccessList(addr common.Address) {
	if s.accessList.AddAddress(addr) {
		s.journal.accessListAddAccount(addr)
	}
}

// AddSlotToAccessList adds the given (address, slot)-tuple to the access list
func (s *StateDB) AddSlotToAccessList(addr common.Address, slot common.Hash) {
	addrMod, slotMod := s.accessList.AddSlot(addr, slot)
	if addrMod {
		// In practice, this should not happen, since there is no way to enter the
		// scope of 'address' without having the 'address' become already added
		// to the access list (via call-variant, create, etc).
		// Better safe than sorry, though
		s.journal.accessListAddAccount(addr)
	}
	if slotMod {
		s.journal.accessListAddSlot(addr, slot)
	}
}

// AddressInAccessList returns true if the given address is in the access list.
func (s *StateDB) AddressInAccessList(addr common.Address) bool {
	return s.accessList.ContainsAddress(addr)
}

// SlotInAccessList returns true if the given (address, slot)-tuple is in the access list.
func (s *StateDB) SlotInAccessList(addr common.Address, slot common.Hash) (addressPresent bool, slotPresent bool) {
	return s.accessList.Contains(addr, slot)
}

// markDelete is invoked when an account is deleted but the deletion is
// not yet committed. The pending mutation is cached and will be applied
// all together
func (s *StateDB) markDelete(addr common.Address) {
	if _, ok := s.mutations[addr]; !ok {
		s.mutations[addr] = &mutation{}
	}
	s.mutations[addr].applied = false
	s.mutations[addr].typ = deletion
}

func (s *StateDB) markUpdate(addr common.Address) {
	if _, ok := s.mutations[addr]; !ok {
		s.mutations[addr] = &mutation{}
	}
	s.mutations[addr].applied = false
	s.mutations[addr].typ = update
}

// PointCache returns the point cache used by verkle tree.
func (s *StateDB) PointCache() *utils.PointCache {
	return s.db.PointCache()
}

// Witness retrieves the current state witness being collected.
func (s *StateDB) Witness() *stateless.Witness {
	return s.witness
}

func (s *StateDB) AccessEvents() *AccessEvents {
	return s.accessEvents
}<|MERGE_RESOLUTION|>--- conflicted
+++ resolved
@@ -1077,10 +1077,6 @@
 		deletes[addrHash] = op
 
 		// Short circuit if the origin storage was empty.
-<<<<<<< HEAD
-
-=======
->>>>>>> 4263936a
 		if prev.Root == types.EmptyRootHash || s.db.TrieDB().IsVerkle() {
 			continue
 		}
