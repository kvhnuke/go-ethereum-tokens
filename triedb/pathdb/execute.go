--- conflicted
+++ resolved
@@ -44,11 +44,7 @@
 
 // apply processes the given state diffs, updates the corresponding post-state
 // and returns the trie nodes that have been modified.
-<<<<<<< HEAD
-func apply(db database.NodeDatabase, prevRoot common.Hash, postRoot common.Hash, accounts map[common.Address][]byte, storages map[common.Address]map[common.Hash][]byte) (map[common.Hash]map[string]*trienode.Node, error) {
-=======
 func apply(db database.NodeDatabase, prevRoot common.Hash, postRoot common.Hash, rawStorageKey bool, accounts map[common.Address][]byte, storages map[common.Address]map[common.Hash][]byte) (map[common.Hash]map[string]*trienode.Node, error) {
->>>>>>> 4263936a
 	tr, err := trie.New(trie.TrieID(postRoot), db)
 	if err != nil {
 		return nil, err
