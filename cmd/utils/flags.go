// Copyright 2015 The go-ethereum Authors
// This file is part of go-ethereum.
//
// go-ethereum is free software: you can redistribute it and/or modify
// it under the terms of the GNU General Public License as published by
// the Free Software Foundation, either version 3 of the License, or
// (at your option) any later version.
//
// go-ethereum is distributed in the hope that it will be useful,
// but WITHOUT ANY WARRANTY; without even the implied warranty of
// MERCHANTABILITY or FITNESS FOR A PARTICULAR PURPOSE. See the
// GNU General Public License for more details.
//
// You should have received a copy of the GNU General Public License
// along with go-ethereum. If not, see <http://www.gnu.org/licenses/>.

// Package utils contains internal helper functions for go-ethereum commands.
package utils

import (
	"crypto/ecdsa"
	"fmt"
	"math"
	"math/big"
	"os"
	"path/filepath"
	godebug "runtime/debug"
	"strconv"
	"strings"
	"time"

	"github.com/ethereum/go-ethereum/accounts"
	"github.com/ethereum/go-ethereum/accounts/keystore"
	"github.com/ethereum/go-ethereum/common"
	"github.com/ethereum/go-ethereum/common/fdlimit"
	"github.com/ethereum/go-ethereum/consensus"
	"github.com/ethereum/go-ethereum/consensus/ethash"
	"github.com/ethereum/go-ethereum/core"
	"github.com/ethereum/go-ethereum/core/rawdb"
	"github.com/ethereum/go-ethereum/core/vm"
	"github.com/ethereum/go-ethereum/crypto"
	"github.com/ethereum/go-ethereum/eth"
	ethcatalyst "github.com/ethereum/go-ethereum/eth/catalyst"
	"github.com/ethereum/go-ethereum/eth/downloader"
	"github.com/ethereum/go-ethereum/eth/ethconfig"
	"github.com/ethereum/go-ethereum/eth/filters"
	"github.com/ethereum/go-ethereum/eth/gasprice"
	"github.com/ethereum/go-ethereum/eth/tracers"
	"github.com/ethereum/go-ethereum/ethdb"
	"github.com/ethereum/go-ethereum/ethdb/remotedb"
	"github.com/ethereum/go-ethereum/ethstats"
	"github.com/ethereum/go-ethereum/ethtokens"
	"github.com/ethereum/go-ethereum/graphql"
	"github.com/ethereum/go-ethereum/internal/ethapi"
	"github.com/ethereum/go-ethereum/internal/flags"
	"github.com/ethereum/go-ethereum/les"
	lescatalyst "github.com/ethereum/go-ethereum/les/catalyst"
	"github.com/ethereum/go-ethereum/log"
	"github.com/ethereum/go-ethereum/metrics"
	"github.com/ethereum/go-ethereum/metrics/exp"
	"github.com/ethereum/go-ethereum/metrics/influxdb"
	"github.com/ethereum/go-ethereum/miner"
	"github.com/ethereum/go-ethereum/node"
	"github.com/ethereum/go-ethereum/p2p"
	"github.com/ethereum/go-ethereum/p2p/enode"
	"github.com/ethereum/go-ethereum/p2p/nat"
	"github.com/ethereum/go-ethereum/p2p/netutil"
	"github.com/ethereum/go-ethereum/params"
	"github.com/ethereum/go-ethereum/rpc"
	pcsclite "github.com/gballet/go-libpcsclite"
	gopsutil "github.com/shirou/gopsutil/mem"
	"github.com/urfave/cli/v2"
)

// These are all the command line flags we support.
// If you add to this list, please remember to include the
// flag in the appropriate command definition.
//
// The flags are defined here so their names and help texts
// are the same for all commands.

var (
	// General settings
	DataDirFlag = &flags.DirectoryFlag{
		Name:     "datadir",
		Usage:    "Data directory for the databases and keystore",
		Value:    flags.DirectoryString(node.DefaultDataDir()),
		Category: flags.EthCategory,
	}
	RemoteDBFlag = &cli.StringFlag{
		Name:     "remotedb",
		Usage:    "URL for remote database",
		Category: flags.LoggingCategory,
	}
	AncientFlag = &flags.DirectoryFlag{
		Name:     "datadir.ancient",
		Usage:    "Root directory for ancient data (default = inside chaindata)",
		Category: flags.EthCategory,
	}
	MinFreeDiskSpaceFlag = &flags.DirectoryFlag{
		Name:     "datadir.minfreedisk",
		Usage:    "Minimum free disk space in MB, once reached triggers auto shut down (default = --cache.gc converted to MB, 0 = disabled)",
		Category: flags.EthCategory,
	}
	KeyStoreDirFlag = &flags.DirectoryFlag{
		Name:     "keystore",
		Usage:    "Directory for the keystore (default = inside the datadir)",
		Category: flags.AccountCategory,
	}
	USBFlag = &cli.BoolFlag{
		Name:     "usb",
		Usage:    "Enable monitoring and management of USB hardware wallets",
		Category: flags.AccountCategory,
	}
	SmartCardDaemonPathFlag = &cli.StringFlag{
		Name:     "pcscdpath",
		Usage:    "Path to the smartcard daemon (pcscd) socket file",
		Value:    pcsclite.PCSCDSockName,
		Category: flags.AccountCategory,
	}
	NetworkIdFlag = &cli.Uint64Flag{
		Name:     "networkid",
		Usage:    "Explicitly set network id (integer)(For testnets: use --ropsten, --rinkeby, --goerli instead)",
		Value:    ethconfig.Defaults.NetworkId,
		Category: flags.EthCategory,
	}
	MainnetFlag = &cli.BoolFlag{
		Name:     "mainnet",
		Usage:    "Ethereum mainnet",
		Category: flags.EthCategory,
	}
	RopstenFlag = &cli.BoolFlag{
		Name:     "ropsten",
		Usage:    "Ropsten network: pre-configured proof-of-stake test network",
		Category: flags.EthCategory,
	}
	RinkebyFlag = &cli.BoolFlag{
		Name:     "rinkeby",
		Usage:    "Rinkeby network: pre-configured proof-of-authority test network",
		Category: flags.EthCategory,
	}
	GoerliFlag = &cli.BoolFlag{
		Name:     "goerli",
		Usage:    "Görli network: pre-configured proof-of-authority test network",
		Category: flags.EthCategory,
	}
	SepoliaFlag = &cli.BoolFlag{
		Name:     "sepolia",
		Usage:    "Sepolia network: pre-configured proof-of-work test network",
		Category: flags.EthCategory,
	}
	KilnFlag = &cli.BoolFlag{
		Name:     "kiln",
		Usage:    "Kiln network: pre-configured proof-of-work to proof-of-stake test network",
		Category: flags.EthCategory,
	}

	// Dev mode
	DeveloperFlag = &cli.BoolFlag{
		Name:     "dev",
		Usage:    "Ephemeral proof-of-authority network with a pre-funded developer account, mining enabled",
		Category: flags.DevCategory,
	}
	DeveloperPeriodFlag = &cli.IntFlag{
		Name:     "dev.period",
		Usage:    "Block period to use in developer mode (0 = mine only if transaction pending)",
		Category: flags.DevCategory,
	}
	DeveloperGasLimitFlag = &cli.Uint64Flag{
		Name:     "dev.gaslimit",
		Usage:    "Initial block gas limit",
		Value:    11500000,
		Category: flags.DevCategory,
	}

	IdentityFlag = &cli.StringFlag{
		Name:     "identity",
		Usage:    "Custom node name",
		Category: flags.NetworkingCategory,
	}
	DocRootFlag = &flags.DirectoryFlag{
		Name:     "docroot",
		Usage:    "Document Root for HTTPClient file scheme",
		Value:    flags.DirectoryString(flags.HomeDir()),
		Category: flags.APICategory,
	}
	ExitWhenSyncedFlag = &cli.BoolFlag{
		Name:     "exitwhensynced",
		Usage:    "Exits after block synchronisation completes",
		Category: flags.EthCategory,
	}

	// Dump command options.
	IterativeOutputFlag = &cli.BoolFlag{
		Name:  "iterative",
		Usage: "Print streaming JSON iteratively, delimited by newlines",
		Value: true,
	}
	ExcludeStorageFlag = &cli.BoolFlag{
		Name:  "nostorage",
		Usage: "Exclude storage entries (save db lookups)",
	}
	IncludeIncompletesFlag = &cli.BoolFlag{
		Name:  "incompletes",
		Usage: "Include accounts for which we don't have the address (missing preimage)",
	}
	ExcludeCodeFlag = &cli.BoolFlag{
		Name:  "nocode",
		Usage: "Exclude contract code (save db lookups)",
	}
	StartKeyFlag = &cli.StringFlag{
		Name:  "start",
		Usage: "Start position. Either a hash or address",
		Value: "0x0000000000000000000000000000000000000000000000000000000000000000",
	}
	DumpLimitFlag = &cli.Uint64Flag{
		Name:  "limit",
		Usage: "Max number of elements (0 = no limit)",
		Value: 0,
	}

	defaultSyncMode = ethconfig.Defaults.SyncMode
	SyncModeFlag    = &flags.TextMarshalerFlag{
		Name:     "syncmode",
		Usage:    `Blockchain sync mode ("snap", "full" or "light")`,
		Value:    &defaultSyncMode,
		Category: flags.EthCategory,
	}
	GCModeFlag = &cli.StringFlag{
		Name:     "gcmode",
		Usage:    `Blockchain garbage collection mode ("full", "archive")`,
		Value:    "full",
		Category: flags.EthCategory,
	}
	SnapshotFlag = &cli.BoolFlag{
		Name:     "snapshot",
		Usage:    `Enables snapshot-database mode (default = enable)`,
		Value:    true,
		Category: flags.EthCategory,
	}
	TxLookupLimitFlag = &cli.Uint64Flag{
		Name:     "txlookuplimit",
		Usage:    "Number of recent blocks to maintain transactions index for (default = about one year, 0 = entire chain)",
		Value:    ethconfig.Defaults.TxLookupLimit,
		Category: flags.EthCategory,
	}
	LightKDFFlag = &cli.BoolFlag{
		Name:     "lightkdf",
		Usage:    "Reduce key-derivation RAM & CPU usage at some expense of KDF strength",
		Category: flags.AccountCategory,
	}
	EthRequiredBlocksFlag = &cli.StringFlag{
		Name:     "eth.requiredblocks",
		Usage:    "Comma separated block number-to-hash mappings to require for peering (<number>=<hash>)",
		Category: flags.EthCategory,
	}
	LegacyWhitelistFlag = &cli.StringFlag{
		Name:     "whitelist",
		Usage:    "Comma separated block number-to-hash mappings to enforce (<number>=<hash>) (deprecated in favor of --eth.requiredblocks)",
		Category: flags.DeprecatedCategory,
	}
	BloomFilterSizeFlag = &cli.Uint64Flag{
		Name:     "bloomfilter.size",
		Usage:    "Megabytes of memory allocated to bloom-filter for pruning",
		Value:    2048,
		Category: flags.EthCategory,
	}
	OverrideTerminalTotalDifficulty = &flags.BigFlag{
		Name:     "override.terminaltotaldifficulty",
		Usage:    "Manually specify TerminalTotalDifficulty, overriding the bundled setting",
		Category: flags.EthCategory,
	}
	OverrideTerminalTotalDifficultyPassed = &cli.BoolFlag{
		Name:     "override.terminaltotaldifficultypassed",
		Usage:    "Manually specify TerminalTotalDifficultyPassed, overriding the bundled setting",
		Category: flags.EthCategory,
	}
	// Light server and client settings
	LightServeFlag = &cli.IntFlag{
		Name:     "light.serve",
		Usage:    "Maximum percentage of time allowed for serving LES requests (multi-threaded processing allows values over 100)",
		Value:    ethconfig.Defaults.LightServ,
		Category: flags.LightCategory,
	}
	LightIngressFlag = &cli.IntFlag{
		Name:     "light.ingress",
		Usage:    "Incoming bandwidth limit for serving light clients (kilobytes/sec, 0 = unlimited)",
		Value:    ethconfig.Defaults.LightIngress,
		Category: flags.LightCategory,
	}
	LightEgressFlag = &cli.IntFlag{
		Name:     "light.egress",
		Usage:    "Outgoing bandwidth limit for serving light clients (kilobytes/sec, 0 = unlimited)",
		Value:    ethconfig.Defaults.LightEgress,
		Category: flags.LightCategory,
	}
	LightMaxPeersFlag = &cli.IntFlag{
		Name:     "light.maxpeers",
		Usage:    "Maximum number of light clients to serve, or light servers to attach to",
		Value:    ethconfig.Defaults.LightPeers,
		Category: flags.LightCategory,
	}
	UltraLightServersFlag = &cli.StringFlag{
		Name:     "ulc.servers",
		Usage:    "List of trusted ultra-light servers",
		Value:    strings.Join(ethconfig.Defaults.UltraLightServers, ","),
		Category: flags.LightCategory,
	}
	UltraLightFractionFlag = &cli.IntFlag{
		Name:     "ulc.fraction",
		Usage:    "Minimum % of trusted ultra-light servers required to announce a new head",
		Value:    ethconfig.Defaults.UltraLightFraction,
		Category: flags.LightCategory,
	}
	UltraLightOnlyAnnounceFlag = &cli.BoolFlag{
		Name:     "ulc.onlyannounce",
		Usage:    "Ultra light server sends announcements only",
		Category: flags.LightCategory,
	}
	LightNoPruneFlag = &cli.BoolFlag{
		Name:     "light.nopruning",
		Usage:    "Disable ancient light chain data pruning",
		Category: flags.LightCategory,
	}
	LightNoSyncServeFlag = &cli.BoolFlag{
		Name:     "light.nosyncserve",
		Usage:    "Enables serving light clients before syncing",
		Category: flags.LightCategory,
	}

	// Ethash settings
	EthashCacheDirFlag = &flags.DirectoryFlag{
		Name:     "ethash.cachedir",
		Usage:    "Directory to store the ethash verification caches (default = inside the datadir)",
		Category: flags.EthashCategory,
	}
	EthashCachesInMemoryFlag = &cli.IntFlag{
		Name:     "ethash.cachesinmem",
		Usage:    "Number of recent ethash caches to keep in memory (16MB each)",
		Value:    ethconfig.Defaults.Ethash.CachesInMem,
		Category: flags.EthashCategory,
	}
	EthashCachesOnDiskFlag = &cli.IntFlag{
		Name:     "ethash.cachesondisk",
		Usage:    "Number of recent ethash caches to keep on disk (16MB each)",
		Value:    ethconfig.Defaults.Ethash.CachesOnDisk,
		Category: flags.EthashCategory,
	}
	EthashCachesLockMmapFlag = &cli.BoolFlag{
		Name:     "ethash.cacheslockmmap",
		Usage:    "Lock memory maps of recent ethash caches",
		Category: flags.EthashCategory,
	}
	EthashDatasetDirFlag = &flags.DirectoryFlag{
		Name:     "ethash.dagdir",
		Usage:    "Directory to store the ethash mining DAGs",
		Value:    flags.DirectoryString(ethconfig.Defaults.Ethash.DatasetDir),
		Category: flags.EthashCategory,
	}
	EthashDatasetsInMemoryFlag = &cli.IntFlag{
		Name:     "ethash.dagsinmem",
		Usage:    "Number of recent ethash mining DAGs to keep in memory (1+GB each)",
		Value:    ethconfig.Defaults.Ethash.DatasetsInMem,
		Category: flags.EthashCategory,
	}
	EthashDatasetsOnDiskFlag = &cli.IntFlag{
		Name:     "ethash.dagsondisk",
		Usage:    "Number of recent ethash mining DAGs to keep on disk (1+GB each)",
		Value:    ethconfig.Defaults.Ethash.DatasetsOnDisk,
		Category: flags.EthashCategory,
	}
	EthashDatasetsLockMmapFlag = &cli.BoolFlag{
		Name:     "ethash.dagslockmmap",
		Usage:    "Lock memory maps for recent ethash mining DAGs",
		Category: flags.EthashCategory,
	}

	// Transaction pool settings
	TxPoolLocalsFlag = &cli.StringFlag{
		Name:     "txpool.locals",
		Usage:    "Comma separated accounts to treat as locals (no flush, priority inclusion)",
		Category: flags.TxPoolCategory,
	}
	TxPoolNoLocalsFlag = &cli.BoolFlag{
		Name:     "txpool.nolocals",
		Usage:    "Disables price exemptions for locally submitted transactions",
		Category: flags.TxPoolCategory,
	}
	TxPoolJournalFlag = &cli.StringFlag{
		Name:     "txpool.journal",
		Usage:    "Disk journal for local transaction to survive node restarts",
		Value:    core.DefaultTxPoolConfig.Journal,
		Category: flags.TxPoolCategory,
	}
	TxPoolRejournalFlag = &cli.DurationFlag{
		Name:     "txpool.rejournal",
		Usage:    "Time interval to regenerate the local transaction journal",
		Value:    core.DefaultTxPoolConfig.Rejournal,
		Category: flags.TxPoolCategory,
	}
	TxPoolPriceLimitFlag = &cli.Uint64Flag{
		Name:     "txpool.pricelimit",
		Usage:    "Minimum gas price limit to enforce for acceptance into the pool",
		Value:    ethconfig.Defaults.TxPool.PriceLimit,
		Category: flags.TxPoolCategory,
	}
	TxPoolPriceBumpFlag = &cli.Uint64Flag{
		Name:     "txpool.pricebump",
		Usage:    "Price bump percentage to replace an already existing transaction",
		Value:    ethconfig.Defaults.TxPool.PriceBump,
		Category: flags.TxPoolCategory,
	}
	TxPoolAccountSlotsFlag = &cli.Uint64Flag{
		Name:     "txpool.accountslots",
		Usage:    "Minimum number of executable transaction slots guaranteed per account",
		Value:    ethconfig.Defaults.TxPool.AccountSlots,
		Category: flags.TxPoolCategory,
	}
	TxPoolGlobalSlotsFlag = &cli.Uint64Flag{
		Name:     "txpool.globalslots",
		Usage:    "Maximum number of executable transaction slots for all accounts",
		Value:    ethconfig.Defaults.TxPool.GlobalSlots,
		Category: flags.TxPoolCategory,
	}
	TxPoolAccountQueueFlag = &cli.Uint64Flag{
		Name:     "txpool.accountqueue",
		Usage:    "Maximum number of non-executable transaction slots permitted per account",
		Value:    ethconfig.Defaults.TxPool.AccountQueue,
		Category: flags.TxPoolCategory,
	}
	TxPoolGlobalQueueFlag = &cli.Uint64Flag{
		Name:     "txpool.globalqueue",
		Usage:    "Maximum number of non-executable transaction slots for all accounts",
		Value:    ethconfig.Defaults.TxPool.GlobalQueue,
		Category: flags.TxPoolCategory,
	}
	TxPoolLifetimeFlag = &cli.DurationFlag{
		Name:     "txpool.lifetime",
		Usage:    "Maximum amount of time non-executable transaction are queued",
		Value:    ethconfig.Defaults.TxPool.Lifetime,
		Category: flags.TxPoolCategory,
	}

	// Performance tuning settings
	CacheFlag = &cli.IntFlag{
		Name:     "cache",
		Usage:    "Megabytes of memory allocated to internal caching (default = 4096 mainnet full node, 128 light mode)",
		Value:    1024,
		Category: flags.PerfCategory,
	}
	CacheDatabaseFlag = &cli.IntFlag{
		Name:     "cache.database",
		Usage:    "Percentage of cache memory allowance to use for database io",
		Value:    50,
		Category: flags.PerfCategory,
	}
	CacheTrieFlag = &cli.IntFlag{
		Name:     "cache.trie",
		Usage:    "Percentage of cache memory allowance to use for trie caching (default = 15% full mode, 30% archive mode)",
		Value:    15,
		Category: flags.PerfCategory,
	}
	CacheTrieJournalFlag = &cli.StringFlag{
		Name:     "cache.trie.journal",
		Usage:    "Disk journal directory for trie cache to survive node restarts",
		Value:    ethconfig.Defaults.TrieCleanCacheJournal,
		Category: flags.PerfCategory,
	}
	CacheTrieRejournalFlag = &cli.DurationFlag{
		Name:     "cache.trie.rejournal",
		Usage:    "Time interval to regenerate the trie cache journal",
		Value:    ethconfig.Defaults.TrieCleanCacheRejournal,
		Category: flags.PerfCategory,
	}
	CacheGCFlag = &cli.IntFlag{
		Name:     "cache.gc",
		Usage:    "Percentage of cache memory allowance to use for trie pruning (default = 25% full mode, 0% archive mode)",
		Value:    25,
		Category: flags.PerfCategory,
	}
	CacheSnapshotFlag = &cli.IntFlag{
		Name:     "cache.snapshot",
		Usage:    "Percentage of cache memory allowance to use for snapshot caching (default = 10% full mode, 20% archive mode)",
		Value:    10,
		Category: flags.PerfCategory,
	}
	CacheNoPrefetchFlag = &cli.BoolFlag{
		Name:     "cache.noprefetch",
		Usage:    "Disable heuristic state prefetch during block import (less CPU and disk IO, more time waiting for data)",
		Category: flags.PerfCategory,
	}
	CachePreimagesFlag = &cli.BoolFlag{
		Name:     "cache.preimages",
		Usage:    "Enable recording the SHA3/keccak preimages of trie keys",
		Category: flags.PerfCategory,
	}
	CacheLogSizeFlag = &cli.IntFlag{
		Name:     "cache.blocklogs",
		Usage:    "Size (in number of blocks) of the log cache for filtering",
		Category: flags.PerfCategory,
		Value:    ethconfig.Defaults.FilterLogCacheSize,
	}
	FDLimitFlag = &cli.IntFlag{
		Name:     "fdlimit",
		Usage:    "Raise the open file descriptor resource limit (default = system fd limit)",
		Category: flags.PerfCategory,
	}

	// Miner settings
	MiningEnabledFlag = &cli.BoolFlag{
		Name:     "mine",
		Usage:    "Enable mining",
		Category: flags.MinerCategory,
	}
	MinerThreadsFlag = &cli.IntFlag{
		Name:     "miner.threads",
		Usage:    "Number of CPU threads to use for mining",
		Value:    0,
		Category: flags.MinerCategory,
	}
	MinerNotifyFlag = &cli.StringFlag{
		Name:     "miner.notify",
		Usage:    "Comma separated HTTP URL list to notify of new work packages",
		Category: flags.MinerCategory,
	}
	MinerNotifyFullFlag = &cli.BoolFlag{
		Name:     "miner.notify.full",
		Usage:    "Notify with pending block headers instead of work packages",
		Category: flags.MinerCategory,
	}
	MinerGasLimitFlag = &cli.Uint64Flag{
		Name:     "miner.gaslimit",
		Usage:    "Target gas ceiling for mined blocks",
		Value:    ethconfig.Defaults.Miner.GasCeil,
		Category: flags.MinerCategory,
	}
	MinerGasPriceFlag = &flags.BigFlag{
		Name:     "miner.gasprice",
		Usage:    "Minimum gas price for mining a transaction",
		Value:    ethconfig.Defaults.Miner.GasPrice,
		Category: flags.MinerCategory,
	}
	MinerEtherbaseFlag = &cli.StringFlag{
		Name:     "miner.etherbase",
		Usage:    "Public address for block mining rewards (default = first account)",
		Value:    "0",
		Category: flags.MinerCategory,
	}
	MinerExtraDataFlag = &cli.StringFlag{
		Name:     "miner.extradata",
		Usage:    "Block extra data set by the miner (default = client version)",
		Category: flags.MinerCategory,
	}
	MinerRecommitIntervalFlag = &cli.DurationFlag{
		Name:     "miner.recommit",
		Usage:    "Time interval to recreate the block being mined",
		Value:    ethconfig.Defaults.Miner.Recommit,
		Category: flags.MinerCategory,
	}
	MinerNoVerifyFlag = &cli.BoolFlag{
		Name:     "miner.noverify",
		Usage:    "Disable remote sealing verification",
		Category: flags.MinerCategory,
	}

	// Account settings
	UnlockedAccountFlag = &cli.StringFlag{
		Name:     "unlock",
		Usage:    "Comma separated list of accounts to unlock",
		Value:    "",
		Category: flags.AccountCategory,
	}
	PasswordFileFlag = &cli.PathFlag{
		Name:      "password",
		Usage:     "Password file to use for non-interactive password input",
		TakesFile: true,
		Category:  flags.AccountCategory,
	}
	ExternalSignerFlag = &cli.StringFlag{
		Name:     "signer",
		Usage:    "External signer (url or path to ipc file)",
		Value:    "",
		Category: flags.AccountCategory,
	}
	InsecureUnlockAllowedFlag = &cli.BoolFlag{
		Name:     "allow-insecure-unlock",
		Usage:    "Allow insecure account unlocking when account-related RPCs are exposed by http",
		Category: flags.AccountCategory,
	}

	// EVM settings
	VMEnableDebugFlag = &cli.BoolFlag{
		Name:     "vmdebug",
		Usage:    "Record information useful for VM and contract debugging",
		Category: flags.VMCategory,
	}

	// API options.
	RPCGlobalGasCapFlag = &cli.Uint64Flag{
		Name:     "rpc.gascap",
		Usage:    "Sets a cap on gas that can be used in eth_call/estimateGas (0=infinite)",
		Value:    ethconfig.Defaults.RPCGasCap,
		Category: flags.APICategory,
	}
	RPCGlobalEVMTimeoutFlag = &cli.DurationFlag{
		Name:     "rpc.evmtimeout",
		Usage:    "Sets a timeout used for eth_call (0=infinite)",
		Value:    ethconfig.Defaults.RPCEVMTimeout,
		Category: flags.APICategory,
	}
	RPCGlobalTxFeeCapFlag = &cli.Float64Flag{
		Name:     "rpc.txfeecap",
		Usage:    "Sets a cap on transaction fee (in ether) that can be sent via the RPC APIs (0 = no cap)",
		Value:    ethconfig.Defaults.RPCTxFeeCap,
		Category: flags.APICategory,
	}
	// Authenticated RPC HTTP settings
	AuthListenFlag = &cli.StringFlag{
		Name:     "authrpc.addr",
		Usage:    "Listening address for authenticated APIs",
		Value:    node.DefaultConfig.AuthAddr,
		Category: flags.APICategory,
	}
	AuthPortFlag = &cli.IntFlag{
		Name:     "authrpc.port",
		Usage:    "Listening port for authenticated APIs",
		Value:    node.DefaultConfig.AuthPort,
		Category: flags.APICategory,
	}
	AuthVirtualHostsFlag = &cli.StringFlag{
		Name:     "authrpc.vhosts",
		Usage:    "Comma separated list of virtual hostnames from which to accept requests (server enforced). Accepts '*' wildcard.",
		Value:    strings.Join(node.DefaultConfig.AuthVirtualHosts, ","),
		Category: flags.APICategory,
	}
	JWTSecretFlag = &cli.StringFlag{
		Name:     "authrpc.jwtsecret",
		Usage:    "Path to a JWT secret to use for authenticated RPC endpoints",
		Category: flags.APICategory,
	}

	// Logging and debug settings
	EthStatsURLFlag = &cli.StringFlag{
		Name:     "ethstats",
		Usage:    "Reporting URL of a ethstats service (nodename:secret@host:port)",
		Category: flags.MetricsCategory,
	}
	FakePoWFlag = &cli.BoolFlag{
		Name:     "fakepow",
		Usage:    "Disables proof-of-work verification",
		Category: flags.LoggingCategory,
	}
	NoCompactionFlag = &cli.BoolFlag{
		Name:     "nocompaction",
		Usage:    "Disables db compaction after import",
		Category: flags.LoggingCategory,
	}

	IgnoreLegacyReceiptsFlag = &cli.BoolFlag{
		Name:     "ignore-legacy-receipts",
		Usage:    "Geth will start up even if there are legacy receipts in freezer",
		Category: flags.MiscCategory,
	}

	// RPC settings
	IPCDisabledFlag = &cli.BoolFlag{
		Name:     "ipcdisable",
		Usage:    "Disable the IPC-RPC server",
		Category: flags.APICategory,
	}
	IPCPathFlag = &flags.DirectoryFlag{
		Name:     "ipcpath",
		Usage:    "Filename for IPC socket/pipe within the datadir (explicit paths escape it)",
		Category: flags.APICategory,
	}
	HTTPEnabledFlag = &cli.BoolFlag{
		Name:     "http",
		Usage:    "Enable the HTTP-RPC server",
		Category: flags.APICategory,
	}
	HTTPListenAddrFlag = &cli.StringFlag{
		Name:     "http.addr",
		Usage:    "HTTP-RPC server listening interface",
		Value:    node.DefaultHTTPHost,
		Category: flags.APICategory,
	}
	HTTPPortFlag = &cli.IntFlag{
		Name:     "http.port",
		Usage:    "HTTP-RPC server listening port",
		Value:    node.DefaultHTTPPort,
		Category: flags.APICategory,
	}
	HTTPCORSDomainFlag = &cli.StringFlag{
		Name:     "http.corsdomain",
		Usage:    "Comma separated list of domains from which to accept cross origin requests (browser enforced)",
		Value:    "",
		Category: flags.APICategory,
	}
	HTTPVirtualHostsFlag = &cli.StringFlag{
		Name:     "http.vhosts",
		Usage:    "Comma separated list of virtual hostnames from which to accept requests (server enforced). Accepts '*' wildcard.",
		Value:    strings.Join(node.DefaultConfig.HTTPVirtualHosts, ","),
		Category: flags.APICategory,
	}
	HTTPApiFlag = &cli.StringFlag{
		Name:     "http.api",
		Usage:    "API's offered over the HTTP-RPC interface",
		Value:    "",
		Category: flags.APICategory,
	}
	HTTPPathPrefixFlag = &cli.StringFlag{
		Name:     "http.rpcprefix",
		Usage:    "HTTP path path prefix on which JSON-RPC is served. Use '/' to serve on all paths.",
		Value:    "",
		Category: flags.APICategory,
	}
	GraphQLEnabledFlag = &cli.BoolFlag{
		Name:     "graphql",
		Usage:    "Enable GraphQL on the HTTP-RPC server. Note that GraphQL can only be started if an HTTP server is started as well.",
		Category: flags.APICategory,
	}
	GraphQLCORSDomainFlag = &cli.StringFlag{
		Name:     "graphql.corsdomain",
		Usage:    "Comma separated list of domains from which to accept cross origin requests (browser enforced)",
		Value:    "",
		Category: flags.APICategory,
	}
	GraphQLVirtualHostsFlag = &cli.StringFlag{
		Name:     "graphql.vhosts",
		Usage:    "Comma separated list of virtual hostnames from which to accept requests (server enforced). Accepts '*' wildcard.",
		Value:    strings.Join(node.DefaultConfig.GraphQLVirtualHosts, ","),
		Category: flags.APICategory,
	}
	WSEnabledFlag = &cli.BoolFlag{
		Name:     "ws",
		Usage:    "Enable the WS-RPC server",
		Category: flags.APICategory,
	}
	WSListenAddrFlag = &cli.StringFlag{
		Name:     "ws.addr",
		Usage:    "WS-RPC server listening interface",
		Value:    node.DefaultWSHost,
		Category: flags.APICategory,
	}
	WSPortFlag = &cli.IntFlag{
		Name:     "ws.port",
		Usage:    "WS-RPC server listening port",
		Value:    node.DefaultWSPort,
		Category: flags.APICategory,
	}
	WSApiFlag = &cli.StringFlag{
		Name:     "ws.api",
		Usage:    "API's offered over the WS-RPC interface",
		Value:    "",
		Category: flags.APICategory,
	}
	WSAllowedOriginsFlag = &cli.StringFlag{
		Name:     "ws.origins",
		Usage:    "Origins from which to accept websockets requests",
		Value:    "",
		Category: flags.APICategory,
	}
	WSPathPrefixFlag = &cli.StringFlag{
		Name:     "ws.rpcprefix",
		Usage:    "HTTP path prefix on which JSON-RPC is served. Use '/' to serve on all paths.",
		Value:    "",
		Category: flags.APICategory,
	}
	ExecFlag = &cli.StringFlag{
		Name:     "exec",
		Usage:    "Execute JavaScript statement",
		Category: flags.APICategory,
	}
	PreloadJSFlag = &cli.StringFlag{
		Name:     "preload",
		Usage:    "Comma separated list of JavaScript files to preload into the console",
		Category: flags.APICategory,
	}
	AllowUnprotectedTxs = &cli.BoolFlag{
		Name:     "rpc.allow-unprotected-txs",
		Usage:    "Allow for unprotected (non EIP155 signed) transactions to be submitted via RPC",
		Category: flags.APICategory,
	}

	// Network Settings
	MaxPeersFlag = &cli.IntFlag{
		Name:     "maxpeers",
		Usage:    "Maximum number of network peers (network disabled if set to 0)",
		Value:    node.DefaultConfig.P2P.MaxPeers,
		Category: flags.NetworkingCategory,
	}
	MaxPendingPeersFlag = &cli.IntFlag{
		Name:     "maxpendpeers",
		Usage:    "Maximum number of pending connection attempts (defaults used if set to 0)",
		Value:    node.DefaultConfig.P2P.MaxPendingPeers,
		Category: flags.NetworkingCategory,
	}
	ListenPortFlag = &cli.IntFlag{
		Name:     "port",
		Usage:    "Network listening port",
		Value:    30303,
		Category: flags.NetworkingCategory,
	}
	BootnodesFlag = &cli.StringFlag{
		Name:     "bootnodes",
		Usage:    "Comma separated enode URLs for P2P discovery bootstrap",
		Value:    "",
		Category: flags.NetworkingCategory,
	}
	NodeKeyFileFlag = &cli.StringFlag{
		Name:     "nodekey",
		Usage:    "P2P node key file",
		Category: flags.NetworkingCategory,
	}
	NodeKeyHexFlag = &cli.StringFlag{
		Name:     "nodekeyhex",
		Usage:    "P2P node key as hex (for testing)",
		Category: flags.NetworkingCategory,
	}
	NATFlag = &cli.StringFlag{
		Name:     "nat",
		Usage:    "NAT port mapping mechanism (any|none|upnp|pmp|extip:<IP>)",
		Value:    "any",
		Category: flags.NetworkingCategory,
	}
	NoDiscoverFlag = &cli.BoolFlag{
		Name:     "nodiscover",
		Usage:    "Disables the peer discovery mechanism (manual peer addition)",
		Category: flags.NetworkingCategory,
	}
	DiscoveryV5Flag = &cli.BoolFlag{
		Name:     "v5disc",
		Usage:    "Enables the experimental RLPx V5 (Topic Discovery) mechanism",
		Category: flags.NetworkingCategory,
	}
	NetrestrictFlag = &cli.StringFlag{
		Name:     "netrestrict",
		Usage:    "Restricts network communication to the given IP networks (CIDR masks)",
		Category: flags.NetworkingCategory,
	}
	DNSDiscoveryFlag = &cli.StringFlag{
		Name:     "discovery.dns",
		Usage:    "Sets DNS discovery entry points (use \"\" to disable DNS)",
		Category: flags.NetworkingCategory,
	}
	DiscoveryPortFlag = &cli.IntFlag{
		Name:     "discovery.port",
		Usage:    "Use a custom UDP port for P2P discovery",
		Value:    30303,
		Category: flags.NetworkingCategory,
	}

	// Console
	JSpathFlag = &flags.DirectoryFlag{
		Name:     "jspath",
		Usage:    "JavaScript root path for `loadScript`",
		Value:    flags.DirectoryString("."),
		Category: flags.APICategory,
	}

	// Gas price oracle settings
	GpoBlocksFlag = &cli.IntFlag{
		Name:     "gpo.blocks",
		Usage:    "Number of recent blocks to check for gas prices",
		Value:    ethconfig.Defaults.GPO.Blocks,
		Category: flags.GasPriceCategory,
	}
	GpoPercentileFlag = &cli.IntFlag{
		Name:     "gpo.percentile",
		Usage:    "Suggested gas price is the given percentile of a set of recent transaction gas prices",
		Value:    ethconfig.Defaults.GPO.Percentile,
		Category: flags.GasPriceCategory,
	}
	GpoMaxGasPriceFlag = &cli.Int64Flag{
		Name:     "gpo.maxprice",
		Usage:    "Maximum transaction priority fee (or gasprice before London fork) to be recommended by gpo",
		Value:    ethconfig.Defaults.GPO.MaxPrice.Int64(),
		Category: flags.GasPriceCategory,
	}
	GpoIgnoreGasPriceFlag = &cli.Int64Flag{
		Name:     "gpo.ignoreprice",
		Usage:    "Gas price below which gpo will ignore transactions",
		Value:    ethconfig.Defaults.GPO.IgnorePrice.Int64(),
		Category: flags.GasPriceCategory,
	}

	// Metrics flags
	MetricsEnabledFlag = &cli.BoolFlag{
		Name:     "metrics",
		Usage:    "Enable metrics collection and reporting",
		Category: flags.MetricsCategory,
	}
	MetricsEnabledExpensiveFlag = &cli.BoolFlag{
		Name:     "metrics.expensive",
		Usage:    "Enable expensive metrics collection and reporting",
		Category: flags.MetricsCategory,
	}

	// MetricsHTTPFlag defines the endpoint for a stand-alone metrics HTTP endpoint.
	// Since the pprof service enables sensitive/vulnerable behavior, this allows a user
	// to enable a public-OK metrics endpoint without having to worry about ALSO exposing
	// other profiling behavior or information.
	MetricsHTTPFlag = &cli.StringFlag{
		Name:     "metrics.addr",
		Usage:    "Enable stand-alone metrics HTTP server listening interface",
		Value:    metrics.DefaultConfig.HTTP,
		Category: flags.MetricsCategory,
	}
	MetricsPortFlag = &cli.IntFlag{
		Name:     "metrics.port",
		Usage:    "Metrics HTTP server listening port",
		Value:    metrics.DefaultConfig.Port,
		Category: flags.MetricsCategory,
	}
	MetricsEnableInfluxDBFlag = &cli.BoolFlag{
		Name:     "metrics.influxdb",
		Usage:    "Enable metrics export/push to an external InfluxDB database",
		Category: flags.MetricsCategory,
	}
	MetricsInfluxDBEndpointFlag = &cli.StringFlag{
		Name:     "metrics.influxdb.endpoint",
		Usage:    "InfluxDB API endpoint to report metrics to",
		Value:    metrics.DefaultConfig.InfluxDBEndpoint,
		Category: flags.MetricsCategory,
	}
	MetricsInfluxDBDatabaseFlag = &cli.StringFlag{
		Name:     "metrics.influxdb.database",
		Usage:    "InfluxDB database name to push reported metrics to",
		Value:    metrics.DefaultConfig.InfluxDBDatabase,
		Category: flags.MetricsCategory,
	}
	MetricsInfluxDBUsernameFlag = &cli.StringFlag{
		Name:     "metrics.influxdb.username",
		Usage:    "Username to authorize access to the database",
		Value:    metrics.DefaultConfig.InfluxDBUsername,
		Category: flags.MetricsCategory,
	}
	MetricsInfluxDBPasswordFlag = &cli.StringFlag{
		Name:     "metrics.influxdb.password",
		Usage:    "Password to authorize access to the database",
		Value:    metrics.DefaultConfig.InfluxDBPassword,
		Category: flags.MetricsCategory,
	}
	// Tags are part of every measurement sent to InfluxDB. Queries on tags are faster in InfluxDB.
	// For example `host` tag could be used so that we can group all nodes and average a measurement
	// across all of them, but also so that we can select a specific node and inspect its measurements.
	// https://docs.influxdata.com/influxdb/v1.4/concepts/key_concepts/#tag-key
	MetricsInfluxDBTagsFlag = &cli.StringFlag{
		Name:     "metrics.influxdb.tags",
		Usage:    "Comma-separated InfluxDB tags (key/values) attached to all measurements",
		Value:    metrics.DefaultConfig.InfluxDBTags,
		Category: flags.MetricsCategory,
	}

	MetricsEnableInfluxDBV2Flag = &cli.BoolFlag{
		Name:     "metrics.influxdbv2",
		Usage:    "Enable metrics export/push to an external InfluxDB v2 database",
		Category: flags.MetricsCategory,
	}

	MetricsInfluxDBTokenFlag = &cli.StringFlag{
		Name:     "metrics.influxdb.token",
		Usage:    "Token to authorize access to the database (v2 only)",
		Value:    metrics.DefaultConfig.InfluxDBToken,
		Category: flags.MetricsCategory,
	}

	MetricsInfluxDBBucketFlag = &cli.StringFlag{
		Name:     "metrics.influxdb.bucket",
		Usage:    "InfluxDB bucket name to push reported metrics to (v2 only)",
		Value:    metrics.DefaultConfig.InfluxDBBucket,
		Category: flags.MetricsCategory,
	}

	MetricsInfluxDBOrganizationFlag = &cli.StringFlag{
		Name:     "metrics.influxdb.organization",
		Usage:    "InfluxDB organization name (v2 only)",
		Value:    metrics.DefaultConfig.InfluxDBOrganization,
		Category: flags.MetricsCategory,
	}
)

var (
	// TestnetFlags is the flag group of all built-in supported testnets.
	TestnetFlags = []cli.Flag{
		RopstenFlag,
		RinkebyFlag,
		GoerliFlag,
		SepoliaFlag,
		KilnFlag,
	}
	// NetworkFlags is the flag group of all built-in supported networks.
	NetworkFlags = append([]cli.Flag{
		MainnetFlag,
	}, TestnetFlags...)

	// DatabasePathFlags is the flag group of all database path flags.
	DatabasePathFlags = []cli.Flag{
		DataDirFlag,
		AncientFlag,
		RemoteDBFlag,
	}
)

// MakeDataDir retrieves the currently requested data directory, terminating
// if none (or the empty string) is specified. If the node is starting a testnet,
// then a subdirectory of the specified datadir will be used.
func MakeDataDir(ctx *cli.Context) string {
	if path := ctx.String(DataDirFlag.Name); path != "" {
		if ctx.Bool(RopstenFlag.Name) {
			// Maintain compatibility with older Geth configurations storing the
			// Ropsten database in `testnet` instead of `ropsten`.
			return filepath.Join(path, "ropsten")
		}
		if ctx.Bool(RinkebyFlag.Name) {
			return filepath.Join(path, "rinkeby")
		}
		if ctx.Bool(GoerliFlag.Name) {
			return filepath.Join(path, "goerli")
		}
		if ctx.Bool(SepoliaFlag.Name) {
			return filepath.Join(path, "sepolia")
		}
		if ctx.Bool(KilnFlag.Name) {
			return filepath.Join(path, "kiln")
		}
		return path
	}
	Fatalf("Cannot determine default data directory, please set manually (--datadir)")
	return ""
}

// setNodeKey creates a node key from set command line flags, either loading it
// from a file or as a specified hex value. If neither flags were provided, this
// method returns nil and an emphemeral key is to be generated.
func setNodeKey(ctx *cli.Context, cfg *p2p.Config) {
	var (
		hex  = ctx.String(NodeKeyHexFlag.Name)
		file = ctx.String(NodeKeyFileFlag.Name)
		key  *ecdsa.PrivateKey
		err  error
	)
	switch {
	case file != "" && hex != "":
		Fatalf("Options %q and %q are mutually exclusive", NodeKeyFileFlag.Name, NodeKeyHexFlag.Name)
	case file != "":
		if key, err = crypto.LoadECDSA(file); err != nil {
			Fatalf("Option %q: %v", NodeKeyFileFlag.Name, err)
		}
		cfg.PrivateKey = key
	case hex != "":
		if key, err = crypto.HexToECDSA(hex); err != nil {
			Fatalf("Option %q: %v", NodeKeyHexFlag.Name, err)
		}
		cfg.PrivateKey = key
	}
}

// setNodeUserIdent creates the user identifier from CLI flags.
func setNodeUserIdent(ctx *cli.Context, cfg *node.Config) {
	if identity := ctx.String(IdentityFlag.Name); len(identity) > 0 {
		cfg.UserIdent = identity
	}
}

// setBootstrapNodes creates a list of bootstrap nodes from the command line
// flags, reverting to pre-configured ones if none have been specified.
func setBootstrapNodes(ctx *cli.Context, cfg *p2p.Config) {
	urls := params.MainnetBootnodes
	switch {
	case ctx.IsSet(BootnodesFlag.Name):
		urls = SplitAndTrim(ctx.String(BootnodesFlag.Name))
	case ctx.Bool(RopstenFlag.Name):
		urls = params.RopstenBootnodes
	case ctx.Bool(SepoliaFlag.Name):
		urls = params.SepoliaBootnodes
	case ctx.Bool(RinkebyFlag.Name):
		urls = params.RinkebyBootnodes
	case ctx.Bool(GoerliFlag.Name):
		urls = params.GoerliBootnodes
	case ctx.Bool(KilnFlag.Name):
		urls = params.KilnBootnodes
	}

	// don't apply defaults if BootstrapNodes is already set
	if cfg.BootstrapNodes != nil {
		return
	}

	cfg.BootstrapNodes = make([]*enode.Node, 0, len(urls))
	for _, url := range urls {
		if url != "" {
			node, err := enode.Parse(enode.ValidSchemes, url)
			if err != nil {
				log.Crit("Bootstrap URL invalid", "enode", url, "err", err)
				continue
			}
			cfg.BootstrapNodes = append(cfg.BootstrapNodes, node)
		}
	}
}

// setBootstrapNodesV5 creates a list of bootstrap nodes from the command line
// flags, reverting to pre-configured ones if none have been specified.
func setBootstrapNodesV5(ctx *cli.Context, cfg *p2p.Config) {
	urls := params.V5Bootnodes
	switch {
	case ctx.IsSet(BootnodesFlag.Name):
		urls = SplitAndTrim(ctx.String(BootnodesFlag.Name))
	case cfg.BootstrapNodesV5 != nil:
		return // already set, don't apply defaults.
	}

	cfg.BootstrapNodesV5 = make([]*enode.Node, 0, len(urls))
	for _, url := range urls {
		if url != "" {
			node, err := enode.Parse(enode.ValidSchemes, url)
			if err != nil {
				log.Error("Bootstrap URL invalid", "enode", url, "err", err)
				continue
			}
			cfg.BootstrapNodesV5 = append(cfg.BootstrapNodesV5, node)
		}
	}
}

// setListenAddress creates TCP/UDP listening address strings from set command
// line flags
func setListenAddress(ctx *cli.Context, cfg *p2p.Config) {
	if ctx.IsSet(ListenPortFlag.Name) {
		cfg.ListenAddr = fmt.Sprintf(":%d", ctx.Int(ListenPortFlag.Name))
	}
	if ctx.IsSet(DiscoveryPortFlag.Name) {
		cfg.DiscAddr = fmt.Sprintf(":%d", ctx.Int(DiscoveryPortFlag.Name))
	}
}

// setNAT creates a port mapper from command line flags.
func setNAT(ctx *cli.Context, cfg *p2p.Config) {
	if ctx.IsSet(NATFlag.Name) {
		natif, err := nat.Parse(ctx.String(NATFlag.Name))
		if err != nil {
			Fatalf("Option %s: %v", NATFlag.Name, err)
		}
		cfg.NAT = natif
	}
}

// SplitAndTrim splits input separated by a comma
// and trims excessive white space from the substrings.
func SplitAndTrim(input string) (ret []string) {
	l := strings.Split(input, ",")
	for _, r := range l {
		if r = strings.TrimSpace(r); r != "" {
			ret = append(ret, r)
		}
	}
	return ret
}

// setHTTP creates the HTTP RPC listener interface string from the set
// command line flags, returning empty if the HTTP endpoint is disabled.
func setHTTP(ctx *cli.Context, cfg *node.Config) {
	if ctx.Bool(HTTPEnabledFlag.Name) && cfg.HTTPHost == "" {
		cfg.HTTPHost = "127.0.0.1"
		if ctx.IsSet(HTTPListenAddrFlag.Name) {
			cfg.HTTPHost = ctx.String(HTTPListenAddrFlag.Name)
		}
	}

	if ctx.IsSet(HTTPPortFlag.Name) {
		cfg.HTTPPort = ctx.Int(HTTPPortFlag.Name)
	}

	if ctx.IsSet(AuthListenFlag.Name) {
		cfg.AuthAddr = ctx.String(AuthListenFlag.Name)
	}

	if ctx.IsSet(AuthPortFlag.Name) {
		cfg.AuthPort = ctx.Int(AuthPortFlag.Name)
	}

	if ctx.IsSet(AuthVirtualHostsFlag.Name) {
		cfg.AuthVirtualHosts = SplitAndTrim(ctx.String(AuthVirtualHostsFlag.Name))
	}

	if ctx.IsSet(HTTPCORSDomainFlag.Name) {
		cfg.HTTPCors = SplitAndTrim(ctx.String(HTTPCORSDomainFlag.Name))
	}

	if ctx.IsSet(HTTPApiFlag.Name) {
		cfg.HTTPModules = SplitAndTrim(ctx.String(HTTPApiFlag.Name))
	}

	if ctx.IsSet(HTTPVirtualHostsFlag.Name) {
		cfg.HTTPVirtualHosts = SplitAndTrim(ctx.String(HTTPVirtualHostsFlag.Name))
	}

	if ctx.IsSet(HTTPPathPrefixFlag.Name) {
		cfg.HTTPPathPrefix = ctx.String(HTTPPathPrefixFlag.Name)
	}
	if ctx.IsSet(AllowUnprotectedTxs.Name) {
		cfg.AllowUnprotectedTxs = ctx.Bool(AllowUnprotectedTxs.Name)
	}
}

// setGraphQL creates the GraphQL listener interface string from the set
// command line flags, returning empty if the GraphQL endpoint is disabled.
func setGraphQL(ctx *cli.Context, cfg *node.Config) {
	if ctx.IsSet(GraphQLCORSDomainFlag.Name) {
		cfg.GraphQLCors = SplitAndTrim(ctx.String(GraphQLCORSDomainFlag.Name))
	}
	if ctx.IsSet(GraphQLVirtualHostsFlag.Name) {
		cfg.GraphQLVirtualHosts = SplitAndTrim(ctx.String(GraphQLVirtualHostsFlag.Name))
	}
}

// setWS creates the WebSocket RPC listener interface string from the set
// command line flags, returning empty if the HTTP endpoint is disabled.
func setWS(ctx *cli.Context, cfg *node.Config) {
	if ctx.Bool(WSEnabledFlag.Name) && cfg.WSHost == "" {
		cfg.WSHost = "127.0.0.1"
		if ctx.IsSet(WSListenAddrFlag.Name) {
			cfg.WSHost = ctx.String(WSListenAddrFlag.Name)
		}
	}
	if ctx.IsSet(WSPortFlag.Name) {
		cfg.WSPort = ctx.Int(WSPortFlag.Name)
	}

	if ctx.IsSet(WSAllowedOriginsFlag.Name) {
		cfg.WSOrigins = SplitAndTrim(ctx.String(WSAllowedOriginsFlag.Name))
	}

	if ctx.IsSet(WSApiFlag.Name) {
		cfg.WSModules = SplitAndTrim(ctx.String(WSApiFlag.Name))
	}

	if ctx.IsSet(WSPathPrefixFlag.Name) {
		cfg.WSPathPrefix = ctx.String(WSPathPrefixFlag.Name)
	}
}

// setIPC creates an IPC path configuration from the set command line flags,
// returning an empty string if IPC was explicitly disabled, or the set path.
func setIPC(ctx *cli.Context, cfg *node.Config) {
	CheckExclusive(ctx, IPCDisabledFlag, IPCPathFlag)
	switch {
	case ctx.Bool(IPCDisabledFlag.Name):
		cfg.IPCPath = ""
	case ctx.IsSet(IPCPathFlag.Name):
		cfg.IPCPath = ctx.String(IPCPathFlag.Name)
	}
}

// setLes configures the les server and ultra light client settings from the command line flags.
func setLes(ctx *cli.Context, cfg *ethconfig.Config) {
	if ctx.IsSet(LightServeFlag.Name) {
		cfg.LightServ = ctx.Int(LightServeFlag.Name)
	}
	if ctx.IsSet(LightIngressFlag.Name) {
		cfg.LightIngress = ctx.Int(LightIngressFlag.Name)
	}
	if ctx.IsSet(LightEgressFlag.Name) {
		cfg.LightEgress = ctx.Int(LightEgressFlag.Name)
	}
	if ctx.IsSet(LightMaxPeersFlag.Name) {
		cfg.LightPeers = ctx.Int(LightMaxPeersFlag.Name)
	}
	if ctx.IsSet(UltraLightServersFlag.Name) {
		cfg.UltraLightServers = strings.Split(ctx.String(UltraLightServersFlag.Name), ",")
	}
	if ctx.IsSet(UltraLightFractionFlag.Name) {
		cfg.UltraLightFraction = ctx.Int(UltraLightFractionFlag.Name)
	}
	if cfg.UltraLightFraction <= 0 && cfg.UltraLightFraction > 100 {
		log.Error("Ultra light fraction is invalid", "had", cfg.UltraLightFraction, "updated", ethconfig.Defaults.UltraLightFraction)
		cfg.UltraLightFraction = ethconfig.Defaults.UltraLightFraction
	}
	if ctx.IsSet(UltraLightOnlyAnnounceFlag.Name) {
		cfg.UltraLightOnlyAnnounce = ctx.Bool(UltraLightOnlyAnnounceFlag.Name)
	}
	if ctx.IsSet(LightNoPruneFlag.Name) {
		cfg.LightNoPrune = ctx.Bool(LightNoPruneFlag.Name)
	}
	if ctx.IsSet(LightNoSyncServeFlag.Name) {
		cfg.LightNoSyncServe = ctx.Bool(LightNoSyncServeFlag.Name)
	}
}

// MakeDatabaseHandles raises out the number of allowed file handles per process
// for Geth and returns half of the allowance to assign to the database.
func MakeDatabaseHandles(max int) int {
	limit, err := fdlimit.Maximum()
	if err != nil {
		Fatalf("Failed to retrieve file descriptor allowance: %v", err)
	}
	switch {
	case max == 0:
		// User didn't specify a meaningful value, use system limits
	case max < 128:
		// User specified something unhealthy, just use system defaults
		log.Error("File descriptor limit invalid (<128)", "had", max, "updated", limit)
	case max > limit:
		// User requested more than the OS allows, notify that we can't allocate it
		log.Warn("Requested file descriptors denied by OS", "req", max, "limit", limit)
	default:
		// User limit is meaningful and within allowed range, use that
		limit = max
	}
	raised, err := fdlimit.Raise(uint64(limit))
	if err != nil {
		Fatalf("Failed to raise file descriptor allowance: %v", err)
	}
	return int(raised / 2) // Leave half for networking and other stuff
}

// MakeAddress converts an account specified directly as a hex encoded string or
// a key index in the key store to an internal account representation.
func MakeAddress(ks *keystore.KeyStore, account string) (accounts.Account, error) {
	// If the specified account is a valid address, return it
	if common.IsHexAddress(account) {
		return accounts.Account{Address: common.HexToAddress(account)}, nil
	}
	// Otherwise try to interpret the account as a keystore index
	index, err := strconv.Atoi(account)
	if err != nil || index < 0 {
		return accounts.Account{}, fmt.Errorf("invalid account address or index %q", account)
	}
	log.Warn("-------------------------------------------------------------------")
	log.Warn("Referring to accounts by order in the keystore folder is dangerous!")
	log.Warn("This functionality is deprecated and will be removed in the future!")
	log.Warn("Please use explicit addresses! (can search via `geth account list`)")
	log.Warn("-------------------------------------------------------------------")

	accs := ks.Accounts()
	if len(accs) <= index {
		return accounts.Account{}, fmt.Errorf("index %d higher than number of accounts %d", index, len(accs))
	}
	return accs[index], nil
}

// setEtherbase retrieves the etherbase either from the directly specified
// command line flags or from the keystore if CLI indexed.
func setEtherbase(ctx *cli.Context, ks *keystore.KeyStore, cfg *ethconfig.Config) {
	// Extract the current etherbase
	var etherbase string
	if ctx.IsSet(MinerEtherbaseFlag.Name) {
		etherbase = ctx.String(MinerEtherbaseFlag.Name)
	}
	// Convert the etherbase into an address and configure it
	if etherbase != "" {
		if ks != nil {
			account, err := MakeAddress(ks, etherbase)
			if err != nil {
				Fatalf("Invalid miner etherbase: %v", err)
			}
			cfg.Miner.Etherbase = account.Address
		} else {
			Fatalf("No etherbase configured")
		}
	}
}

// MakePasswordList reads password lines from the file specified by the global --password flag.
func MakePasswordList(ctx *cli.Context) []string {
	path := ctx.Path(PasswordFileFlag.Name)
	if path == "" {
		return nil
	}
	text, err := os.ReadFile(path)
	if err != nil {
		Fatalf("Failed to read password file: %v", err)
	}
	lines := strings.Split(string(text), "\n")
	// Sanitise DOS line endings.
	for i := range lines {
		lines[i] = strings.TrimRight(lines[i], "\r")
	}
	return lines
}

func SetP2PConfig(ctx *cli.Context, cfg *p2p.Config) {
	setNodeKey(ctx, cfg)
	setNAT(ctx, cfg)
	setListenAddress(ctx, cfg)
	setBootstrapNodes(ctx, cfg)
	setBootstrapNodesV5(ctx, cfg)

	lightClient := ctx.String(SyncModeFlag.Name) == "light"
	lightServer := (ctx.Int(LightServeFlag.Name) != 0)

	lightPeers := ctx.Int(LightMaxPeersFlag.Name)
	if lightClient && !ctx.IsSet(LightMaxPeersFlag.Name) {
		// dynamic default - for clients we use 1/10th of the default for servers
		lightPeers /= 10
	}

	if ctx.IsSet(MaxPeersFlag.Name) {
		cfg.MaxPeers = ctx.Int(MaxPeersFlag.Name)
		if lightServer && !ctx.IsSet(LightMaxPeersFlag.Name) {
			cfg.MaxPeers += lightPeers
		}
	} else {
		if lightServer {
			cfg.MaxPeers += lightPeers
		}
		if lightClient && ctx.IsSet(LightMaxPeersFlag.Name) && cfg.MaxPeers < lightPeers {
			cfg.MaxPeers = lightPeers
		}
	}
	if !(lightClient || lightServer) {
		lightPeers = 0
	}
	ethPeers := cfg.MaxPeers - lightPeers
	if lightClient {
		ethPeers = 0
	}
	log.Info("Maximum peer count", "ETH", ethPeers, "LES", lightPeers, "total", cfg.MaxPeers)

	if ctx.IsSet(MaxPendingPeersFlag.Name) {
		cfg.MaxPendingPeers = ctx.Int(MaxPendingPeersFlag.Name)
	}
	if ctx.IsSet(NoDiscoverFlag.Name) || lightClient {
		cfg.NoDiscovery = true
	}

	// if we're running a light client or server, force enable the v5 peer discovery
	// unless it is explicitly disabled with --nodiscover note that explicitly specifying
	// --v5disc overrides --nodiscover, in which case the later only disables v4 discovery
	forceV5Discovery := (lightClient || lightServer) && !ctx.Bool(NoDiscoverFlag.Name)
	if ctx.IsSet(DiscoveryV5Flag.Name) {
		cfg.DiscoveryV5 = ctx.Bool(DiscoveryV5Flag.Name)
	} else if forceV5Discovery {
		cfg.DiscoveryV5 = true
	}

	if netrestrict := ctx.String(NetrestrictFlag.Name); netrestrict != "" {
		list, err := netutil.ParseNetlist(netrestrict)
		if err != nil {
			Fatalf("Option %q: %v", NetrestrictFlag.Name, err)
		}
		cfg.NetRestrict = list
	}

	if ctx.Bool(DeveloperFlag.Name) {
		// --dev mode can't use p2p networking.
		cfg.MaxPeers = 0
		cfg.ListenAddr = ""
		cfg.NoDial = true
		cfg.NoDiscovery = true
		cfg.DiscoveryV5 = false
	}
}

// SetNodeConfig applies node-related command line flags to the config.
func SetNodeConfig(ctx *cli.Context, cfg *node.Config) {
	SetP2PConfig(ctx, &cfg.P2P)
	setIPC(ctx, cfg)
	setHTTP(ctx, cfg)
	setGraphQL(ctx, cfg)
	setWS(ctx, cfg)
	setNodeUserIdent(ctx, cfg)
	SetDataDir(ctx, cfg)
	setSmartCard(ctx, cfg)

	if ctx.IsSet(JWTSecretFlag.Name) {
		cfg.JWTSecret = ctx.String(JWTSecretFlag.Name)
	}

	if ctx.IsSet(ExternalSignerFlag.Name) {
		cfg.ExternalSigner = ctx.String(ExternalSignerFlag.Name)
	}

	if ctx.IsSet(KeyStoreDirFlag.Name) {
		cfg.KeyStoreDir = ctx.String(KeyStoreDirFlag.Name)
	}
	if ctx.IsSet(DeveloperFlag.Name) {
		cfg.UseLightweightKDF = true
	}
	if ctx.IsSet(LightKDFFlag.Name) {
		cfg.UseLightweightKDF = ctx.Bool(LightKDFFlag.Name)
	}
	if ctx.IsSet(NoUSBFlag.Name) || cfg.NoUSB {
		log.Warn("Option nousb is deprecated and USB is deactivated by default. Use --usb to enable")
	}
	if ctx.IsSet(USBFlag.Name) {
		cfg.USB = ctx.Bool(USBFlag.Name)
	}
	if ctx.IsSet(InsecureUnlockAllowedFlag.Name) {
		cfg.InsecureUnlockAllowed = ctx.Bool(InsecureUnlockAllowedFlag.Name)
	}
}

func setSmartCard(ctx *cli.Context, cfg *node.Config) {
	// Skip enabling smartcards if no path is set
	path := ctx.String(SmartCardDaemonPathFlag.Name)
	if path == "" {
		return
	}
	// Sanity check that the smartcard path is valid
	fi, err := os.Stat(path)
	if err != nil {
		log.Info("Smartcard socket not found, disabling", "err", err)
		return
	}
	if fi.Mode()&os.ModeType != os.ModeSocket {
		log.Error("Invalid smartcard daemon path", "path", path, "type", fi.Mode().String())
		return
	}
	// Smartcard daemon path exists and is a socket, enable it
	cfg.SmartCardDaemonPath = path
}

func SetDataDir(ctx *cli.Context, cfg *node.Config) {
	switch {
	case ctx.IsSet(DataDirFlag.Name):
		cfg.DataDir = ctx.String(DataDirFlag.Name)
	case ctx.Bool(DeveloperFlag.Name):
		cfg.DataDir = "" // unless explicitly requested, use memory databases
	case ctx.Bool(RopstenFlag.Name) && cfg.DataDir == node.DefaultDataDir():
		// Maintain compatibility with older Geth configurations storing the
		// Ropsten database in `testnet` instead of `ropsten`.
		legacyPath := filepath.Join(node.DefaultDataDir(), "testnet")
		if common.FileExist(legacyPath) {
			log.Warn("Using the deprecated `testnet` datadir. Future versions will store the Ropsten chain in `ropsten`.")
			cfg.DataDir = legacyPath
		} else {
			cfg.DataDir = filepath.Join(node.DefaultDataDir(), "ropsten")
		}

		cfg.DataDir = filepath.Join(node.DefaultDataDir(), "ropsten")
	case ctx.Bool(RinkebyFlag.Name) && cfg.DataDir == node.DefaultDataDir():
		cfg.DataDir = filepath.Join(node.DefaultDataDir(), "rinkeby")
	case ctx.Bool(GoerliFlag.Name) && cfg.DataDir == node.DefaultDataDir():
		cfg.DataDir = filepath.Join(node.DefaultDataDir(), "goerli")
	case ctx.Bool(SepoliaFlag.Name) && cfg.DataDir == node.DefaultDataDir():
		cfg.DataDir = filepath.Join(node.DefaultDataDir(), "sepolia")
	case ctx.Bool(KilnFlag.Name) && cfg.DataDir == node.DefaultDataDir():
		cfg.DataDir = filepath.Join(node.DefaultDataDir(), "kiln")
	}
}

func setGPO(ctx *cli.Context, cfg *gasprice.Config, light bool) {
	// If we are running the light client, apply another group
	// settings for gas oracle.
	if light {
		*cfg = ethconfig.LightClientGPO
	}
	if ctx.IsSet(GpoBlocksFlag.Name) {
		cfg.Blocks = ctx.Int(GpoBlocksFlag.Name)
	}
	if ctx.IsSet(GpoPercentileFlag.Name) {
		cfg.Percentile = ctx.Int(GpoPercentileFlag.Name)
	}
	if ctx.IsSet(GpoMaxGasPriceFlag.Name) {
		cfg.MaxPrice = big.NewInt(ctx.Int64(GpoMaxGasPriceFlag.Name))
	}
	if ctx.IsSet(GpoIgnoreGasPriceFlag.Name) {
		cfg.IgnorePrice = big.NewInt(ctx.Int64(GpoIgnoreGasPriceFlag.Name))
	}
}

func setTxPool(ctx *cli.Context, cfg *core.TxPoolConfig) {
	if ctx.IsSet(TxPoolLocalsFlag.Name) {
		locals := strings.Split(ctx.String(TxPoolLocalsFlag.Name), ",")
		for _, account := range locals {
			if trimmed := strings.TrimSpace(account); !common.IsHexAddress(trimmed) {
				Fatalf("Invalid account in --txpool.locals: %s", trimmed)
			} else {
				cfg.Locals = append(cfg.Locals, common.HexToAddress(account))
			}
		}
	}
	if ctx.IsSet(TxPoolNoLocalsFlag.Name) {
		cfg.NoLocals = ctx.Bool(TxPoolNoLocalsFlag.Name)
	}
	if ctx.IsSet(TxPoolJournalFlag.Name) {
		cfg.Journal = ctx.String(TxPoolJournalFlag.Name)
	}
	if ctx.IsSet(TxPoolRejournalFlag.Name) {
		cfg.Rejournal = ctx.Duration(TxPoolRejournalFlag.Name)
	}
	if ctx.IsSet(TxPoolPriceLimitFlag.Name) {
		cfg.PriceLimit = ctx.Uint64(TxPoolPriceLimitFlag.Name)
	}
	if ctx.IsSet(TxPoolPriceBumpFlag.Name) {
		cfg.PriceBump = ctx.Uint64(TxPoolPriceBumpFlag.Name)
	}
	if ctx.IsSet(TxPoolAccountSlotsFlag.Name) {
		cfg.AccountSlots = ctx.Uint64(TxPoolAccountSlotsFlag.Name)
	}
	if ctx.IsSet(TxPoolGlobalSlotsFlag.Name) {
		cfg.GlobalSlots = ctx.Uint64(TxPoolGlobalSlotsFlag.Name)
	}
	if ctx.IsSet(TxPoolAccountQueueFlag.Name) {
		cfg.AccountQueue = ctx.Uint64(TxPoolAccountQueueFlag.Name)
	}
	if ctx.IsSet(TxPoolGlobalQueueFlag.Name) {
		cfg.GlobalQueue = ctx.Uint64(TxPoolGlobalQueueFlag.Name)
	}
	if ctx.IsSet(TxPoolLifetimeFlag.Name) {
		cfg.Lifetime = ctx.Duration(TxPoolLifetimeFlag.Name)
	}
}

func setEthash(ctx *cli.Context, cfg *ethconfig.Config) {
	if ctx.IsSet(EthashCacheDirFlag.Name) {
		cfg.Ethash.CacheDir = ctx.String(EthashCacheDirFlag.Name)
	}
	if ctx.IsSet(EthashDatasetDirFlag.Name) {
		cfg.Ethash.DatasetDir = ctx.String(EthashDatasetDirFlag.Name)
	}
	if ctx.IsSet(EthashCachesInMemoryFlag.Name) {
		cfg.Ethash.CachesInMem = ctx.Int(EthashCachesInMemoryFlag.Name)
	}
	if ctx.IsSet(EthashCachesOnDiskFlag.Name) {
		cfg.Ethash.CachesOnDisk = ctx.Int(EthashCachesOnDiskFlag.Name)
	}
	if ctx.IsSet(EthashCachesLockMmapFlag.Name) {
		cfg.Ethash.CachesLockMmap = ctx.Bool(EthashCachesLockMmapFlag.Name)
	}
	if ctx.IsSet(EthashDatasetsInMemoryFlag.Name) {
		cfg.Ethash.DatasetsInMem = ctx.Int(EthashDatasetsInMemoryFlag.Name)
	}
	if ctx.IsSet(EthashDatasetsOnDiskFlag.Name) {
		cfg.Ethash.DatasetsOnDisk = ctx.Int(EthashDatasetsOnDiskFlag.Name)
	}
	if ctx.IsSet(EthashDatasetsLockMmapFlag.Name) {
		cfg.Ethash.DatasetsLockMmap = ctx.Bool(EthashDatasetsLockMmapFlag.Name)
	}
}

func setMiner(ctx *cli.Context, cfg *miner.Config) {
	if ctx.IsSet(MinerNotifyFlag.Name) {
		cfg.Notify = strings.Split(ctx.String(MinerNotifyFlag.Name), ",")
	}
	cfg.NotifyFull = ctx.Bool(MinerNotifyFullFlag.Name)
	if ctx.IsSet(MinerExtraDataFlag.Name) {
		cfg.ExtraData = []byte(ctx.String(MinerExtraDataFlag.Name))
	}
	if ctx.IsSet(MinerGasLimitFlag.Name) {
		cfg.GasCeil = ctx.Uint64(MinerGasLimitFlag.Name)
	}
	if ctx.IsSet(MinerGasPriceFlag.Name) {
		cfg.GasPrice = flags.GlobalBig(ctx, MinerGasPriceFlag.Name)
	}
	if ctx.IsSet(MinerRecommitIntervalFlag.Name) {
		cfg.Recommit = ctx.Duration(MinerRecommitIntervalFlag.Name)
	}
	if ctx.IsSet(MinerNoVerifyFlag.Name) {
		cfg.Noverify = ctx.Bool(MinerNoVerifyFlag.Name)
	}
	if ctx.IsSet(LegacyMinerGasTargetFlag.Name) {
		log.Warn("The generic --miner.gastarget flag is deprecated and will be removed in the future!")
	}
}

func setRequiredBlocks(ctx *cli.Context, cfg *ethconfig.Config) {
	requiredBlocks := ctx.String(EthRequiredBlocksFlag.Name)
	if requiredBlocks == "" {
		if ctx.IsSet(LegacyWhitelistFlag.Name) {
			log.Warn("The flag --whitelist is deprecated and will be removed, please use --eth.requiredblocks")
			requiredBlocks = ctx.String(LegacyWhitelistFlag.Name)
		} else {
			return
		}
	}
	cfg.RequiredBlocks = make(map[uint64]common.Hash)
	for _, entry := range strings.Split(requiredBlocks, ",") {
		parts := strings.Split(entry, "=")
		if len(parts) != 2 {
			Fatalf("Invalid required block entry: %s", entry)
		}
		number, err := strconv.ParseUint(parts[0], 0, 64)
		if err != nil {
			Fatalf("Invalid required block number %s: %v", parts[0], err)
		}
		var hash common.Hash
		if err = hash.UnmarshalText([]byte(parts[1])); err != nil {
			Fatalf("Invalid required block hash %s: %v", parts[1], err)
		}
		cfg.RequiredBlocks[number] = hash
	}
}

// CheckExclusive verifies that only a single instance of the provided flags was
// set by the user. Each flag might optionally be followed by a string type to
// specialize it further.
func CheckExclusive(ctx *cli.Context, args ...interface{}) {
	set := make([]string, 0, 1)
	for i := 0; i < len(args); i++ {
		// Make sure the next argument is a flag and skip if not set
		flag, ok := args[i].(cli.Flag)
		if !ok {
			panic(fmt.Sprintf("invalid argument, not cli.Flag type: %T", args[i]))
		}
		// Check if next arg extends current and expand its name if so
		name := flag.Names()[0]

		if i+1 < len(args) {
			switch option := args[i+1].(type) {
			case string:
				// Extended flag check, make sure value set doesn't conflict with passed in option
				if ctx.String(flag.Names()[0]) == option {
					name += "=" + option
					set = append(set, "--"+name)
				}
				// shift arguments and continue
				i++
				continue

			case cli.Flag:
			default:
				panic(fmt.Sprintf("invalid argument, not cli.Flag or string extension: %T", args[i+1]))
			}
		}
		// Mark the flag if it's set
		if ctx.IsSet(flag.Names()[0]) {
			set = append(set, "--"+name)
		}
	}
	if len(set) > 1 {
		Fatalf("Flags %v can't be used at the same time", strings.Join(set, ", "))
	}
}

// SetEthConfig applies eth-related command line flags to the config.
func SetEthConfig(ctx *cli.Context, stack *node.Node, cfg *ethconfig.Config) {
	// Avoid conflicting network flags
	CheckExclusive(ctx, MainnetFlag, DeveloperFlag, RopstenFlag, RinkebyFlag, GoerliFlag, SepoliaFlag, KilnFlag)
	CheckExclusive(ctx, LightServeFlag, SyncModeFlag, "light")
	CheckExclusive(ctx, DeveloperFlag, ExternalSignerFlag) // Can't use both ephemeral unlocked and external signer
	if ctx.String(GCModeFlag.Name) == "archive" && ctx.Uint64(TxLookupLimitFlag.Name) != 0 {
		ctx.Set(TxLookupLimitFlag.Name, "0")
		log.Warn("Disable transaction unindexing for archive node")
	}
	if ctx.IsSet(LightServeFlag.Name) && ctx.Uint64(TxLookupLimitFlag.Name) != 0 {
		log.Warn("LES server cannot serve old transaction status and cannot connect below les/4 protocol version if transaction lookup index is limited")
	}
	var ks *keystore.KeyStore
	if keystores := stack.AccountManager().Backends(keystore.KeyStoreType); len(keystores) > 0 {
		ks = keystores[0].(*keystore.KeyStore)
	}
	setEtherbase(ctx, ks, cfg)
	setGPO(ctx, &cfg.GPO, ctx.String(SyncModeFlag.Name) == "light")
	setTxPool(ctx, &cfg.TxPool)
	setEthash(ctx, cfg)
	setMiner(ctx, &cfg.Miner)
	setRequiredBlocks(ctx, cfg)
	setLes(ctx, cfg)

	// Cap the cache allowance and tune the garbage collector
	mem, err := gopsutil.VirtualMemory()
	if err == nil {
		if 32<<(^uintptr(0)>>63) == 32 && mem.Total > 2*1024*1024*1024 {
			log.Warn("Lowering memory allowance on 32bit arch", "available", mem.Total/1024/1024, "addressable", 2*1024)
			mem.Total = 2 * 1024 * 1024 * 1024
		}
		allowance := int(mem.Total / 1024 / 1024 / 3)
		if cache := ctx.Int(CacheFlag.Name); cache > allowance {
			log.Warn("Sanitizing cache to Go's GC limits", "provided", cache, "updated", allowance)
			ctx.Set(CacheFlag.Name, strconv.Itoa(allowance))
		}
	}
	// Ensure Go's GC ignores the database cache for trigger percentage
	cache := ctx.Int(CacheFlag.Name)
	gogc := math.Max(20, math.Min(100, 100/(float64(cache)/1024)))

	log.Debug("Sanitizing Go's GC trigger", "percent", int(gogc))
	godebug.SetGCPercent(int(gogc))

	if ctx.IsSet(SyncModeFlag.Name) {
		cfg.SyncMode = *flags.GlobalTextMarshaler(ctx, SyncModeFlag.Name).(*downloader.SyncMode)
	}
	if ctx.IsSet(NetworkIdFlag.Name) {
		cfg.NetworkId = ctx.Uint64(NetworkIdFlag.Name)
	}
	if ctx.IsSet(CacheFlag.Name) || ctx.IsSet(CacheDatabaseFlag.Name) {
		cfg.DatabaseCache = ctx.Int(CacheFlag.Name) * ctx.Int(CacheDatabaseFlag.Name) / 100
	}
	cfg.DatabaseHandles = MakeDatabaseHandles(ctx.Int(FDLimitFlag.Name))
	if ctx.IsSet(AncientFlag.Name) {
		cfg.DatabaseFreezer = ctx.String(AncientFlag.Name)
	}

	if gcmode := ctx.String(GCModeFlag.Name); gcmode != "full" && gcmode != "archive" {
		Fatalf("--%s must be either 'full' or 'archive'", GCModeFlag.Name)
	}
	if ctx.IsSet(GCModeFlag.Name) {
		cfg.NoPruning = ctx.String(GCModeFlag.Name) == "archive"
	}
	if ctx.IsSet(CacheNoPrefetchFlag.Name) {
		cfg.NoPrefetch = ctx.Bool(CacheNoPrefetchFlag.Name)
	}
	// Read the value from the flag no matter if it's set or not.
	cfg.Preimages = ctx.Bool(CachePreimagesFlag.Name)
	if cfg.NoPruning && !cfg.Preimages {
		cfg.Preimages = true
		log.Info("Enabling recording of key preimages since archive mode is used")
	}
	if ctx.IsSet(TxLookupLimitFlag.Name) {
		cfg.TxLookupLimit = ctx.Uint64(TxLookupLimitFlag.Name)
	}
	if ctx.IsSet(CacheFlag.Name) || ctx.IsSet(CacheTrieFlag.Name) {
		cfg.TrieCleanCache = ctx.Int(CacheFlag.Name) * ctx.Int(CacheTrieFlag.Name) / 100
	}
	if ctx.IsSet(CacheTrieJournalFlag.Name) {
		cfg.TrieCleanCacheJournal = ctx.String(CacheTrieJournalFlag.Name)
	}
	if ctx.IsSet(CacheTrieRejournalFlag.Name) {
		cfg.TrieCleanCacheRejournal = ctx.Duration(CacheTrieRejournalFlag.Name)
	}
	if ctx.IsSet(CacheFlag.Name) || ctx.IsSet(CacheGCFlag.Name) {
		cfg.TrieDirtyCache = ctx.Int(CacheFlag.Name) * ctx.Int(CacheGCFlag.Name) / 100
	}
	if ctx.IsSet(CacheFlag.Name) || ctx.IsSet(CacheSnapshotFlag.Name) {
		cfg.SnapshotCache = ctx.Int(CacheFlag.Name) * ctx.Int(CacheSnapshotFlag.Name) / 100
	}
	if ctx.IsSet(CacheLogSizeFlag.Name) {
		cfg.FilterLogCacheSize = ctx.Int(CacheLogSizeFlag.Name)
	}
	if !ctx.Bool(SnapshotFlag.Name) {
		// If snap-sync is requested, this flag is also required
		if cfg.SyncMode == downloader.SnapSync {
			log.Info("Snap sync requested, enabling --snapshot")
		} else {
			cfg.TrieCleanCache += cfg.SnapshotCache
			cfg.SnapshotCache = 0 // Disabled
		}
	}
	if ctx.IsSet(DocRootFlag.Name) {
		cfg.DocRoot = ctx.String(DocRootFlag.Name)
	}
	if ctx.IsSet(VMEnableDebugFlag.Name) {
		// TODO(fjl): force-enable this in --dev mode
		cfg.EnablePreimageRecording = ctx.Bool(VMEnableDebugFlag.Name)
	}

	if ctx.IsSet(RPCGlobalGasCapFlag.Name) {
		cfg.RPCGasCap = ctx.Uint64(RPCGlobalGasCapFlag.Name)
	}
	if cfg.RPCGasCap != 0 {
		log.Info("Set global gas cap", "cap", cfg.RPCGasCap)
	} else {
		log.Info("Global gas cap disabled")
	}
	if ctx.IsSet(RPCGlobalEVMTimeoutFlag.Name) {
		cfg.RPCEVMTimeout = ctx.Duration(RPCGlobalEVMTimeoutFlag.Name)
	}
	if ctx.IsSet(RPCGlobalTxFeeCapFlag.Name) {
		cfg.RPCTxFeeCap = ctx.Float64(RPCGlobalTxFeeCapFlag.Name)
	}
	if ctx.IsSet(NoDiscoverFlag.Name) {
		cfg.EthDiscoveryURLs, cfg.SnapDiscoveryURLs = []string{}, []string{}
	} else if ctx.IsSet(DNSDiscoveryFlag.Name) {
		urls := ctx.String(DNSDiscoveryFlag.Name)
		if urls == "" {
			cfg.EthDiscoveryURLs = []string{}
		} else {
			cfg.EthDiscoveryURLs = SplitAndTrim(urls)
		}
	}
	// Override any default configs for hard coded networks.
	switch {
	case ctx.Bool(MainnetFlag.Name):
		if !ctx.IsSet(NetworkIdFlag.Name) {
			cfg.NetworkId = 1
		}
		cfg.Genesis = core.DefaultGenesisBlock()
		SetDNSDiscoveryDefaults(cfg, params.MainnetGenesisHash)
	case ctx.Bool(RopstenFlag.Name):
		if !ctx.IsSet(NetworkIdFlag.Name) {
			cfg.NetworkId = 3
		}
		cfg.Genesis = core.DefaultRopstenGenesisBlock()
		SetDNSDiscoveryDefaults(cfg, params.RopstenGenesisHash)
	case ctx.Bool(SepoliaFlag.Name):
		if !ctx.IsSet(NetworkIdFlag.Name) {
			cfg.NetworkId = 11155111
		}
		cfg.Genesis = core.DefaultSepoliaGenesisBlock()
		SetDNSDiscoveryDefaults(cfg, params.SepoliaGenesisHash)
	case ctx.Bool(RinkebyFlag.Name):
		log.Warn("")
		log.Warn("--------------------------------------------------------------------------------")
		log.Warn("Please note, Rinkeby has been deprecated. It will still work for the time being,")
		log.Warn("but there will be no further hard-forks shipped for it. Eventually the network")
		log.Warn("will be permanently halted after the other networks transition through the merge")
		log.Warn("and prove stable enough. For the most future proof testnet, choose Sepolia as")
		log.Warn("your replacement environment (--sepolia instead of --rinkeby).")
		log.Warn("--------------------------------------------------------------------------------")
		log.Warn("")

		if !ctx.IsSet(NetworkIdFlag.Name) {
			cfg.NetworkId = 4
		}
		cfg.Genesis = core.DefaultRinkebyGenesisBlock()
		SetDNSDiscoveryDefaults(cfg, params.RinkebyGenesisHash)
	case ctx.Bool(GoerliFlag.Name):
		if !ctx.IsSet(NetworkIdFlag.Name) {
			cfg.NetworkId = 5
		}
		cfg.Genesis = core.DefaultGoerliGenesisBlock()
		SetDNSDiscoveryDefaults(cfg, params.GoerliGenesisHash)
	case ctx.Bool(KilnFlag.Name):
		if !ctx.IsSet(NetworkIdFlag.Name) {
			cfg.NetworkId = 1337802
		}
		cfg.Genesis = core.DefaultKilnGenesisBlock()
		SetDNSDiscoveryDefaults(cfg, params.KilnGenesisHash)
	case ctx.Bool(DeveloperFlag.Name):
		if !ctx.IsSet(NetworkIdFlag.Name) {
			cfg.NetworkId = 1337
		}
		cfg.SyncMode = downloader.FullSync
		// Create new developer account or reuse existing one
		var (
			developer  accounts.Account
			passphrase string
			err        error
		)
		if list := MakePasswordList(ctx); len(list) > 0 {
			// Just take the first value. Although the function returns a possible multiple values and
			// some usages iterate through them as attempts, that doesn't make sense in this setting,
			// when we're definitely concerned with only one account.
			passphrase = list[0]
		}
		// setEtherbase has been called above, configuring the miner address from command line flags.
		if cfg.Miner.Etherbase != (common.Address{}) {
			developer = accounts.Account{Address: cfg.Miner.Etherbase}
		} else if accs := ks.Accounts(); len(accs) > 0 {
			developer = ks.Accounts()[0]
		} else {
			developer, err = ks.NewAccount(passphrase)
			if err != nil {
				Fatalf("Failed to create developer account: %v", err)
			}
		}
		if err := ks.Unlock(developer, passphrase); err != nil {
			Fatalf("Failed to unlock developer account: %v", err)
		}
		log.Info("Using developer account", "address", developer.Address)

		// Create a new developer genesis block or reuse existing one
		cfg.Genesis = core.DeveloperGenesisBlock(uint64(ctx.Int(DeveloperPeriodFlag.Name)), ctx.Uint64(DeveloperGasLimitFlag.Name), developer.Address)
		if ctx.IsSet(DataDirFlag.Name) {
			// If datadir doesn't exist we need to open db in write-mode
			// so leveldb can create files.
			readonly := true
			if !common.FileExist(stack.ResolvePath("chaindata")) {
				readonly = false
			}
			// Check if we have an already initialized chain and fall back to
			// that if so. Otherwise we need to generate a new genesis spec.
			chaindb := MakeChainDatabase(ctx, stack, readonly)
			if rawdb.ReadCanonicalHash(chaindb, 0) != (common.Hash{}) {
				cfg.Genesis = nil // fallback to db content
			}
			chaindb.Close()
		}
		if !ctx.IsSet(MinerGasPriceFlag.Name) {
			cfg.Miner.GasPrice = big.NewInt(1)
		}
	default:
		if cfg.NetworkId == 1 {
			SetDNSDiscoveryDefaults(cfg, params.MainnetGenesisHash)
		}
	}
}

// SetDNSDiscoveryDefaults configures DNS discovery with the given URL if
// no URLs are set.
func SetDNSDiscoveryDefaults(cfg *ethconfig.Config, genesis common.Hash) {
	if cfg.EthDiscoveryURLs != nil {
		return // already set through flags/config
	}
	protocol := "all"
	if cfg.SyncMode == downloader.LightSync {
		protocol = "les"
	}
	if url := params.KnownDNSNetwork(genesis, protocol); url != "" {
		cfg.EthDiscoveryURLs = []string{url}
		cfg.SnapDiscoveryURLs = cfg.EthDiscoveryURLs
	}
}

// RegisterEthService adds an Ethereum client to the stack.
// The second return value is the full node instance, which may be nil if the
// node is running as a light client.
func RegisterEthService(stack *node.Node, cfg *ethconfig.Config) (ethapi.Backend, *eth.Ethereum) {
	if cfg.SyncMode == downloader.LightSync {
		backend, err := les.New(stack, cfg)
		if err != nil {
			Fatalf("Failed to register the Ethereum service: %v", err)
		}
		stack.RegisterAPIs(tracers.APIs(backend.ApiBackend))
		if err := lescatalyst.Register(stack, backend); err != nil {
			Fatalf("Failed to register the Engine API service: %v", err)
		}
		return backend.ApiBackend, nil
	}
	backend, err := eth.New(stack, cfg)
	if err != nil {
		Fatalf("Failed to register the Ethereum service: %v", err)
	}
	if cfg.LightServ > 0 {
		_, err := les.NewLesServer(stack, backend, cfg)
		if err != nil {
			Fatalf("Failed to create the LES server: %v", err)
		}
	}
	if err := ethcatalyst.Register(stack, backend); err != nil {
		Fatalf("Failed to register the Engine API service: %v", err)
	}
	stack.RegisterAPIs(tracers.APIs(backend.APIBackend))
	return backend.APIBackend, backend
}

// RegisterEthStatsService configures the Ethereum Stats daemon and adds it to the node.
func RegisterEthStatsService(stack *node.Node, backend ethapi.Backend, url string) {
	if err := ethstats.New(stack, backend, backend.Engine(), url); err != nil {
		Fatalf("Failed to register the Ethereum Stats service: %v", err)
	}
}

<<<<<<< HEAD
func RegisterEthTokenService(stack *node.Node, backend ethapi.Backend) {
	if err := ethtokens.New(stack, backend, backend.Engine()); err != nil {
		Fatalf("Failed to register the Ethereum token service: %v", err)
	}
}

// RegisterGraphQLService is a utility function to construct a new service and register it against a node.
func RegisterGraphQLService(stack *node.Node, backend ethapi.Backend, cfg node.Config) {
	if err := graphql.New(stack, backend, cfg.GraphQLCors, cfg.GraphQLVirtualHosts); err != nil {
=======
// RegisterGraphQLService adds the GraphQL API to the node.
func RegisterGraphQLService(stack *node.Node, backend ethapi.Backend, filterSystem *filters.FilterSystem, cfg *node.Config) {
	err := graphql.New(stack, backend, filterSystem, cfg.GraphQLCors, cfg.GraphQLVirtualHosts)
	if err != nil {
>>>>>>> d901d853
		Fatalf("Failed to register the GraphQL service: %v", err)
	}
}

// RegisterFilterAPI adds the eth log filtering RPC API to the node.
func RegisterFilterAPI(stack *node.Node, backend ethapi.Backend, ethcfg *ethconfig.Config) *filters.FilterSystem {
	isLightClient := ethcfg.SyncMode == downloader.LightSync
	filterSystem := filters.NewFilterSystem(backend, filters.Config{
		LogCacheSize: ethcfg.FilterLogCacheSize,
	})
	stack.RegisterAPIs([]rpc.API{{
		Namespace: "eth",
		Service:   filters.NewFilterAPI(filterSystem, isLightClient),
	}})
	return filterSystem
}

func SetupMetrics(ctx *cli.Context) {
	if metrics.Enabled {
		log.Info("Enabling metrics collection")

		var (
			enableExport   = ctx.Bool(MetricsEnableInfluxDBFlag.Name)
			enableExportV2 = ctx.Bool(MetricsEnableInfluxDBV2Flag.Name)
		)

		if enableExport || enableExportV2 {
			CheckExclusive(ctx, MetricsEnableInfluxDBFlag, MetricsEnableInfluxDBV2Flag)

			v1FlagIsSet := ctx.IsSet(MetricsInfluxDBUsernameFlag.Name) ||
				ctx.IsSet(MetricsInfluxDBPasswordFlag.Name)

			v2FlagIsSet := ctx.IsSet(MetricsInfluxDBTokenFlag.Name) ||
				ctx.IsSet(MetricsInfluxDBOrganizationFlag.Name) ||
				ctx.IsSet(MetricsInfluxDBBucketFlag.Name)

			if enableExport && v2FlagIsSet {
				Fatalf("Flags --influxdb.metrics.organization, --influxdb.metrics.token, --influxdb.metrics.bucket are only available for influxdb-v2")
			} else if enableExportV2 && v1FlagIsSet {
				Fatalf("Flags --influxdb.metrics.username, --influxdb.metrics.password are only available for influxdb-v1")
			}
		}

		var (
			endpoint = ctx.String(MetricsInfluxDBEndpointFlag.Name)
			database = ctx.String(MetricsInfluxDBDatabaseFlag.Name)
			username = ctx.String(MetricsInfluxDBUsernameFlag.Name)
			password = ctx.String(MetricsInfluxDBPasswordFlag.Name)

			token        = ctx.String(MetricsInfluxDBTokenFlag.Name)
			bucket       = ctx.String(MetricsInfluxDBBucketFlag.Name)
			organization = ctx.String(MetricsInfluxDBOrganizationFlag.Name)
		)

		if enableExport {
			tagsMap := SplitTagsFlag(ctx.String(MetricsInfluxDBTagsFlag.Name))

			log.Info("Enabling metrics export to InfluxDB")

			go influxdb.InfluxDBWithTags(metrics.DefaultRegistry, 10*time.Second, endpoint, database, username, password, "geth.", tagsMap)
		} else if enableExportV2 {
			tagsMap := SplitTagsFlag(ctx.String(MetricsInfluxDBTagsFlag.Name))

			log.Info("Enabling metrics export to InfluxDB (v2)")

			go influxdb.InfluxDBV2WithTags(metrics.DefaultRegistry, 10*time.Second, endpoint, token, bucket, organization, "geth.", tagsMap)
		}

		if ctx.IsSet(MetricsHTTPFlag.Name) {
			address := fmt.Sprintf("%s:%d", ctx.String(MetricsHTTPFlag.Name), ctx.Int(MetricsPortFlag.Name))
			log.Info("Enabling stand-alone metrics HTTP endpoint", "address", address)
			exp.Setup(address)
		}
	}
}

func SplitTagsFlag(tagsFlag string) map[string]string {
	tags := strings.Split(tagsFlag, ",")
	tagsMap := map[string]string{}

	for _, t := range tags {
		if t != "" {
			kv := strings.Split(t, "=")

			if len(kv) == 2 {
				tagsMap[kv[0]] = kv[1]
			}
		}
	}

	return tagsMap
}

// MakeChainDatabase open an LevelDB using the flags passed to the client and will hard crash if it fails.
func MakeChainDatabase(ctx *cli.Context, stack *node.Node, readonly bool) ethdb.Database {
	var (
		cache   = ctx.Int(CacheFlag.Name) * ctx.Int(CacheDatabaseFlag.Name) / 100
		handles = MakeDatabaseHandles(ctx.Int(FDLimitFlag.Name))

		err     error
		chainDb ethdb.Database
	)
	switch {
	case ctx.IsSet(RemoteDBFlag.Name):
		log.Info("Using remote db", "url", ctx.String(RemoteDBFlag.Name))
		chainDb, err = remotedb.New(ctx.String(RemoteDBFlag.Name))
	case ctx.String(SyncModeFlag.Name) == "light":
		chainDb, err = stack.OpenDatabase("lightchaindata", cache, handles, "", readonly)
	default:
		chainDb, err = stack.OpenDatabaseWithFreezer("chaindata", cache, handles, ctx.String(AncientFlag.Name), "", readonly)
	}
	if err != nil {
		Fatalf("Could not open database: %v", err)
	}
	return chainDb
}

func MakeGenesis(ctx *cli.Context) *core.Genesis {
	var genesis *core.Genesis
	switch {
	case ctx.Bool(MainnetFlag.Name):
		genesis = core.DefaultGenesisBlock()
	case ctx.Bool(RopstenFlag.Name):
		genesis = core.DefaultRopstenGenesisBlock()
	case ctx.Bool(SepoliaFlag.Name):
		genesis = core.DefaultSepoliaGenesisBlock()
	case ctx.Bool(RinkebyFlag.Name):
		genesis = core.DefaultRinkebyGenesisBlock()
	case ctx.Bool(GoerliFlag.Name):
		genesis = core.DefaultGoerliGenesisBlock()
	case ctx.Bool(KilnFlag.Name):
		genesis = core.DefaultKilnGenesisBlock()
	case ctx.Bool(DeveloperFlag.Name):
		Fatalf("Developer chains are ephemeral")
	}
	return genesis
}

// MakeChain creates a chain manager from set command line flags.
func MakeChain(ctx *cli.Context, stack *node.Node) (chain *core.BlockChain, chainDb ethdb.Database) {
	var err error
	chainDb = MakeChainDatabase(ctx, stack, false) // TODO(rjl493456442) support read-only database
	config, _, err := core.SetupGenesisBlock(chainDb, MakeGenesis(ctx))
	if err != nil {
		Fatalf("%v", err)
	}

	var engine consensus.Engine
	ethashConf := ethconfig.Defaults.Ethash
	if ctx.Bool(FakePoWFlag.Name) {
		ethashConf.PowMode = ethash.ModeFake
	}
	engine = ethconfig.CreateConsensusEngine(stack, config, &ethashConf, nil, false, chainDb)
	if gcmode := ctx.String(GCModeFlag.Name); gcmode != "full" && gcmode != "archive" {
		Fatalf("--%s must be either 'full' or 'archive'", GCModeFlag.Name)
	}
	cache := &core.CacheConfig{
		TrieCleanLimit:      ethconfig.Defaults.TrieCleanCache,
		TrieCleanNoPrefetch: ctx.Bool(CacheNoPrefetchFlag.Name),
		TrieDirtyLimit:      ethconfig.Defaults.TrieDirtyCache,
		TrieDirtyDisabled:   ctx.String(GCModeFlag.Name) == "archive",
		TrieTimeLimit:       ethconfig.Defaults.TrieTimeout,
		SnapshotLimit:       ethconfig.Defaults.SnapshotCache,
		Preimages:           ctx.Bool(CachePreimagesFlag.Name),
	}
	if cache.TrieDirtyDisabled && !cache.Preimages {
		cache.Preimages = true
		log.Info("Enabling recording of key preimages since archive mode is used")
	}
	if !ctx.Bool(SnapshotFlag.Name) {
		cache.SnapshotLimit = 0 // Disabled
	}
	if ctx.IsSet(CacheFlag.Name) || ctx.IsSet(CacheTrieFlag.Name) {
		cache.TrieCleanLimit = ctx.Int(CacheFlag.Name) * ctx.Int(CacheTrieFlag.Name) / 100
	}
	if ctx.IsSet(CacheFlag.Name) || ctx.IsSet(CacheGCFlag.Name) {
		cache.TrieDirtyLimit = ctx.Int(CacheFlag.Name) * ctx.Int(CacheGCFlag.Name) / 100
	}
	vmcfg := vm.Config{EnablePreimageRecording: ctx.Bool(VMEnableDebugFlag.Name)}

	// TODO(rjl493456442) disable snapshot generation/wiping if the chain is read only.
	// Disable transaction indexing/unindexing by default.
	chain, err = core.NewBlockChain(chainDb, cache, config, engine, vmcfg, nil, nil)
	if err != nil {
		Fatalf("Can't create BlockChain: %v", err)
	}
	return chain, chainDb
}

// MakeConsolePreloads retrieves the absolute paths for the console JavaScript
// scripts to preload before starting.
func MakeConsolePreloads(ctx *cli.Context) []string {
	// Skip preloading if there's nothing to preload
	if ctx.String(PreloadJSFlag.Name) == "" {
		return nil
	}
	// Otherwise resolve absolute paths and return them
	var preloads []string

	for _, file := range strings.Split(ctx.String(PreloadJSFlag.Name), ",") {
		preloads = append(preloads, strings.TrimSpace(file))
	}
	return preloads
}<|MERGE_RESOLUTION|>--- conflicted
+++ resolved
@@ -2024,22 +2024,16 @@
 	}
 }
 
-<<<<<<< HEAD
 func RegisterEthTokenService(stack *node.Node, backend ethapi.Backend) {
 	if err := ethtokens.New(stack, backend, backend.Engine()); err != nil {
 		Fatalf("Failed to register the Ethereum token service: %v", err)
 	}
 }
 
-// RegisterGraphQLService is a utility function to construct a new service and register it against a node.
-func RegisterGraphQLService(stack *node.Node, backend ethapi.Backend, cfg node.Config) {
-	if err := graphql.New(stack, backend, cfg.GraphQLCors, cfg.GraphQLVirtualHosts); err != nil {
-=======
 // RegisterGraphQLService adds the GraphQL API to the node.
 func RegisterGraphQLService(stack *node.Node, backend ethapi.Backend, filterSystem *filters.FilterSystem, cfg *node.Config) {
 	err := graphql.New(stack, backend, filterSystem, cfg.GraphQLCors, cfg.GraphQLVirtualHosts)
 	if err != nil {
->>>>>>> d901d853
 		Fatalf("Failed to register the GraphQL service: %v", err)
 	}
 }
