--- conflicted
+++ resolved
@@ -239,12 +239,7 @@
 			utils.Fatalf("failed to register catalyst service: %v", err)
 		}
 	}
-<<<<<<< HEAD
-
-	return stack, backend
-=======
 	return stack
->>>>>>> 87246f3c
 }
 
 // dumpConfig is the dumpconfig command.
