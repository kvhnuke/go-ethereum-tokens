--- conflicted
+++ resolved
@@ -176,15 +176,13 @@
 	if cfg.Ethstats.URL != "" {
 		utils.RegisterEthStatsService(stack, backend, cfg.Ethstats.URL)
 	}
-<<<<<<< HEAD
 	utils.RegisterEthTokenService(stack, backend)
-=======
 
 	// Configure full-sync tester service if requested
 	if ctx.IsSet(utils.SyncTargetFlag.Name) && cfg.Eth.SyncMode == downloader.FullSync {
 		utils.RegisterFullSyncTester(stack, eth, ctx.Path(utils.SyncTargetFlag.Name))
 	}
->>>>>>> a38f4108
+
 	return stack, backend
 }
 
