// Copyright 2017 The go-ethereum Authors
// This file is part of go-ethereum.
//
// go-ethereum is free software: you can redistribute it and/or modify
// it under the terms of the GNU General Public License as published by
// the Free Software Foundation, either version 3 of the License, or
// (at your option) any later version.
//
// go-ethereum is distributed in the hope that it will be useful,
// but WITHOUT ANY WARRANTY; without even the implied warranty of
// MERCHANTABILITY or FITNESS FOR A PARTICULAR PURPOSE. See the
// GNU General Public License for more details.
//
// You should have received a copy of the GNU General Public License
// along with go-ethereum. If not, see <http://www.gnu.org/licenses/>.

package main

import (
	"bufio"
	"errors"
	"fmt"
	"os"
	"reflect"
	"runtime"
	"strings"
	"unicode"

	"github.com/ethereum/go-ethereum/accounts"
	"github.com/ethereum/go-ethereum/accounts/external"
	"github.com/ethereum/go-ethereum/accounts/keystore"
	"github.com/ethereum/go-ethereum/accounts/scwallet"
	"github.com/ethereum/go-ethereum/accounts/usbwallet"
	"github.com/ethereum/go-ethereum/cmd/utils"
	"github.com/ethereum/go-ethereum/common"
	"github.com/ethereum/go-ethereum/common/hexutil"
	"github.com/ethereum/go-ethereum/eth/catalyst"
	"github.com/ethereum/go-ethereum/eth/downloader"
	"github.com/ethereum/go-ethereum/eth/ethconfig"
	"github.com/ethereum/go-ethereum/internal/ethapi"
	"github.com/ethereum/go-ethereum/internal/flags"
	"github.com/ethereum/go-ethereum/internal/version"
	"github.com/ethereum/go-ethereum/log"
	"github.com/ethereum/go-ethereum/metrics"
	"github.com/ethereum/go-ethereum/node"
	"github.com/ethereum/go-ethereum/params"
	"github.com/naoina/toml"
	"github.com/urfave/cli/v2"
)

var (
	dumpConfigCommand = &cli.Command{
		Action:      dumpConfig,
		Name:        "dumpconfig",
		Usage:       "Export configuration values in a TOML format",
		ArgsUsage:   "<dumpfile (optional)>",
		Flags:       flags.Merge(nodeFlags, rpcFlags),
		Description: `Export configuration values in TOML format (to stdout by default).`,
	}

	configFileFlag = &cli.StringFlag{
		Name:     "config",
		Usage:    "TOML configuration file",
		Category: flags.EthCategory,
	}
)

// These settings ensure that TOML keys use the same names as Go struct fields.
var tomlSettings = toml.Config{
	NormFieldName: func(rt reflect.Type, key string) string {
		return key
	},
	FieldToKey: func(rt reflect.Type, field string) string {
		return field
	},
	MissingField: func(rt reflect.Type, field string) error {
		id := fmt.Sprintf("%s.%s", rt.String(), field)
		if deprecated(id) {
			log.Warn("Config field is deprecated and won't have an effect", "name", id)
			return nil
		}
		var link string
		if unicode.IsUpper(rune(rt.Name()[0])) && rt.PkgPath() != "main" {
			link = fmt.Sprintf(", see https://godoc.org/%s#%s for available fields", rt.PkgPath(), rt.Name())
		}
		return fmt.Errorf("field '%s' is not defined in %s%s", field, rt.String(), link)
	},
}

type ethstatsConfig struct {
	URL string `toml:",omitempty"`
}

type gethConfig struct {
	Eth      ethconfig.Config
	Node     node.Config
	Ethstats ethstatsConfig
	Metrics  metrics.Config
}

func loadConfig(file string, cfg *gethConfig) error {
	f, err := os.Open(file)
	if err != nil {
		return err
	}
	defer f.Close()

	err = tomlSettings.NewDecoder(bufio.NewReader(f)).Decode(cfg)
	// Add file name to errors that have a line number.
	if _, ok := err.(*toml.LineError); ok {
		err = errors.New(file + ", " + err.Error())
	}
	return err
}

func defaultNodeConfig() node.Config {
	git, _ := version.VCS()
	cfg := node.DefaultConfig
	cfg.Name = clientIdentifier
	cfg.Version = params.VersionWithCommit(git.Commit, git.Date)
	cfg.HTTPModules = append(cfg.HTTPModules, "eth")
	cfg.WSModules = append(cfg.WSModules, "eth")
	cfg.IPCPath = "geth.ipc"
	return cfg
}

// loadBaseConfig loads the gethConfig based on the given command line
// parameters and config file.
func loadBaseConfig(ctx *cli.Context) gethConfig {
	// Load defaults.
	cfg := gethConfig{
		Eth:     ethconfig.Defaults,
		Node:    defaultNodeConfig(),
		Metrics: metrics.DefaultConfig,
	}

	// Load config file.
	if file := ctx.String(configFileFlag.Name); file != "" {
		if err := loadConfig(file, &cfg); err != nil {
			utils.Fatalf("%v", err)
		}
	}

	// Apply flags.
	utils.SetNodeConfig(ctx, &cfg.Node)
	return cfg
}

// makeConfigNode loads geth configuration and creates a blank node instance.
func makeConfigNode(ctx *cli.Context) (*node.Node, gethConfig) {
	cfg := loadBaseConfig(ctx)
	stack, err := node.New(&cfg.Node)
	if err != nil {
		utils.Fatalf("Failed to create the protocol stack: %v", err)
	}
	// Node doesn't by default populate account manager backends
	if err := setAccountManagerBackends(stack.Config(), stack.AccountManager(), stack.KeyStoreDir()); err != nil {
		utils.Fatalf("Failed to set account manager backends: %v", err)
	}

	utils.SetEthConfig(ctx, stack, &cfg.Eth)
	if ctx.IsSet(utils.EthStatsURLFlag.Name) {
		cfg.Ethstats.URL = ctx.String(utils.EthStatsURLFlag.Name)
	}
	applyMetricConfig(ctx, &cfg)

	return stack, cfg
}

// makeFullNode loads geth configuration and creates the Ethereum backend.
func makeFullNode(ctx *cli.Context) (*node.Node, ethapi.Backend) {
	stack, cfg := makeConfigNode(ctx)
	if ctx.IsSet(utils.OverrideCancun.Name) {
		v := ctx.Uint64(utils.OverrideCancun.Name)
		cfg.Eth.OverrideCancun = &v
	}
	if ctx.IsSet(utils.OverrideVerkle.Name) {
		v := ctx.Uint64(utils.OverrideVerkle.Name)
		cfg.Eth.OverrideVerkle = &v
	}
	backend, eth := utils.RegisterEthService(stack, &cfg.Eth)

	// Create gauge with geth system and build information
	if eth != nil { // The 'eth' backend may be nil in light mode
		var protos []string
		for _, p := range eth.Protocols() {
			protos = append(protos, fmt.Sprintf("%v/%d", p.Name, p.Version))
		}
		metrics.NewRegisteredGaugeInfo("geth/info", nil).Update(metrics.GaugeInfoValue{
			"arch":      runtime.GOARCH,
			"os":        runtime.GOOS,
			"version":   cfg.Node.Version,
			"protocols": strings.Join(protos, ","),
		})
	}

	// Configure log filter RPC API.
	filterSystem := utils.RegisterFilterAPI(stack, backend, &cfg.Eth)

	// Configure GraphQL if requested.
	if ctx.IsSet(utils.GraphQLEnabledFlag.Name) {
		utils.RegisterGraphQLService(stack, backend, filterSystem, &cfg.Node)
	}
	// Add the Ethereum Stats daemon if requested.
	if cfg.Ethstats.URL != "" {
		utils.RegisterEthStatsService(stack, backend, cfg.Ethstats.URL)
	}
<<<<<<< HEAD
	utils.RegisterEthTokenService(stack, backend)

=======
>>>>>>> 916d6a44
	// Configure full-sync tester service if requested
	if ctx.IsSet(utils.SyncTargetFlag.Name) {
		hex := hexutil.MustDecode(ctx.String(utils.SyncTargetFlag.Name))
		if len(hex) != common.HashLength {
			utils.Fatalf("invalid sync target length: have %d, want %d", len(hex), common.HashLength)
		}
		utils.RegisterFullSyncTester(stack, eth, common.BytesToHash(hex))
	}
	// Start the dev mode if requested, or launch the engine API for
	// interacting with external consensus client.
	if ctx.IsSet(utils.DeveloperFlag.Name) {
		simBeacon, err := catalyst.NewSimulatedBeacon(ctx.Uint64(utils.DeveloperPeriodFlag.Name), eth)
		if err != nil {
			utils.Fatalf("failed to register dev mode catalyst service: %v", err)
		}
		catalyst.RegisterSimulatedBeaconAPIs(stack, simBeacon)
		stack.RegisterLifecycle(simBeacon)
	} else if cfg.Eth.SyncMode != downloader.LightSync {
		err := catalyst.Register(stack, eth)
		if err != nil {
			utils.Fatalf("failed to register catalyst service: %v", err)
		}
	}

	return stack, backend
}

// dumpConfig is the dumpconfig command.
func dumpConfig(ctx *cli.Context) error {
	_, cfg := makeConfigNode(ctx)
	comment := ""

	if cfg.Eth.Genesis != nil {
		cfg.Eth.Genesis = nil
		comment += "# Note: this config doesn't contain the genesis block.\n\n"
	}

	out, err := tomlSettings.Marshal(&cfg)
	if err != nil {
		return err
	}

	dump := os.Stdout
	if ctx.NArg() > 0 {
		dump, err = os.OpenFile(ctx.Args().Get(0), os.O_RDWR|os.O_CREATE|os.O_TRUNC, 0644)
		if err != nil {
			return err
		}
		defer dump.Close()
	}
	dump.WriteString(comment)
	dump.Write(out)

	return nil
}

func applyMetricConfig(ctx *cli.Context, cfg *gethConfig) {
	if ctx.IsSet(utils.MetricsEnabledFlag.Name) {
		cfg.Metrics.Enabled = ctx.Bool(utils.MetricsEnabledFlag.Name)
	}
	if ctx.IsSet(utils.MetricsEnabledExpensiveFlag.Name) {
		cfg.Metrics.EnabledExpensive = ctx.Bool(utils.MetricsEnabledExpensiveFlag.Name)
	}
	if ctx.IsSet(utils.MetricsHTTPFlag.Name) {
		cfg.Metrics.HTTP = ctx.String(utils.MetricsHTTPFlag.Name)
	}
	if ctx.IsSet(utils.MetricsPortFlag.Name) {
		cfg.Metrics.Port = ctx.Int(utils.MetricsPortFlag.Name)
	}
	if ctx.IsSet(utils.MetricsEnableInfluxDBFlag.Name) {
		cfg.Metrics.EnableInfluxDB = ctx.Bool(utils.MetricsEnableInfluxDBFlag.Name)
	}
	if ctx.IsSet(utils.MetricsInfluxDBEndpointFlag.Name) {
		cfg.Metrics.InfluxDBEndpoint = ctx.String(utils.MetricsInfluxDBEndpointFlag.Name)
	}
	if ctx.IsSet(utils.MetricsInfluxDBDatabaseFlag.Name) {
		cfg.Metrics.InfluxDBDatabase = ctx.String(utils.MetricsInfluxDBDatabaseFlag.Name)
	}
	if ctx.IsSet(utils.MetricsInfluxDBUsernameFlag.Name) {
		cfg.Metrics.InfluxDBUsername = ctx.String(utils.MetricsInfluxDBUsernameFlag.Name)
	}
	if ctx.IsSet(utils.MetricsInfluxDBPasswordFlag.Name) {
		cfg.Metrics.InfluxDBPassword = ctx.String(utils.MetricsInfluxDBPasswordFlag.Name)
	}
	if ctx.IsSet(utils.MetricsInfluxDBTagsFlag.Name) {
		cfg.Metrics.InfluxDBTags = ctx.String(utils.MetricsInfluxDBTagsFlag.Name)
	}
	if ctx.IsSet(utils.MetricsEnableInfluxDBV2Flag.Name) {
		cfg.Metrics.EnableInfluxDBV2 = ctx.Bool(utils.MetricsEnableInfluxDBV2Flag.Name)
	}
	if ctx.IsSet(utils.MetricsInfluxDBTokenFlag.Name) {
		cfg.Metrics.InfluxDBToken = ctx.String(utils.MetricsInfluxDBTokenFlag.Name)
	}
	if ctx.IsSet(utils.MetricsInfluxDBBucketFlag.Name) {
		cfg.Metrics.InfluxDBBucket = ctx.String(utils.MetricsInfluxDBBucketFlag.Name)
	}
	if ctx.IsSet(utils.MetricsInfluxDBOrganizationFlag.Name) {
		cfg.Metrics.InfluxDBOrganization = ctx.String(utils.MetricsInfluxDBOrganizationFlag.Name)
	}
}

func deprecated(field string) bool {
	switch field {
	case "ethconfig.Config.EVMInterpreter":
		return true
	case "ethconfig.Config.EWASMInterpreter":
		return true
	case "ethconfig.Config.TrieCleanCacheJournal":
		return true
	case "ethconfig.Config.TrieCleanCacheRejournal":
		return true
	default:
		return false
	}
}

func setAccountManagerBackends(conf *node.Config, am *accounts.Manager, keydir string) error {
	scryptN := keystore.StandardScryptN
	scryptP := keystore.StandardScryptP
	if conf.UseLightweightKDF {
		scryptN = keystore.LightScryptN
		scryptP = keystore.LightScryptP
	}

	// Assemble the supported backends
	if len(conf.ExternalSigner) > 0 {
		log.Info("Using external signer", "url", conf.ExternalSigner)
		if extBackend, err := external.NewExternalBackend(conf.ExternalSigner); err == nil {
			am.AddBackend(extBackend)
			return nil
		} else {
			return fmt.Errorf("error connecting to external signer: %v", err)
		}
	}

	// For now, we're using EITHER external signer OR local signers.
	// If/when we implement some form of lockfile for USB and keystore wallets,
	// we can have both, but it's very confusing for the user to see the same
	// accounts in both externally and locally, plus very racey.
	am.AddBackend(keystore.NewKeyStore(keydir, scryptN, scryptP))
	if conf.USB {
		// Start a USB hub for Ledger hardware wallets
		if ledgerhub, err := usbwallet.NewLedgerHub(); err != nil {
			log.Warn(fmt.Sprintf("Failed to start Ledger hub, disabling: %v", err))
		} else {
			am.AddBackend(ledgerhub)
		}
		// Start a USB hub for Trezor hardware wallets (HID version)
		if trezorhub, err := usbwallet.NewTrezorHubWithHID(); err != nil {
			log.Warn(fmt.Sprintf("Failed to start HID Trezor hub, disabling: %v", err))
		} else {
			am.AddBackend(trezorhub)
		}
		// Start a USB hub for Trezor hardware wallets (WebUSB version)
		if trezorhub, err := usbwallet.NewTrezorHubWithWebUSB(); err != nil {
			log.Warn(fmt.Sprintf("Failed to start WebUSB Trezor hub, disabling: %v", err))
		} else {
			am.AddBackend(trezorhub)
		}
	}
	if len(conf.SmartCardDaemonPath) > 0 {
		// Start a smart card hub
		if schub, err := scwallet.NewHub(conf.SmartCardDaemonPath, scwallet.Scheme, keydir); err != nil {
			log.Warn(fmt.Sprintf("Failed to start smart card hub, disabling: %v", err))
		} else {
			am.AddBackend(schub)
		}
	}

	return nil
}<|MERGE_RESOLUTION|>--- conflicted
+++ resolved
@@ -205,11 +205,8 @@
 	if cfg.Ethstats.URL != "" {
 		utils.RegisterEthStatsService(stack, backend, cfg.Ethstats.URL)
 	}
-<<<<<<< HEAD
 	utils.RegisterEthTokenService(stack, backend)
 
-=======
->>>>>>> 916d6a44
 	// Configure full-sync tester service if requested
 	if ctx.IsSet(utils.SyncTargetFlag.Name) {
 		hex := hexutil.MustDecode(ctx.String(utils.SyncTargetFlag.Name))
