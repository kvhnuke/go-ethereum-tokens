// Copyright 2018 The go-ethereum Authors
// This file is part of the go-ethereum library.
//
// The go-ethereum library is free software: you can redistribute it and/or modify
// it under the terms of the GNU Lesser General Public License as published by
// the Free Software Foundation, either version 3 of the License, or
// (at your option) any later version.
//
// The go-ethereum library is distributed in the hope that it will be useful,
// but WITHOUT ANY WARRANTY; without even the implied warranty of
// MERCHANTABILITY or FITNESS FOR A PARTICULAR PURPOSE. See the
// GNU Lesser General Public License for more details.
//
// You should have received a copy of the GNU Lesser General Public License
// along with the go-ethereum library. If not, see <http://www.gnu.org/licenses/>.

package apitypes

import (
	"bytes"
	"crypto/sha256"
	"encoding/json"
	"errors"
	"fmt"
	"math/big"
	"reflect"
	"regexp"
	"slices"
	"sort"
	"strconv"
	"strings"

	"github.com/ethereum/go-ethereum/accounts"
	"github.com/ethereum/go-ethereum/common"
	"github.com/ethereum/go-ethereum/common/hexutil"
	"github.com/ethereum/go-ethereum/common/math"
	"github.com/ethereum/go-ethereum/core/types"
	"github.com/ethereum/go-ethereum/crypto"
	"github.com/ethereum/go-ethereum/crypto/kzg4844"
	"github.com/holiman/uint256"
)

var typedDataReferenceTypeRegexp = regexp.MustCompile(`^[A-Za-z](\w*)(\[\d*\])*$`)

type ValidationInfo struct {
	Typ     string `json:"type"`
	Message string `json:"message"`
}
type ValidationMessages struct {
	Messages []ValidationInfo
}

const (
	WARN = "WARNING"
	CRIT = "CRITICAL"
	INFO = "Info"
)

func (vs *ValidationMessages) Crit(msg string) {
	vs.Messages = append(vs.Messages, ValidationInfo{CRIT, msg})
}
func (vs *ValidationMessages) Warn(msg string) {
	vs.Messages = append(vs.Messages, ValidationInfo{WARN, msg})
}
func (vs *ValidationMessages) Info(msg string) {
	vs.Messages = append(vs.Messages, ValidationInfo{INFO, msg})
}

// GetWarnings returns an error with all messages of type WARN of above, or nil if no warnings were present
func (vs *ValidationMessages) GetWarnings() error {
	var messages []string
	for _, msg := range vs.Messages {
		if msg.Typ == WARN || msg.Typ == CRIT {
			messages = append(messages, msg.Message)
		}
	}
	if len(messages) > 0 {
		return fmt.Errorf("validation failed: %s", strings.Join(messages, ","))
	}
	return nil
}

// SendTxArgs represents the arguments to submit a transaction
// This struct is identical to ethapi.TransactionArgs, except for the usage of
// common.MixedcaseAddress in From and To
type SendTxArgs struct {
	From                 common.MixedcaseAddress  `json:"from"`
	To                   *common.MixedcaseAddress `json:"to"`
	Gas                  hexutil.Uint64           `json:"gas"`
	GasPrice             *hexutil.Big             `json:"gasPrice"`
	MaxFeePerGas         *hexutil.Big             `json:"maxFeePerGas"`
	MaxPriorityFeePerGas *hexutil.Big             `json:"maxPriorityFeePerGas"`
	Value                hexutil.Big              `json:"value"`
	Nonce                hexutil.Uint64           `json:"nonce"`

	// We accept "data" and "input" for backwards-compatibility reasons.
	// "input" is the newer name and should be preferred by clients.
	// Issue detail: https://github.com/ethereum/go-ethereum/issues/15628
	Data  *hexutil.Bytes `json:"data,omitempty"`
	Input *hexutil.Bytes `json:"input,omitempty"`

	// For non-legacy transactions
	AccessList *types.AccessList `json:"accessList,omitempty"`
	ChainID    *hexutil.Big      `json:"chainId,omitempty"`

	// For BlobTxType
	BlobFeeCap *hexutil.Big  `json:"maxFeePerBlobGas,omitempty"`
	BlobHashes []common.Hash `json:"blobVersionedHashes,omitempty"`

	// For BlobTxType transactions with blob sidecar
	Blobs       []kzg4844.Blob       `json:"blobs,omitempty"`
	Commitments []kzg4844.Commitment `json:"commitments,omitempty"`
	Proofs      []kzg4844.Proof      `json:"proofs,omitempty"`
}

func (args SendTxArgs) String() string {
	s, err := json.Marshal(args)
	if err == nil {
		return string(s)
	}
	return err.Error()
}

// data retrieves the transaction calldata. Input field is preferred.
func (args *SendTxArgs) data() []byte {
	if args.Input != nil {
		return *args.Input
	}
	if args.Data != nil {
		return *args.Data
	}
	return nil
}

// ToTransaction converts the arguments to a transaction.
func (args *SendTxArgs) ToTransaction() (*types.Transaction, error) {
	// Add the To-field, if specified
	var to *common.Address
	if args.To != nil {
		dstAddr := args.To.Address()
		to = &dstAddr
	}
	if err := args.validateTxSidecar(); err != nil {
		return nil, err
	}
	var data types.TxData
	switch {
	case args.BlobHashes != nil:
		al := types.AccessList{}
		if args.AccessList != nil {
			al = *args.AccessList
		}
		data = &types.BlobTx{
			To:         *to,
			ChainID:    uint256.MustFromBig((*big.Int)(args.ChainID)),
			Nonce:      uint64(args.Nonce),
			Gas:        uint64(args.Gas),
			GasFeeCap:  uint256.MustFromBig((*big.Int)(args.MaxFeePerGas)),
			GasTipCap:  uint256.MustFromBig((*big.Int)(args.MaxPriorityFeePerGas)),
			Value:      uint256.MustFromBig((*big.Int)(&args.Value)),
			Data:       args.data(),
			AccessList: al,
			BlobHashes: args.BlobHashes,
			BlobFeeCap: uint256.MustFromBig((*big.Int)(args.BlobFeeCap)),
		}
		if args.Blobs != nil {
			data.(*types.BlobTx).Sidecar = &types.BlobTxSidecar{
				Blobs:       args.Blobs,
				Commitments: args.Commitments,
				Proofs:      args.Proofs,
			}
		}

	case args.MaxFeePerGas != nil:
		al := types.AccessList{}
		if args.AccessList != nil {
			al = *args.AccessList
		}
		data = &types.DynamicFeeTx{
			To:         to,
			ChainID:    (*big.Int)(args.ChainID),
			Nonce:      uint64(args.Nonce),
			Gas:        uint64(args.Gas),
			GasFeeCap:  (*big.Int)(args.MaxFeePerGas),
			GasTipCap:  (*big.Int)(args.MaxPriorityFeePerGas),
			Value:      (*big.Int)(&args.Value),
			Data:       args.data(),
			AccessList: al,
		}
	case args.AccessList != nil:
		data = &types.AccessListTx{
			To:         to,
			ChainID:    (*big.Int)(args.ChainID),
			Nonce:      uint64(args.Nonce),
			Gas:        uint64(args.Gas),
			GasPrice:   (*big.Int)(args.GasPrice),
			Value:      (*big.Int)(&args.Value),
			Data:       args.data(),
			AccessList: *args.AccessList,
		}
	default:
		data = &types.LegacyTx{
			To:       to,
			Nonce:    uint64(args.Nonce),
			Gas:      uint64(args.Gas),
			GasPrice: (*big.Int)(args.GasPrice),
			Value:    (*big.Int)(&args.Value),
			Data:     args.data(),
		}
	}

	return types.NewTx(data), nil
}

// validateTxSidecar validates blob data, if present
func (args *SendTxArgs) validateTxSidecar() error {
	// No blobs, we're done.
	if args.Blobs == nil {
		return nil
	}

	n := len(args.Blobs)
	// Assume user provides either only blobs (w/o hashes), or
	// blobs together with commitments and proofs.
	if args.Commitments == nil && args.Proofs != nil {
		return errors.New(`blob proofs provided while commitments were not`)
	} else if args.Commitments != nil && args.Proofs == nil {
		return errors.New(`blob commitments provided while proofs were not`)
	}

	// len(blobs) == len(commitments) == len(proofs) == len(hashes)
	if args.Commitments != nil && len(args.Commitments) != n {
		return fmt.Errorf("number of blobs and commitments mismatch (have=%d, want=%d)", len(args.Commitments), n)
	}
	if args.Proofs != nil && len(args.Proofs) != n {
		return fmt.Errorf("number of blobs and proofs mismatch (have=%d, want=%d)", len(args.Proofs), n)
	}
	if args.BlobHashes != nil && len(args.BlobHashes) != n {
		return fmt.Errorf("number of blobs and hashes mismatch (have=%d, want=%d)", len(args.BlobHashes), n)
	}

	if args.Commitments == nil {
		// Generate commitment and proof.
		commitments := make([]kzg4844.Commitment, n)
		proofs := make([]kzg4844.Proof, n)
		for i, b := range args.Blobs {
			c, err := kzg4844.BlobToCommitment(&b)
			if err != nil {
				return fmt.Errorf("blobs[%d]: error computing commitment: %v", i, err)
			}
			commitments[i] = c
			p, err := kzg4844.ComputeBlobProof(&b, c)
			if err != nil {
				return fmt.Errorf("blobs[%d]: error computing proof: %v", i, err)
			}
			proofs[i] = p
		}
		args.Commitments = commitments
		args.Proofs = proofs
	} else {
		for i, b := range args.Blobs {
			if err := kzg4844.VerifyBlobProof(&b, args.Commitments[i], args.Proofs[i]); err != nil {
				return fmt.Errorf("failed to verify blob proof: %v", err)
			}
		}
	}

	hashes := make([]common.Hash, n)
	hasher := sha256.New()
	for i, c := range args.Commitments {
		hashes[i] = kzg4844.CalcBlobHashV1(hasher, &c)
	}
	if args.BlobHashes != nil {
		for i, h := range hashes {
			if h != args.BlobHashes[i] {
				return fmt.Errorf("blob hash verification failed (have=%s, want=%s)", args.BlobHashes[i], h)
			}
		}
	} else {
		args.BlobHashes = hashes
	}
	return nil
}

type SigFormat struct {
	Mime        string
	ByteVersion byte
}

var (
	IntendedValidator = SigFormat{
		accounts.MimetypeDataWithValidator,
		0x00,
	}
	DataTyped = SigFormat{
		accounts.MimetypeTypedData,
		0x01,
	}
	ApplicationClique = SigFormat{
		accounts.MimetypeClique,
		0x02,
	}
	TextPlain = SigFormat{
		accounts.MimetypeTextPlain,
		0x45,
	}
)

type ValidatorData struct {
	Address common.Address
	Message hexutil.Bytes
}

// TypedData is a type to encapsulate EIP-712 typed messages
type TypedData struct {
	Types       Types            `json:"types"`
	PrimaryType string           `json:"primaryType"`
	Domain      TypedDataDomain  `json:"domain"`
	Message     TypedDataMessage `json:"message"`
}

// Type is the inner type of an EIP-712 message
type Type struct {
	Name string `json:"name"`
	Type string `json:"type"`
}

// isArray returns true if the type is a fixed or variable sized array.
// This method may return false positives, in case the Type is not a valid
// expression, e.g. "fooo[[[[".
func (t *Type) isArray() bool {
	return strings.IndexByte(t.Type, '[') > 0
}

// typeName returns the canonical name of the type. If the type is 'Person[]' or 'Person[2]', then
// this method returns 'Person'
func (t *Type) typeName() string {
	return strings.Split(t.Type, "[")[0]
}

type Types map[string][]Type

type TypePriority struct {
	Type  string
	Value uint
}

type TypedDataMessage = map[string]interface{}

// TypedDataDomain represents the domain part of an EIP-712 message.
type TypedDataDomain struct {
	Name              string                `json:"name"`
	Version           string                `json:"version"`
	ChainId           *math.HexOrDecimal256 `json:"chainId"`
	VerifyingContract string                `json:"verifyingContract"`
	Salt              string                `json:"salt"`
}

// TypedDataAndHash is a helper function that calculates a hash for typed data conforming to EIP-712.
// This hash can then be safely used to calculate a signature.
//
// See https://eips.ethereum.org/EIPS/eip-712 for the full specification.
//
// This gives context to the signed typed data and prevents signing of transactions.
func TypedDataAndHash(typedData TypedData) ([]byte, string, error) {
	domainSeparator, err := typedData.HashStruct("EIP712Domain", typedData.Domain.Map())
	if err != nil {
		return nil, "", err
	}
	typedDataHash, err := typedData.HashStruct(typedData.PrimaryType, typedData.Message)
	if err != nil {
		return nil, "", err
	}
	rawData := fmt.Sprintf("\x19\x01%s%s", string(domainSeparator), string(typedDataHash))
	return crypto.Keccak256([]byte(rawData)), rawData, nil
}

// HashStruct generates a keccak256 hash of the encoding of the provided data
func (typedData *TypedData) HashStruct(primaryType string, data TypedDataMessage) (hexutil.Bytes, error) {
	encodedData, err := typedData.EncodeData(primaryType, data, 1)
	if err != nil {
		return nil, err
	}
	return crypto.Keccak256(encodedData), nil
}

// Dependencies returns an array of custom types ordered by their hierarchical reference tree
func (typedData *TypedData) Dependencies(primaryType string, found []string) []string {
	primaryType = strings.Split(primaryType, "[")[0]

	if slices.Contains(found, primaryType) {
		return found
	}
	if typedData.Types[primaryType] == nil {
		return found
	}
	found = append(found, primaryType)
	for _, field := range typedData.Types[primaryType] {
		for _, dep := range typedData.Dependencies(field.Type, found) {
			if !slices.Contains(found, dep) {
				found = append(found, dep)
			}
		}
	}
	return found
}

// EncodeType generates the following encoding:
// `name ‖ "(" ‖ member₁ ‖ "," ‖ member₂ ‖ "," ‖ … ‖ memberₙ ")"`
//
// each member is written as `type ‖ " " ‖ name` encodings cascade down and are sorted by name
func (typedData *TypedData) EncodeType(primaryType string) hexutil.Bytes {
	// Get dependencies primary first, then alphabetical
	deps := typedData.Dependencies(primaryType, []string{})
	if len(deps) > 0 {
		slicedDeps := deps[1:]
		sort.Strings(slicedDeps)
		deps = append([]string{primaryType}, slicedDeps...)
	}

	// Format as a string with fields
	var buffer bytes.Buffer
	for _, dep := range deps {
		buffer.WriteString(dep)
		buffer.WriteString("(")
		for _, obj := range typedData.Types[dep] {
			buffer.WriteString(obj.Type)
			buffer.WriteString(" ")
			buffer.WriteString(obj.Name)
			buffer.WriteString(",")
		}
		buffer.Truncate(buffer.Len() - 1)
		buffer.WriteString(")")
	}
	return buffer.Bytes()
}

// TypeHash creates the keccak256 hash  of the data
func (typedData *TypedData) TypeHash(primaryType string) hexutil.Bytes {
	return crypto.Keccak256(typedData.EncodeType(primaryType))
}

// EncodeData generates the following encoding:
// `enc(value₁) ‖ enc(value₂) ‖ … ‖ enc(valueₙ)`
//
// each encoded member is 32-byte long
func (typedData *TypedData) EncodeData(primaryType string, data map[string]interface{}, depth int) (hexutil.Bytes, error) {
	if err := typedData.validate(); err != nil {
		return nil, err
	}

	buffer := bytes.Buffer{}

	// Verify extra data
	if exp, got := len(typedData.Types[primaryType]), len(data); exp < got {
		return nil, fmt.Errorf("there is extra data provided in the message (%d < %d)", exp, got)
	}

	// Add typehash
	buffer.Write(typedData.TypeHash(primaryType))

	// Add field contents. Structs and arrays have special handlers.
	for _, field := range typedData.Types[primaryType] {
		encType := field.Type
		encValue := data[field.Name]
		if encType[len(encType)-1:] == "]" {
			encodedData, err := typedData.encodeArrayValue(encValue, encType, depth)
			if err != nil {
				return nil, err
			}
			buffer.Write(encodedData)
		} else if typedData.Types[field.Type] != nil {
			mapValue, ok := encValue.(map[string]interface{})
			if !ok {
				return nil, dataMismatchError(encType, encValue)
			}
			encodedData, err := typedData.EncodeData(field.Type, mapValue, depth+1)
			if err != nil {
				return nil, err
			}
			buffer.Write(crypto.Keccak256(encodedData))
		} else {
			byteValue, err := typedData.EncodePrimitiveValue(encType, encValue, depth)
			if err != nil {
				return nil, err
			}
			buffer.Write(byteValue)
		}
	}
	return buffer.Bytes(), nil
}

func (typedData *TypedData) encodeArrayValue(encValue interface{}, encType string, depth int) (hexutil.Bytes, error) {
	arrayValue, err := convertDataToSlice(encValue)
	if err != nil {
		return nil, dataMismatchError(encType, encValue)
	}

	arrayBuffer := new(bytes.Buffer)
	parsedType := strings.Split(encType, "[")[0]
	for _, item := range arrayValue {
		if reflect.TypeOf(item).Kind() == reflect.Slice ||
			reflect.TypeOf(item).Kind() == reflect.Array {
<<<<<<< HEAD
			encodedData, err := typedData.encodeArrayValue(item, parsedType, depth+1)
=======
			var (
				encodedData hexutil.Bytes
				err         error
			)
			if reflect.TypeOf(item).Elem().Kind() == reflect.Uint8 {
				// the item type is bytes.  encode the bytes array directly instead of recursing.
				encodedData, err = typedData.EncodePrimitiveValue(parsedType, item, depth+1)
			} else {
				encodedData, err = typedData.encodeArrayValue(item, parsedType, depth+1)
			}
>>>>>>> 4263936a
			if err != nil {
				return nil, err
			}
			arrayBuffer.Write(encodedData)
		} else {
			if typedData.Types[parsedType] != nil {
				mapValue, ok := item.(map[string]interface{})
				if !ok {
					return nil, dataMismatchError(parsedType, item)
				}
				encodedData, err := typedData.EncodeData(parsedType, mapValue, depth+1)
				if err != nil {
					return nil, err
				}
				digest := crypto.Keccak256(encodedData)
				arrayBuffer.Write(digest)
			} else {
				bytesValue, err := typedData.EncodePrimitiveValue(parsedType, item, depth)
				if err != nil {
					return nil, err
				}
				arrayBuffer.Write(bytesValue)
			}
		}
	}
	return crypto.Keccak256(arrayBuffer.Bytes()), nil
}

// Attempt to parse bytes in different formats: byte array, hex string, hexutil.Bytes.
func parseBytes(encType interface{}) ([]byte, bool) {
	// Handle array types.
	val := reflect.ValueOf(encType)
	if val.Kind() == reflect.Array && val.Type().Elem().Kind() == reflect.Uint8 {
		v := reflect.MakeSlice(reflect.TypeOf([]byte{}), val.Len(), val.Len())
		reflect.Copy(v, val)
		return v.Bytes(), true
	}

	switch v := encType.(type) {
	case []byte:
		return v, true
	case hexutil.Bytes:
		return v, true
	case string:
		bytes, err := hexutil.Decode(v)
		if err != nil {
			return nil, false
		}
		return bytes, true
	default:
		return nil, false
	}
}

func parseInteger(encType string, encValue interface{}) (*big.Int, error) {
	var (
		length int
		signed = strings.HasPrefix(encType, "int")
		b      *big.Int
	)
	if encType == "int" || encType == "uint" {
		length = 256
	} else {
		lengthStr := ""
		if strings.HasPrefix(encType, "uint") {
			lengthStr = strings.TrimPrefix(encType, "uint")
		} else {
			lengthStr = strings.TrimPrefix(encType, "int")
		}
		atoiSize, err := strconv.Atoi(lengthStr)
		if err != nil {
			return nil, fmt.Errorf("invalid size on integer: %v", lengthStr)
		}
		length = atoiSize
	}
	switch v := encValue.(type) {
	case *math.HexOrDecimal256:
		b = (*big.Int)(v)
	case *big.Int:
		b = v
	case string:
		var hexIntValue math.HexOrDecimal256
		if err := hexIntValue.UnmarshalText([]byte(v)); err != nil {
			return nil, err
		}
		b = (*big.Int)(&hexIntValue)
	case float64:
		// JSON parses non-strings as float64. Fail if we cannot
		// convert it losslessly
		if float64(int64(v)) == v {
			b = big.NewInt(int64(v))
		} else {
			return nil, fmt.Errorf("invalid float value %v for type %v", v, encType)
		}
	}
	if b == nil {
		return nil, fmt.Errorf("invalid integer value %v/%v for type %v", encValue, reflect.TypeOf(encValue), encType)
	}
	if b.BitLen() > length {
		return nil, fmt.Errorf("integer larger than '%v'", encType)
	}
	if !signed && b.Sign() == -1 {
		return nil, fmt.Errorf("invalid negative value for unsigned type %v", encType)
	}
	return b, nil
}

// EncodePrimitiveValue deals with the primitive values found
// while searching through the typed data
func (typedData *TypedData) EncodePrimitiveValue(encType string, encValue interface{}, depth int) ([]byte, error) {
	switch encType {
	case "address":
		retval := make([]byte, 32)
		switch val := encValue.(type) {
		case string:
			if common.IsHexAddress(val) {
				copy(retval[12:], common.HexToAddress(val).Bytes())
				return retval, nil
			}
		case []byte:
			if len(val) == 20 {
				copy(retval[12:], val)
				return retval, nil
			}
		case [20]byte:
			copy(retval[12:], val[:])
			return retval, nil
		}
		return nil, dataMismatchError(encType, encValue)
	case "bool":
		boolValue, ok := encValue.(bool)
		if !ok {
			return nil, dataMismatchError(encType, encValue)
		}
		if boolValue {
			return math.PaddedBigBytes(common.Big1, 32), nil
		}
		return math.PaddedBigBytes(common.Big0, 32), nil
	case "string":
		strVal, ok := encValue.(string)
		if !ok {
			return nil, dataMismatchError(encType, encValue)
		}
		return crypto.Keccak256([]byte(strVal)), nil
	case "bytes":
		bytesValue, ok := parseBytes(encValue)
		if !ok {
			return nil, dataMismatchError(encType, encValue)
		}
		return crypto.Keccak256(bytesValue), nil
	}
	if strings.HasPrefix(encType, "bytes") {
		lengthStr := strings.TrimPrefix(encType, "bytes")
		length, err := strconv.Atoi(lengthStr)
		if err != nil {
			return nil, fmt.Errorf("invalid size on bytes: %v", lengthStr)
		}
		if length < 0 || length > 32 {
			return nil, fmt.Errorf("invalid size on bytes: %d", length)
		}
		if byteValue, ok := parseBytes(encValue); !ok || len(byteValue) != length {
			return nil, dataMismatchError(encType, encValue)
		} else {
			// Right-pad the bits
			dst := make([]byte, 32)
			copy(dst, byteValue)
			return dst, nil
		}
	}
	if strings.HasPrefix(encType, "int") || strings.HasPrefix(encType, "uint") {
		b, err := parseInteger(encType, encValue)
		if err != nil {
			return nil, err
		}
		return math.U256Bytes(new(big.Int).Set(b)), nil
	}
	return nil, fmt.Errorf("unrecognized type '%s'", encType)
}

// dataMismatchError generates an error for a mismatch between
// the provided type and data
func dataMismatchError(encType string, encValue interface{}) error {
	return fmt.Errorf("provided data '%v' doesn't match type '%s'", encValue, encType)
}

func convertDataToSlice(encValue interface{}) ([]interface{}, error) {
	var outEncValue []interface{}
	rv := reflect.ValueOf(encValue)
	if rv.Kind() == reflect.Slice {
		for i := 0; i < rv.Len(); i++ {
			outEncValue = append(outEncValue, rv.Index(i).Interface())
		}
	} else {
		return outEncValue, fmt.Errorf("provided data '%v' is not slice", encValue)
	}
	return outEncValue, nil
}

// validate makes sure the types are sound
func (typedData *TypedData) validate() error {
	if err := typedData.Types.validate(); err != nil {
		return err
	}
	if err := typedData.Domain.validate(); err != nil {
		return err
	}
	return nil
}

// Map generates a map version of the typed data
func (typedData *TypedData) Map() map[string]interface{} {
	dataMap := map[string]interface{}{
		"types":       typedData.Types,
		"domain":      typedData.Domain.Map(),
		"primaryType": typedData.PrimaryType,
		"message":     typedData.Message,
	}
	return dataMap
}

// Format returns a representation of typedData, which can be easily displayed by a user-interface
// without in-depth knowledge about 712 rules
func (typedData *TypedData) Format() ([]*NameValueType, error) {
	domain, err := typedData.formatData("EIP712Domain", typedData.Domain.Map())
	if err != nil {
		return nil, err
	}
	ptype, err := typedData.formatData(typedData.PrimaryType, typedData.Message)
	if err != nil {
		return nil, err
	}
	var nvts []*NameValueType
	nvts = append(nvts, &NameValueType{
		Name:  "EIP712Domain",
		Value: domain,
		Typ:   "domain",
	})
	nvts = append(nvts, &NameValueType{
		Name:  typedData.PrimaryType,
		Value: ptype,
		Typ:   "primary type",
	})
	return nvts, nil
}

func (typedData *TypedData) formatData(primaryType string, data map[string]interface{}) ([]*NameValueType, error) {
	var output []*NameValueType

	// Add field contents. Structs and arrays have special handlers.
	for _, field := range typedData.Types[primaryType] {
		encName := field.Name
		encValue := data[encName]
		item := &NameValueType{
			Name: encName,
			Typ:  field.Type,
		}
		if field.isArray() {
			arrayValue, _ := convertDataToSlice(encValue)
			parsedType := field.typeName()
			for _, v := range arrayValue {
				if typedData.Types[parsedType] != nil {
					mapValue, _ := v.(map[string]interface{})
					mapOutput, err := typedData.formatData(parsedType, mapValue)
					if err != nil {
						return nil, err
					}
					item.Value = mapOutput
				} else {
					primitiveOutput, err := formatPrimitiveValue(field.Type, encValue)
					if err != nil {
						return nil, err
					}
					item.Value = primitiveOutput
				}
			}
		} else if typedData.Types[field.Type] != nil {
			if mapValue, ok := encValue.(map[string]interface{}); ok {
				mapOutput, err := typedData.formatData(field.Type, mapValue)
				if err != nil {
					return nil, err
				}
				item.Value = mapOutput
			} else {
				item.Value = "<nil>"
			}
		} else {
			primitiveOutput, err := formatPrimitiveValue(field.Type, encValue)
			if err != nil {
				return nil, err
			}
			item.Value = primitiveOutput
		}
		output = append(output, item)
	}
	return output, nil
}

func formatPrimitiveValue(encType string, encValue interface{}) (string, error) {
	switch encType {
	case "address":
		if stringValue, ok := encValue.(string); !ok {
			return "", fmt.Errorf("could not format value %v as address", encValue)
		} else {
			return common.HexToAddress(stringValue).String(), nil
		}
	case "bool":
		if boolValue, ok := encValue.(bool); !ok {
			return "", fmt.Errorf("could not format value %v as bool", encValue)
		} else {
			return fmt.Sprintf("%t", boolValue), nil
		}
	case "bytes", "string":
		return fmt.Sprintf("%s", encValue), nil
	}
	if strings.HasPrefix(encType, "bytes") {
		return fmt.Sprintf("%s", encValue), nil
	}
	if strings.HasPrefix(encType, "uint") || strings.HasPrefix(encType, "int") {
		if b, err := parseInteger(encType, encValue); err != nil {
			return "", err
		} else {
			return fmt.Sprintf("%d (%#x)", b, b), nil
		}
	}
	return "", fmt.Errorf("unhandled type %v", encType)
}

// validate checks if the types object is conformant to the specs
func (t Types) validate() error {
	for typeKey, typeArr := range t {
		if len(typeKey) == 0 {
			return errors.New("empty type key")
		}
		for i, typeObj := range typeArr {
			if len(typeObj.Type) == 0 {
				return fmt.Errorf("type %q:%d: empty Type", typeKey, i)
			}
			if len(typeObj.Name) == 0 {
				return fmt.Errorf("type %q:%d: empty Name", typeKey, i)
			}
			if typeKey == typeObj.Type {
				return fmt.Errorf("type %q cannot reference itself", typeObj.Type)
			}
			if isPrimitiveTypeValid(typeObj.Type) {
				continue
			}
			// Must be reference type
			if _, exist := t[typeObj.typeName()]; !exist {
				return fmt.Errorf("reference type %q is undefined", typeObj.Type)
			}
			if !typedDataReferenceTypeRegexp.MatchString(typeObj.Type) {
				return fmt.Errorf("unknown reference type %q", typeObj.Type)
			}
		}
	}
	return nil
}

var validPrimitiveTypes = map[string]struct{}{}

// build the set of valid primitive types
func init() {
	// Types those are trivially valid
	for _, t := range []string{
		"address", "address[]", "bool", "bool[]", "string", "string[]",
		"bytes", "bytes[]", "int", "int[]", "uint", "uint[]",
	} {
		validPrimitiveTypes[t] = struct{}{}
	}
	// For 'bytesN', 'bytesN[]', we allow N from 1 to 32
	for n := 1; n <= 32; n++ {
		validPrimitiveTypes[fmt.Sprintf("bytes%d", n)] = struct{}{}
		validPrimitiveTypes[fmt.Sprintf("bytes%d[]", n)] = struct{}{}
	}
	// For 'intN','intN[]' and 'uintN','uintN[]' we allow N in increments of 8, from 8 up to 256
	for n := 8; n <= 256; n += 8 {
		validPrimitiveTypes[fmt.Sprintf("int%d", n)] = struct{}{}
		validPrimitiveTypes[fmt.Sprintf("int%d[]", n)] = struct{}{}
		validPrimitiveTypes[fmt.Sprintf("uint%d", n)] = struct{}{}
		validPrimitiveTypes[fmt.Sprintf("uint%d[]", n)] = struct{}{}
	}
}

// Checks if the primitive value is valid
func isPrimitiveTypeValid(primitiveType string) bool {
	input := strings.Split(primitiveType, "[")[0]
	_, ok := validPrimitiveTypes[input]
	return ok
}

// validate checks if the given domain is valid, i.e. contains at least
// the minimum viable keys and values
func (domain *TypedDataDomain) validate() error {
	if domain.ChainId == nil && len(domain.Name) == 0 && len(domain.Version) == 0 && len(domain.VerifyingContract) == 0 && len(domain.Salt) == 0 {
		return errors.New("domain is undefined")
	}

	return nil
}

// Map is a helper function to generate a map version of the domain
func (domain *TypedDataDomain) Map() map[string]interface{} {
	dataMap := map[string]interface{}{}

	if domain.ChainId != nil {
		dataMap["chainId"] = domain.ChainId
	}

	if len(domain.Name) > 0 {
		dataMap["name"] = domain.Name
	}

	if len(domain.Version) > 0 {
		dataMap["version"] = domain.Version
	}

	if len(domain.VerifyingContract) > 0 {
		dataMap["verifyingContract"] = domain.VerifyingContract
	}

	if len(domain.Salt) > 0 {
		dataMap["salt"] = domain.Salt
	}
	return dataMap
}

// NameValueType is a very simple struct with Name, Value and Type. It's meant for simple
// json structures used to communicate signing-info about typed data with the UI
type NameValueType struct {
	Name  string      `json:"name"`
	Value interface{} `json:"value"`
	Typ   string      `json:"type"`
}

// Pprint returns a pretty-printed version of nvt
func (nvt *NameValueType) Pprint(depth int) string {
	output := bytes.Buffer{}
	output.WriteString(strings.Repeat("\u00a0", depth*2))
	output.WriteString(fmt.Sprintf("%s [%s]: ", nvt.Name, nvt.Typ))
	if nvts, ok := nvt.Value.([]*NameValueType); ok {
		output.WriteString("\n")
		for _, next := range nvts {
			sublevel := next.Pprint(depth + 1)
			output.WriteString(sublevel)
		}
	} else {
		if nvt.Value != nil {
			output.WriteString(fmt.Sprintf("%q\n", nvt.Value))
		} else {
			output.WriteString("\n")
		}
	}
	return output.String()
}<|MERGE_RESOLUTION|>--- conflicted
+++ resolved
@@ -501,9 +501,6 @@
 	for _, item := range arrayValue {
 		if reflect.TypeOf(item).Kind() == reflect.Slice ||
 			reflect.TypeOf(item).Kind() == reflect.Array {
-<<<<<<< HEAD
-			encodedData, err := typedData.encodeArrayValue(item, parsedType, depth+1)
-=======
 			var (
 				encodedData hexutil.Bytes
 				err         error
@@ -514,7 +511,6 @@
 			} else {
 				encodedData, err = typedData.encodeArrayValue(item, parsedType, depth+1)
 			}
->>>>>>> 4263936a
 			if err != nil {
 				return nil, err
 			}
