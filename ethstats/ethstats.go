// Copyright 2016 The go-ethereum Authors
// This file is part of the go-ethereum library.
//
// The go-ethereum library is free software: you can redistribute it and/or modify
// it under the terms of the GNU Lesser General Public License as published by
// the Free Software Foundation, either version 3 of the License, or
// (at your option) any later version.
//
// The go-ethereum library is distributed in the hope that it will be useful,
// but WITHOUT ANY WARRANTY; without even the implied warranty of
// MERCHANTABILITY or FITNESS FOR A PARTICULAR PURPOSE. See the
// GNU Lesser General Public License for more details.
//
// You should have received a copy of the GNU Lesser General Public License
// along with the go-ethereum library. If not, see <http://www.gnu.org/licenses/>.

// Package ethstats implements the network stats reporting service.
package ethstats

import (
	"context"
	"encoding/json"
	"errors"
	"fmt"
	"math/big"
	"net/http"
	"runtime"
	"strconv"
	"strings"
	"sync"
	"time"

	"github.com/ethereum/go-ethereum"
	"github.com/ethereum/go-ethereum/common"
	"github.com/ethereum/go-ethereum/common/mclock"
	"github.com/ethereum/go-ethereum/consensus"
	"github.com/ethereum/go-ethereum/core"
	"github.com/ethereum/go-ethereum/core/types"
	ethproto "github.com/ethereum/go-ethereum/eth/protocols/eth"
	"github.com/ethereum/go-ethereum/event"
	"github.com/ethereum/go-ethereum/log"
	"github.com/ethereum/go-ethereum/node"
	"github.com/ethereum/go-ethereum/p2p"
	"github.com/ethereum/go-ethereum/rpc"
	"github.com/gorilla/websocket"
)

const (
	// historyUpdateRange is the number of blocks a node should report upon login or
	// history request.
	historyUpdateRange = 50

	// txChanSize is the size of channel listening to NewTxsEvent.
	// The number is referenced from the size of tx pool.
	txChanSize = 4096
	// chainHeadChanSize is the size of channel listening to ChainHeadEvent.
	chainHeadChanSize = 10

	messageSizeLimit = 15 * 1024 * 1024
)

// backend encompasses the bare-minimum functionality needed for ethstats reporting
type backend interface {
	SubscribeChainHeadEvent(ch chan<- core.ChainHeadEvent) event.Subscription
	SubscribeNewTxsEvent(ch chan<- core.NewTxsEvent) event.Subscription
	CurrentHeader() *types.Header
	HeaderByNumber(ctx context.Context, number rpc.BlockNumber) (*types.Header, error)
	Stats() (pending int, queued int)
	SyncProgress() ethereum.SyncProgress
}

// fullNodeBackend encompasses the functionality necessary for a full node
// reporting to ethstats
type fullNodeBackend interface {
	backend
	BlockByNumber(ctx context.Context, number rpc.BlockNumber) (*types.Block, error)
	CurrentBlock() *types.Header
	SuggestGasTipCap(ctx context.Context) (*big.Int, error)
}

// Service implements an Ethereum netstats reporting daemon that pushes local
// chain statistics up to a monitoring server.
type Service struct {
	server  *p2p.Server // Peer-to-peer server to retrieve networking infos
	backend backend
	engine  consensus.Engine // Consensus engine to retrieve variadic block fields

	node string // Name of the node to display on the monitoring page
	pass string // Password to authorize access to the monitoring page
	host string // Remote address of the monitoring service

	pongCh chan struct{} // Pong notifications are fed into this channel
	histCh chan []uint64 // History request block numbers are fed into this channel

	headSub event.Subscription
	txSub   event.Subscription
}

// connWrapper is a wrapper to prevent concurrent-write or concurrent-read on the
// websocket.
//
// From Gorilla websocket docs:
//
// Connections support one concurrent reader and one concurrent writer. Applications are
// responsible for ensuring that
//   - no more than one goroutine calls the write methods
//     NextWriter, SetWriteDeadline, WriteMessage, WriteJSON, EnableWriteCompression,
//     SetCompressionLevel concurrently; and
//   - that no more than one goroutine calls the
//     read methods NextReader, SetReadDeadline, ReadMessage, ReadJSON, SetPongHandler,
//     SetPingHandler concurrently.
//
// The Close and WriteControl methods can be called concurrently with all other methods.
type connWrapper struct {
	conn *websocket.Conn

	rlock sync.Mutex
	wlock sync.Mutex
}

func newConnectionWrapper(conn *websocket.Conn) *connWrapper {
	conn.SetReadLimit(messageSizeLimit)
	return &connWrapper{conn: conn}
}

// WriteJSON wraps corresponding method on the websocket but is safe for concurrent calling
func (w *connWrapper) WriteJSON(v interface{}) error {
	w.wlock.Lock()
	defer w.wlock.Unlock()

	return w.conn.WriteJSON(v)
}

// ReadJSON wraps corresponding method on the websocket but is safe for concurrent calling
func (w *connWrapper) ReadJSON(v interface{}) error {
	w.rlock.Lock()
	defer w.rlock.Unlock()

	return w.conn.ReadJSON(v)
}

// Close wraps corresponding method on the websocket but is safe for concurrent calling
func (w *connWrapper) Close() error {
	// The Close and WriteControl methods can be called concurrently with all other methods,
	// so the mutex is not used here
	return w.conn.Close()
}

// parseEthstatsURL parses the netstats connection url.
// URL argument should be of the form <nodename:secret@host:port>
// If non-erroring, the returned slice contains 3 elements: [nodename, pass, host]
func parseEthstatsURL(url string) (parts []string, err error) {
	err = fmt.Errorf("invalid netstats url: \"%s\", should be nodename:secret@host:port", url)

	hostIndex := strings.LastIndex(url, "@")
	if hostIndex == -1 || hostIndex == len(url)-1 {
		return nil, err
	}
	preHost, host := url[:hostIndex], url[hostIndex+1:]

	passIndex := strings.LastIndex(preHost, ":")
	if passIndex == -1 {
		return []string{preHost, "", host}, nil
	}
	nodename, pass := preHost[:passIndex], ""
	if passIndex != len(preHost)-1 {
		pass = preHost[passIndex+1:]
	}

	return []string{nodename, pass, host}, nil
}

// New returns a monitoring service ready for stats reporting.
func New(node *node.Node, backend backend, engine consensus.Engine, url string) error {
	parts, err := parseEthstatsURL(url)
	if err != nil {
		return err
	}
	ethstats := &Service{
		backend: backend,
		engine:  engine,
		server:  node.Server(),
		node:    parts[0],
		pass:    parts[1],
		host:    parts[2],
		pongCh:  make(chan struct{}),
		histCh:  make(chan []uint64, 1),
	}

	node.RegisterLifecycle(ethstats)
	return nil
}

// Start implements node.Lifecycle, starting up the monitoring and reporting daemon.
func (s *Service) Start() error {
	// Subscribe to chain events to execute updates on
	chainHeadCh := make(chan core.ChainHeadEvent, chainHeadChanSize)
	s.headSub = s.backend.SubscribeChainHeadEvent(chainHeadCh)
	txEventCh := make(chan core.NewTxsEvent, txChanSize)
	s.txSub = s.backend.SubscribeNewTxsEvent(txEventCh)
	go s.loop(chainHeadCh, txEventCh)

	log.Info("Stats daemon started")
	return nil
}

// Stop implements node.Lifecycle, terminating the monitoring and reporting daemon.
func (s *Service) Stop() error {
	s.headSub.Unsubscribe()
	s.txSub.Unsubscribe()
	log.Info("Stats daemon stopped")
	return nil
}

// loop keeps trying to connect to the netstats server, reporting chain events
// until termination.
func (s *Service) loop(chainHeadCh chan core.ChainHeadEvent, txEventCh chan core.NewTxsEvent) {
	// Start a goroutine that exhausts the subscriptions to avoid events piling up
	var (
		quitCh = make(chan struct{})
		headCh = make(chan *types.Header, 1)
		txCh   = make(chan struct{}, 1)
	)
	go func() {
		var lastTx mclock.AbsTime

	HandleLoop:
		for {
			select {
			// Notify of chain head events, but drop if too frequent
			case head := <-chainHeadCh:
				select {
				case headCh <- head.Header:
				default:
				}

			// Notify of new transaction events, but drop if too frequent
			case <-txEventCh:
				if time.Duration(mclock.Now()-lastTx) < time.Second {
					continue
				}
				lastTx = mclock.Now()

				select {
				case txCh <- struct{}{}:
				default:
				}

			// node stopped
			case <-s.txSub.Err():
				break HandleLoop
			case <-s.headSub.Err():
				break HandleLoop
			}
		}
		close(quitCh)
	}()

	// Resolve the URL, defaulting to TLS, but falling back to none too
	path := fmt.Sprintf("%s/api", s.host)
	urls := []string{path}

	// url.Parse and url.IsAbs is unsuitable (https://github.com/golang/go/issues/19779)
	if !strings.Contains(path, "://") {
		urls = []string{"wss://" + path, "ws://" + path}
	}

	errTimer := time.NewTimer(0)
	defer errTimer.Stop()
	// Loop reporting until termination
	for {
		select {
		case <-quitCh:
			return
		case <-errTimer.C:
			// Establish a websocket connection to the server on any supported URL
			var (
				conn *connWrapper
				err  error
			)
			dialer := websocket.Dialer{HandshakeTimeout: 5 * time.Second}
			header := make(http.Header)
			header.Set("origin", "http://localhost")
			for _, url := range urls {
				c, _, e := dialer.Dial(url, header)
				err = e
				if err == nil {
					conn = newConnectionWrapper(c)
					break
				}
			}
			if err != nil {
				log.Warn("Stats server unreachable", "err", err)
				errTimer.Reset(10 * time.Second)
				continue
			}
			// Authenticate the client with the server
			if err = s.login(conn); err != nil {
				log.Warn("Stats login failed", "err", err)
				conn.Close()
				errTimer.Reset(10 * time.Second)
				continue
			}
			go s.readLoop(conn)

			// Send the initial stats so our node looks decent from the get go
			if err = s.report(conn); err != nil {
				log.Warn("Initial stats report failed", "err", err)
				conn.Close()
				errTimer.Reset(0)
				continue
			}
			// Keep sending status updates until the connection breaks
			fullReport := time.NewTicker(15 * time.Second)

			for err == nil {
				select {
				case <-quitCh:
					fullReport.Stop()
					// Make sure the connection is closed
					conn.Close()
					return

				case <-fullReport.C:
					if err = s.report(conn); err != nil {
						log.Warn("Full stats report failed", "err", err)
					}
				case list := <-s.histCh:
					if err = s.reportHistory(conn, list); err != nil {
						log.Warn("Requested history report failed", "err", err)
					}
				case head := <-headCh:
					if err = s.reportBlock(conn, head); err != nil {
						log.Warn("Block stats report failed", "err", err)
					}
					if err = s.reportPending(conn); err != nil {
						log.Warn("Post-block transaction stats report failed", "err", err)
					}
				case <-txCh:
					if err = s.reportPending(conn); err != nil {
						log.Warn("Transaction stats report failed", "err", err)
					}
				}
			}
			fullReport.Stop()

			// Close the current connection and establish a new one
			conn.Close()
			errTimer.Reset(0)
		}
	}
}

// readLoop loops as long as the connection is alive and retrieves data packets
// from the network socket. If any of them match an active request, it forwards
// it, if they themselves are requests it initiates a reply, and lastly it drops
// unknown packets.
func (s *Service) readLoop(conn *connWrapper) {
	// If the read loop exits, close the connection
	defer conn.Close()

	for {
		// Retrieve the next generic network packet and bail out on error
		var blob json.RawMessage
		if err := conn.ReadJSON(&blob); err != nil {
			log.Warn("Failed to retrieve stats server message", "err", err)
			return
		}
		// If the network packet is a system ping, respond to it directly
		var ping string
		if err := json.Unmarshal(blob, &ping); err == nil && strings.HasPrefix(ping, "primus::ping::") {
			if err := conn.WriteJSON(strings.ReplaceAll(ping, "ping", "pong")); err != nil {
				log.Warn("Failed to respond to system ping message", "err", err)
				return
			}
			continue
		}
		// Not a system ping, try to decode an actual state message
		var msg map[string][]interface{}
		if err := json.Unmarshal(blob, &msg); err != nil {
			log.Warn("Failed to decode stats server message", "err", err)
			return
		}
		log.Trace("Received message from stats server", "msg", msg)
		if len(msg["emit"]) == 0 {
			log.Warn("Stats server sent non-broadcast", "msg", msg)
			return
		}
		command, ok := msg["emit"][0].(string)
		if !ok {
			log.Warn("Invalid stats server message type", "type", msg["emit"][0])
			return
		}
		// If the message is a ping reply, deliver (someone must be listening!)
		if len(msg["emit"]) == 2 && command == "node-pong" {
			select {
			case s.pongCh <- struct{}{}:
				// Pong delivered, continue listening
				continue
			default:
				// Ping routine dead, abort
				log.Warn("Stats server pinger seems to have died")
				return
			}
		}
		// If the message is a history request, forward to the event processor
		if len(msg["emit"]) == 2 && command == "history" {
			// Make sure the request is valid and doesn't crash us
			request, ok := msg["emit"][1].(map[string]interface{})
			if !ok {
				log.Warn("Invalid stats history request", "msg", msg["emit"][1])
				select {
				case s.histCh <- nil: // Treat it as an no indexes request
				default:
				}
				continue
			}
			list, ok := request["list"].([]interface{})
			if !ok {
				log.Warn("Invalid stats history block list", "list", request["list"])
				return
			}
			// Convert the block number list to an integer list
			numbers := make([]uint64, len(list))
			for i, num := range list {
				n, ok := num.(float64)
				if !ok {
					log.Warn("Invalid stats history block number", "number", num)
					return
				}
				numbers[i] = uint64(n)
			}
			select {
			case s.histCh <- numbers:
				continue
			default:
			}
		}
		// Report anything else and continue
		log.Info("Unknown stats message", "msg", msg)
	}
}

// nodeInfo is the collection of meta information about a node that is displayed
// on the monitoring page.
type nodeInfo struct {
	Name     string `json:"name"`
	Node     string `json:"node"`
	Port     int    `json:"port"`
	Network  string `json:"net"`
	Protocol string `json:"protocol"`
	API      string `json:"api"`
	Os       string `json:"os"`
	OsVer    string `json:"os_v"`
	Client   string `json:"client"`
	History  bool   `json:"canUpdateHistory"`
}

// authMsg is the authentication infos needed to login to a monitoring server.
type authMsg struct {
	ID     string   `json:"id"`
	Info   nodeInfo `json:"info"`
	Secret string   `json:"secret"`
}

// login tries to authorize the client at the remote server.
func (s *Service) login(conn *connWrapper) error {
	// Construct and send the login authentication
	infos := s.server.NodeInfo()

	var protocols []string
	for _, proto := range s.server.Protocols {
		protocols = append(protocols, fmt.Sprintf("%s/%d", proto.Name, proto.Version))
	}
	var network string
	if info := infos.Protocols["eth"]; info != nil {
		network = fmt.Sprintf("%d", info.(*ethproto.NodeInfo).Network)
	} else {
		return errors.New("no eth protocol available")
	}
	auth := &authMsg{
		ID: s.node,
		Info: nodeInfo{
			Name:     s.node,
			Node:     infos.Name,
			Port:     infos.Ports.Listener,
			Network:  network,
			Protocol: strings.Join(protocols, ", "),
			API:      "No",
			Os:       runtime.GOOS,
			OsVer:    runtime.GOARCH,
			Client:   "0.1.1",
			History:  true,
		},
		Secret: s.pass,
	}
	login := map[string][]interface{}{
		"emit": {"hello", auth},
	}
	if err := conn.WriteJSON(login); err != nil {
		return err
	}
	// Retrieve the remote ack or connection termination
	var ack map[string][]string
	if err := conn.ReadJSON(&ack); err != nil || len(ack["emit"]) != 1 || ack["emit"][0] != "ready" {
		return errors.New("unauthorized")
	}
	return nil
}

// report collects all possible data to report and send it to the stats server.
// This should only be used on reconnects or rarely to avoid overloading the
// server. Use the individual methods for reporting subscribed events.
func (s *Service) report(conn *connWrapper) error {
	if err := s.reportLatency(conn); err != nil {
		return err
	}
	if err := s.reportBlock(conn, nil); err != nil {
		return err
	}
	if err := s.reportPending(conn); err != nil {
		return err
	}
	if err := s.reportStats(conn); err != nil {
		return err
	}
	return nil
}

// reportLatency sends a ping request to the server, measures the RTT time and
// finally sends a latency update.
func (s *Service) reportLatency(conn *connWrapper) error {
	// Send the current time to the ethstats server
	start := time.Now()

	ping := map[string][]interface{}{
		"emit": {"node-ping", map[string]string{
			"id":         s.node,
			"clientTime": start.String(),
		}},
	}
	if err := conn.WriteJSON(ping); err != nil {
		return err
	}
	// Wait for the pong request to arrive back
	timer := time.NewTimer(5 * time.Second)
	defer timer.Stop()

	select {
	case <-s.pongCh:
		// Pong delivered, report the latency
	case <-timer.C:
		// Ping timeout, abort
		return errors.New("ping timed out")
	}
	latency := strconv.Itoa(int((time.Since(start) / time.Duration(2)).Nanoseconds() / 1000000))

	// Send back the measured latency
	log.Trace("Sending measured latency to ethstats", "latency", latency)

	stats := map[string][]interface{}{
		"emit": {"latency", map[string]string{
			"id":      s.node,
			"latency": latency,
		}},
	}
	return conn.WriteJSON(stats)
}

// blockStats is the information to report about individual blocks.
type blockStats struct {
	Number     *big.Int       `json:"number"`
	Hash       common.Hash    `json:"hash"`
	ParentHash common.Hash    `json:"parentHash"`
	Timestamp  *big.Int       `json:"timestamp"`
	Miner      common.Address `json:"miner"`
	GasUsed    uint64         `json:"gasUsed"`
	GasLimit   uint64         `json:"gasLimit"`
	Diff       string         `json:"difficulty"`
	TotalDiff  string         `json:"totalDifficulty"`
	Txs        []txStats      `json:"transactions"`
	TxHash     common.Hash    `json:"transactionsRoot"`
	Root       common.Hash    `json:"stateRoot"`
	Uncles     uncleStats     `json:"uncles"`
}

// txStats is the information to report about individual transactions.
type txStats struct {
	Hash common.Hash `json:"hash"`
}

// uncleStats is a custom wrapper around an uncle array to force serializing
// empty arrays instead of returning null for them.
type uncleStats []*types.Header

func (s uncleStats) MarshalJSON() ([]byte, error) {
	if uncles := ([]*types.Header)(s); len(uncles) > 0 {
		return json.Marshal(uncles)
	}
	return []byte("[]"), nil
}

// reportBlock retrieves the current chain head and reports it to the stats server.
func (s *Service) reportBlock(conn *connWrapper, header *types.Header) error {
	// Gather the block details from the header or block chain
	details := s.assembleBlockStats(header)

	// Short circuit if the block detail is not available.
	if details == nil {
		return nil
	}
	// Assemble the block report and send it to the server
	log.Trace("Sending new block to ethstats", "number", details.Number, "hash", details.Hash)

	stats := map[string]interface{}{
		"id":    s.node,
		"block": details,
	}
	report := map[string][]interface{}{
		"emit": {"block", stats},
	}
	return conn.WriteJSON(report)
}

// assembleBlockStats retrieves any required metadata to report a single block
// and assembles the block stats. If block is nil, the current head is processed.
func (s *Service) assembleBlockStats(header *types.Header) *blockStats {
	// Gather the block infos from the local blockchain
	var (
<<<<<<< HEAD
		td     *big.Int
=======
>>>>>>> 4263936a
		txs    []txStats
		uncles []*types.Header
	)

	// check if backend is a full node
	fullBackend, ok := s.backend.(fullNodeBackend)
	if ok {
		// Retrieve current chain head if no block is given.
		if header == nil {
			header = fullBackend.CurrentBlock()
		}
		block, _ := fullBackend.BlockByNumber(context.Background(), rpc.BlockNumber(header.Number.Uint64()))
		if block == nil {
			return nil
		}
<<<<<<< HEAD
		td = fullBackend.GetTd(context.Background(), header.Hash())

=======
>>>>>>> 4263936a
		txs = make([]txStats, len(block.Transactions()))
		for i, tx := range block.Transactions() {
			txs[i].Hash = tx.Hash()
		}
		uncles = block.Uncles()
	} else {
		// Light nodes would need on-demand lookups for transactions/uncles, skip
		if header == nil {
			header = s.backend.CurrentHeader()
		}
		txs = []txStats{}
	}
	// Assemble and return the block stats
	author, _ := s.engine.Author(header)

	return &blockStats{
		Number:     header.Number,
		Hash:       header.Hash(),
		ParentHash: header.ParentHash,
		Timestamp:  new(big.Int).SetUint64(header.Time),
		Miner:      author,
		GasUsed:    header.GasUsed,
		GasLimit:   header.GasLimit,
		Diff:       header.Difficulty.String(),
		TotalDiff:  "0", // unknown post-merge with pruned chain tail
		Txs:        txs,
		TxHash:     header.TxHash,
		Root:       header.Root,
		Uncles:     uncles,
	}
}

// reportHistory retrieves the most recent batch of blocks and reports it to the
// stats server.
func (s *Service) reportHistory(conn *connWrapper, list []uint64) error {
	// Figure out the indexes that need reporting
	indexes := make([]uint64, 0, historyUpdateRange)
	if len(list) > 0 {
		// Specific indexes requested, send them back in particular
		indexes = append(indexes, list...)
	} else {
		// No indexes requested, send back the top ones
		head := s.backend.CurrentHeader().Number.Int64()
		start := head - historyUpdateRange + 1
		if start < 0 {
			start = 0
		}
		for i := uint64(start); i <= uint64(head); i++ {
			indexes = append(indexes, i)
		}
	}
	// Gather the batch of blocks to report
	history := make([]*blockStats, len(indexes))
	for i, number := range indexes {
		// Retrieve the next block if it's known to us
		header, _ := s.backend.HeaderByNumber(context.Background(), rpc.BlockNumber(number))
		if header != nil {
			history[len(history)-1-i] = s.assembleBlockStats(header)
			continue
		}
		// Ran out of blocks, cut the report short and send
		history = history[len(history)-i:]
		break
	}
	// Assemble the history report and send it to the server
	if len(history) > 0 {
		log.Trace("Sending historical blocks to ethstats", "first", history[0].Number, "last", history[len(history)-1].Number)
	} else {
		log.Trace("No history to send to stats server")
	}
	stats := map[string]interface{}{
		"id":      s.node,
		"history": history,
	}
	report := map[string][]interface{}{
		"emit": {"history", stats},
	}
	return conn.WriteJSON(report)
}

// pendStats is the information to report about pending transactions.
type pendStats struct {
	Pending int `json:"pending"`
}

// reportPending retrieves the current number of pending transactions and reports
// it to the stats server.
func (s *Service) reportPending(conn *connWrapper) error {
	// Retrieve the pending count from the local blockchain
	pending, _ := s.backend.Stats()
	// Assemble the transaction stats and send it to the server
	log.Trace("Sending pending transactions to ethstats", "count", pending)

	stats := map[string]interface{}{
		"id": s.node,
		"stats": &pendStats{
			Pending: pending,
		},
	}
	report := map[string][]interface{}{
		"emit": {"pending", stats},
	}
	return conn.WriteJSON(report)
}

// nodeStats is the information to report about the local node.
type nodeStats struct {
	Active   bool `json:"active"`
	Syncing  bool `json:"syncing"`
	Peers    int  `json:"peers"`
	GasPrice int  `json:"gasPrice"`
	Uptime   int  `json:"uptime"`
}

// reportStats retrieves various stats about the node at the networking layer
// and reports it to the stats server.
func (s *Service) reportStats(conn *connWrapper) error {
	// Gather the syncing infos from the local miner instance
	var (
		syncing  bool
		gasprice int
	)
	// check if backend is a full node
	if fullBackend, ok := s.backend.(fullNodeBackend); ok {
		sync := fullBackend.SyncProgress()
		syncing = !sync.Done()

		price, _ := fullBackend.SuggestGasTipCap(context.Background())
		gasprice = int(price.Uint64())
		if basefee := fullBackend.CurrentHeader().BaseFee; basefee != nil {
			gasprice += int(basefee.Uint64())
		}
	} else {
		sync := s.backend.SyncProgress()
		syncing = !sync.Done()
	}
	// Assemble the node stats and send it to the server
	log.Trace("Sending node details to ethstats")

	stats := map[string]interface{}{
		"id": s.node,
		"stats": &nodeStats{
			Active:   true,
			Peers:    s.server.PeerCount(),
			GasPrice: gasprice,
			Syncing:  syncing,
			Uptime:   100,
		},
	}
	report := map[string][]interface{}{
		"emit": {"stats", stats},
	}
	return conn.WriteJSON(report)
}<|MERGE_RESOLUTION|>--- conflicted
+++ resolved
@@ -627,10 +627,6 @@
 func (s *Service) assembleBlockStats(header *types.Header) *blockStats {
 	// Gather the block infos from the local blockchain
 	var (
-<<<<<<< HEAD
-		td     *big.Int
-=======
->>>>>>> 4263936a
 		txs    []txStats
 		uncles []*types.Header
 	)
@@ -646,11 +642,6 @@
 		if block == nil {
 			return nil
 		}
-<<<<<<< HEAD
-		td = fullBackend.GetTd(context.Background(), header.Hash())
-
-=======
->>>>>>> 4263936a
 		txs = make([]txStats, len(block.Transactions()))
 		for i, tx := range block.Transactions() {
 			txs[i].Hash = tx.Hash()
