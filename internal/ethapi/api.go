// Copyright 2015 The go-ethereum Authors
// This file is part of the go-ethereum library.
//
// The go-ethereum library is free software: you can redistribute it and/or modify
// it under the terms of the GNU Lesser General Public License as published by
// the Free Software Foundation, either version 3 of the License, or
// (at your option) any later version.
//
// The go-ethereum library is distributed in the hope that it will be useful,
// but WITHOUT ANY WARRANTY; without even the implied warranty of
// MERCHANTABILITY or FITNESS FOR A PARTICULAR PURPOSE. See the
// GNU Lesser General Public License for more details.
//
// You should have received a copy of the GNU Lesser General Public License
// along with the go-ethereum library. If not, see <http://www.gnu.org/licenses/>.

package ethapi

import (
	"context"
	"encoding/hex"
	"errors"
	"fmt"
<<<<<<< HEAD
	"maps"
=======
>>>>>>> 4263936a
	gomath "math"
	"math/big"
	"strings"
	"time"

	"github.com/davecgh/go-spew/spew"
	"github.com/ethereum/go-ethereum/accounts"
<<<<<<< HEAD
	"github.com/ethereum/go-ethereum/accounts/abi"
=======
>>>>>>> 4263936a
	"github.com/ethereum/go-ethereum/common"
	"github.com/ethereum/go-ethereum/common/hexutil"
	"github.com/ethereum/go-ethereum/common/math"
	"github.com/ethereum/go-ethereum/consensus"
	"github.com/ethereum/go-ethereum/consensus/misc/eip1559"
	"github.com/ethereum/go-ethereum/core"
	"github.com/ethereum/go-ethereum/core/rawdb"
	"github.com/ethereum/go-ethereum/core/state"
	"github.com/ethereum/go-ethereum/core/types"
	"github.com/ethereum/go-ethereum/core/vm"
	"github.com/ethereum/go-ethereum/crypto"
	"github.com/ethereum/go-ethereum/eth/gasestimator"
	"github.com/ethereum/go-ethereum/eth/tracers/logger"
	"github.com/ethereum/go-ethereum/internal/ethapi/override"
	"github.com/ethereum/go-ethereum/log"
	"github.com/ethereum/go-ethereum/p2p"
	"github.com/ethereum/go-ethereum/params"
	"github.com/ethereum/go-ethereum/rlp"
	"github.com/ethereum/go-ethereum/rpc"
	"github.com/ethereum/go-ethereum/trie"
<<<<<<< HEAD
	"github.com/holiman/uint256"
=======
>>>>>>> 4263936a
)

// estimateGasErrorRatio is the amount of overestimation eth_estimateGas is
// allowed to produce in order to speed up calculations.
const estimateGasErrorRatio = 0.015

var errBlobTxNotSupported = errors.New("signing blob transactions not supported")

// EthereumAPI provides an API to access Ethereum related information.
type EthereumAPI struct {
	b Backend
}

// NewEthereumAPI creates a new Ethereum protocol API.
func NewEthereumAPI(b Backend) *EthereumAPI {
	return &EthereumAPI{b}
}

// GasPrice returns a suggestion for a gas price for legacy transactions.
func (api *EthereumAPI) GasPrice(ctx context.Context) (*hexutil.Big, error) {
	tipcap, err := api.b.SuggestGasTipCap(ctx)
	if err != nil {
		return nil, err
	}
	if head := api.b.CurrentHeader(); head.BaseFee != nil {
		tipcap.Add(tipcap, head.BaseFee)
	}
	return (*hexutil.Big)(tipcap), err
}

// MaxPriorityFeePerGas returns a suggestion for a gas tip cap for dynamic fee transactions.
func (api *EthereumAPI) MaxPriorityFeePerGas(ctx context.Context) (*hexutil.Big, error) {
	tipcap, err := api.b.SuggestGasTipCap(ctx)
	if err != nil {
		return nil, err
	}
	return (*hexutil.Big)(tipcap), err
}

type feeHistoryResult struct {
	OldestBlock      *hexutil.Big     `json:"oldestBlock"`
	Reward           [][]*hexutil.Big `json:"reward,omitempty"`
	BaseFee          []*hexutil.Big   `json:"baseFeePerGas,omitempty"`
	GasUsedRatio     []float64        `json:"gasUsedRatio"`
	BlobBaseFee      []*hexutil.Big   `json:"baseFeePerBlobGas,omitempty"`
	BlobGasUsedRatio []float64        `json:"blobGasUsedRatio,omitempty"`
}

// FeeHistory returns the fee market history.
func (api *EthereumAPI) FeeHistory(ctx context.Context, blockCount math.HexOrDecimal64, lastBlock rpc.BlockNumber, rewardPercentiles []float64) (*feeHistoryResult, error) {
	oldest, reward, baseFee, gasUsed, blobBaseFee, blobGasUsed, err := api.b.FeeHistory(ctx, uint64(blockCount), lastBlock, rewardPercentiles)
	if err != nil {
		return nil, err
	}
	results := &feeHistoryResult{
		OldestBlock:  (*hexutil.Big)(oldest),
		GasUsedRatio: gasUsed,
	}
	if reward != nil {
		results.Reward = make([][]*hexutil.Big, len(reward))
		for i, w := range reward {
			results.Reward[i] = make([]*hexutil.Big, len(w))
			for j, v := range w {
				results.Reward[i][j] = (*hexutil.Big)(v)
			}
		}
	}
	if baseFee != nil {
		results.BaseFee = make([]*hexutil.Big, len(baseFee))
		for i, v := range baseFee {
			results.BaseFee[i] = (*hexutil.Big)(v)
		}
	}
	if blobBaseFee != nil {
		results.BlobBaseFee = make([]*hexutil.Big, len(blobBaseFee))
		for i, v := range blobBaseFee {
			results.BlobBaseFee[i] = (*hexutil.Big)(v)
		}
	}
	if blobGasUsed != nil {
		results.BlobGasUsedRatio = blobGasUsed
	}
	return results, nil
}

// BlobBaseFee returns the base fee for blob gas at the current head.
func (api *EthereumAPI) BlobBaseFee(ctx context.Context) *hexutil.Big {
	return (*hexutil.Big)(api.b.BlobBaseFee(ctx))
}

// Syncing returns false in case the node is currently not syncing with the network. It can be up-to-date or has not
// yet received the latest block headers from its peers. In case it is synchronizing:
// - startingBlock: block number this node started to synchronize from
// - currentBlock:  block number this node is currently importing
// - highestBlock:  block number of the highest block header this node has received from peers
// - pulledStates:  number of state entries processed until now
// - knownStates:   number of known state entries that still need to be pulled
func (api *EthereumAPI) Syncing() (interface{}, error) {
	progress := api.b.SyncProgress()

	// Return not syncing if the synchronisation already completed
	if progress.Done() {
		return false, nil
	}
	// Otherwise gather the block sync stats
	return map[string]interface{}{
		"startingBlock":          hexutil.Uint64(progress.StartingBlock),
		"currentBlock":           hexutil.Uint64(progress.CurrentBlock),
		"highestBlock":           hexutil.Uint64(progress.HighestBlock),
		"syncedAccounts":         hexutil.Uint64(progress.SyncedAccounts),
		"syncedAccountBytes":     hexutil.Uint64(progress.SyncedAccountBytes),
		"syncedBytecodes":        hexutil.Uint64(progress.SyncedBytecodes),
		"syncedBytecodeBytes":    hexutil.Uint64(progress.SyncedBytecodeBytes),
		"syncedStorage":          hexutil.Uint64(progress.SyncedStorage),
		"syncedStorageBytes":     hexutil.Uint64(progress.SyncedStorageBytes),
		"healedTrienodes":        hexutil.Uint64(progress.HealedTrienodes),
		"healedTrienodeBytes":    hexutil.Uint64(progress.HealedTrienodeBytes),
		"healedBytecodes":        hexutil.Uint64(progress.HealedBytecodes),
		"healedBytecodeBytes":    hexutil.Uint64(progress.HealedBytecodeBytes),
		"healingTrienodes":       hexutil.Uint64(progress.HealingTrienodes),
		"healingBytecode":        hexutil.Uint64(progress.HealingBytecode),
		"txIndexFinishedBlocks":  hexutil.Uint64(progress.TxIndexFinishedBlocks),
		"txIndexRemainingBlocks": hexutil.Uint64(progress.TxIndexRemainingBlocks),
	}, nil
}

// TxPoolAPI offers and API for the transaction pool. It only operates on data that is non-confidential.
type TxPoolAPI struct {
	b Backend
}

// NewTxPoolAPI creates a new tx pool service that gives information about the transaction pool.
func NewTxPoolAPI(b Backend) *TxPoolAPI {
	return &TxPoolAPI{b}
}

// Content returns the transactions contained within the transaction pool.
func (api *TxPoolAPI) Content() map[string]map[string]map[string]*RPCTransaction {
	content := map[string]map[string]map[string]*RPCTransaction{
		"pending": make(map[string]map[string]*RPCTransaction),
		"queued":  make(map[string]map[string]*RPCTransaction),
	}
	pending, queue := api.b.TxPoolContent()
	curHeader := api.b.CurrentHeader()
	// Flatten the pending transactions
	for account, txs := range pending {
		dump := make(map[string]*RPCTransaction)
		for _, tx := range txs {
			dump[fmt.Sprintf("%d", tx.Nonce())] = NewRPCPendingTransaction(tx, curHeader, api.b.ChainConfig())
		}
		content["pending"][account.Hex()] = dump
	}
	// Flatten the queued transactions
	for account, txs := range queue {
		dump := make(map[string]*RPCTransaction)
		for _, tx := range txs {
			dump[fmt.Sprintf("%d", tx.Nonce())] = NewRPCPendingTransaction(tx, curHeader, api.b.ChainConfig())
		}
		content["queued"][account.Hex()] = dump
	}
	return content
}

// ContentFrom returns the transactions contained within the transaction pool.
func (api *TxPoolAPI) ContentFrom(addr common.Address) map[string]map[string]*RPCTransaction {
	content := make(map[string]map[string]*RPCTransaction, 2)
	pending, queue := api.b.TxPoolContentFrom(addr)
	curHeader := api.b.CurrentHeader()

	// Build the pending transactions
	dump := make(map[string]*RPCTransaction, len(pending))
	for _, tx := range pending {
		dump[fmt.Sprintf("%d", tx.Nonce())] = NewRPCPendingTransaction(tx, curHeader, api.b.ChainConfig())
	}
	content["pending"] = dump

	// Build the queued transactions
	dump = make(map[string]*RPCTransaction, len(queue))
	for _, tx := range queue {
		dump[fmt.Sprintf("%d", tx.Nonce())] = NewRPCPendingTransaction(tx, curHeader, api.b.ChainConfig())
	}
	content["queued"] = dump

	return content
}

// Status returns the number of pending and queued transaction in the pool.
func (api *TxPoolAPI) Status() map[string]hexutil.Uint {
	pending, queue := api.b.Stats()
	return map[string]hexutil.Uint{
		"pending": hexutil.Uint(pending),
		"queued":  hexutil.Uint(queue),
	}
}

// Inspect retrieves the content of the transaction pool and flattens it into an
// easily inspectable list.
func (api *TxPoolAPI) Inspect() map[string]map[string]map[string]string {
	content := map[string]map[string]map[string]string{
		"pending": make(map[string]map[string]string),
		"queued":  make(map[string]map[string]string),
	}
	pending, queue := api.b.TxPoolContent()

	// Define a formatter to flatten a transaction into a string
	format := func(tx *types.Transaction) string {
		if to := tx.To(); to != nil {
			return fmt.Sprintf("%s: %v wei + %v gas × %v wei", tx.To().Hex(), tx.Value(), tx.Gas(), tx.GasPrice())
		}
		return fmt.Sprintf("contract creation: %v wei + %v gas × %v wei", tx.Value(), tx.Gas(), tx.GasPrice())
	}
	// Flatten the pending transactions
	for account, txs := range pending {
		dump := make(map[string]string)
		for _, tx := range txs {
			dump[fmt.Sprintf("%d", tx.Nonce())] = format(tx)
		}
		content["pending"][account.Hex()] = dump
	}
	// Flatten the queued transactions
	for account, txs := range queue {
		dump := make(map[string]string)
		for _, tx := range txs {
			dump[fmt.Sprintf("%d", tx.Nonce())] = format(tx)
		}
		content["queued"][account.Hex()] = dump
	}
	return content
}

// EthereumAccountAPI provides an API to access accounts managed by this node.
// It offers only methods that can retrieve accounts.
type EthereumAccountAPI struct {
	am *accounts.Manager
}

// NewEthereumAccountAPI creates a new EthereumAccountAPI.
func NewEthereumAccountAPI(am *accounts.Manager) *EthereumAccountAPI {
	return &EthereumAccountAPI{am: am}
}

// Accounts returns the collection of accounts this node manages.
func (api *EthereumAccountAPI) Accounts() []common.Address {
	return api.am.Accounts()
}

// BlockChainAPI provides an API to access Ethereum blockchain data.
type BlockChainAPI struct {
	b Backend
}

// NewBlockChainAPI creates a new Ethereum blockchain API.
func NewBlockChainAPI(b Backend) *BlockChainAPI {
	return &BlockChainAPI{b}
}

// ChainId is the EIP-155 replay-protection chain id for the current Ethereum chain config.
//
// Note, this method does not conform to EIP-695 because the configured chain ID is always
// returned, regardless of the current head block. We used to return an error when the chain
// wasn't synced up to a block where EIP-155 is enabled, but this behavior caused issues
// in CL clients.
func (api *BlockChainAPI) ChainId() *hexutil.Big {
	return (*hexutil.Big)(api.b.ChainConfig().ChainID)
}

// BlockNumber returns the block number of the chain head.
func (api *BlockChainAPI) BlockNumber() hexutil.Uint64 {
	header, _ := api.b.HeaderByNumber(context.Background(), rpc.LatestBlockNumber) // latest header should always be available
	return hexutil.Uint64(header.Number.Uint64())
}

// GetBalance returns the amount of wei for the given address in the state of the
// given block number. The rpc.LatestBlockNumber and rpc.PendingBlockNumber meta
// block numbers are also allowed.
func (api *BlockChainAPI) GetBalance(ctx context.Context, address common.Address, blockNrOrHash rpc.BlockNumberOrHash) (*hexutil.Big, error) {
	state, _, err := api.b.StateAndHeaderByNumberOrHash(ctx, blockNrOrHash)
	if state == nil || err != nil {
		return nil, err
	}
	b := state.GetBalance(address).ToBig()
	return (*hexutil.Big)(b), state.Error()
}

// AccountResult structs for GetProof
type AccountResult struct {
	Address      common.Address  `json:"address"`
	AccountProof []string        `json:"accountProof"`
	Balance      *hexutil.Big    `json:"balance"`
	CodeHash     common.Hash     `json:"codeHash"`
	Nonce        hexutil.Uint64  `json:"nonce"`
	StorageHash  common.Hash     `json:"storageHash"`
	StorageProof []StorageResult `json:"storageProof"`
}

type StorageResult struct {
	Key   string       `json:"key"`
	Value *hexutil.Big `json:"value"`
	Proof []string     `json:"proof"`
}

// proofList implements ethdb.KeyValueWriter and collects the proofs as
// hex-strings for delivery to rpc-caller.
type proofList []string

func (n *proofList) Put(key []byte, value []byte) error {
	*n = append(*n, hexutil.Encode(value))
	return nil
}

func (n *proofList) Delete(key []byte) error {
	panic("not supported")
}

// GetProof returns the Merkle-proof for a given account and optionally some storage keys.
func (api *BlockChainAPI) GetProof(ctx context.Context, address common.Address, storageKeys []string, blockNrOrHash rpc.BlockNumberOrHash) (*AccountResult, error) {
	var (
		keys         = make([]common.Hash, len(storageKeys))
		keyLengths   = make([]int, len(storageKeys))
		storageProof = make([]StorageResult, len(storageKeys))
	)
	// Deserialize all keys. This prevents state access on invalid input.
	for i, hexKey := range storageKeys {
		var err error
		keys[i], keyLengths[i], err = decodeHash(hexKey)
		if err != nil {
			return nil, err
		}
	}
	statedb, header, err := api.b.StateAndHeaderByNumberOrHash(ctx, blockNrOrHash)
	if statedb == nil || err != nil {
		return nil, err
	}
	codeHash := statedb.GetCodeHash(address)
	storageRoot := statedb.GetStorageRoot(address)

	if len(keys) > 0 {
		var storageTrie state.Trie
		if storageRoot != types.EmptyRootHash && storageRoot != (common.Hash{}) {
			id := trie.StorageTrieID(header.Root, crypto.Keccak256Hash(address.Bytes()), storageRoot)
			st, err := trie.NewStateTrie(id, statedb.Database().TrieDB())
			if err != nil {
				return nil, err
			}
			storageTrie = st
		}
		// Create the proofs for the storageKeys.
		for i, key := range keys {
			// Output key encoding is a bit special: if the input was a 32-byte hash, it is
			// returned as such. Otherwise, we apply the QUANTITY encoding mandated by the
			// JSON-RPC spec for getProof. This behavior exists to preserve backwards
			// compatibility with older client versions.
			var outputKey string
			if keyLengths[i] != 32 {
				outputKey = hexutil.EncodeBig(key.Big())
			} else {
				outputKey = hexutil.Encode(key[:])
			}
			if storageTrie == nil {
				storageProof[i] = StorageResult{outputKey, &hexutil.Big{}, []string{}}
				continue
			}
			var proof proofList
			if err := storageTrie.Prove(crypto.Keccak256(key.Bytes()), &proof); err != nil {
				return nil, err
			}
			value := (*hexutil.Big)(statedb.GetState(address, key).Big())
			storageProof[i] = StorageResult{outputKey, value, proof}
		}
	}
	// Create the accountProof.
	tr, err := trie.NewStateTrie(trie.StateTrieID(header.Root), statedb.Database().TrieDB())
	if err != nil {
		return nil, err
	}
	var accountProof proofList
	if err := tr.Prove(crypto.Keccak256(address.Bytes()), &accountProof); err != nil {
		return nil, err
	}
	balance := statedb.GetBalance(address).ToBig()
	return &AccountResult{
		Address:      address,
		AccountProof: accountProof,
		Balance:      (*hexutil.Big)(balance),
		CodeHash:     codeHash,
		Nonce:        hexutil.Uint64(statedb.GetNonce(address)),
		StorageHash:  storageRoot,
		StorageProof: storageProof,
	}, statedb.Error()
}

// decodeHash parses a hex-encoded 32-byte hash. The input may optionally
// be prefixed by 0x and can have a byte length up to 32.
func decodeHash(s string) (h common.Hash, inputLength int, err error) {
	if strings.HasPrefix(s, "0x") || strings.HasPrefix(s, "0X") {
		s = s[2:]
	}
	if (len(s) & 1) > 0 {
		s = "0" + s
	}
	b, err := hex.DecodeString(s)
	if err != nil {
		return common.Hash{}, 0, errors.New("hex string invalid")
	}
	if len(b) > 32 {
		return common.Hash{}, len(b), errors.New("hex string too long, want at most 32 bytes")
	}
	return common.BytesToHash(b), len(b), nil
}

// GetHeaderByNumber returns the requested canonical block header.
//   - When blockNr is -1 the chain pending header is returned.
//   - When blockNr is -2 the chain latest header is returned.
//   - When blockNr is -3 the chain finalized header is returned.
//   - When blockNr is -4 the chain safe header is returned.
func (api *BlockChainAPI) GetHeaderByNumber(ctx context.Context, number rpc.BlockNumber) (map[string]interface{}, error) {
	header, err := api.b.HeaderByNumber(ctx, number)
	if header != nil && err == nil {
		response := RPCMarshalHeader(header)
		if number == rpc.PendingBlockNumber {
			// Pending header need to nil out a few fields
			for _, field := range []string{"hash", "nonce", "miner"} {
				response[field] = nil
			}
		}
		return response, err
	}
	return nil, err
}

// GetHeaderByHash returns the requested header by hash.
func (api *BlockChainAPI) GetHeaderByHash(ctx context.Context, hash common.Hash) map[string]interface{} {
	header, _ := api.b.HeaderByHash(ctx, hash)
	if header != nil {
		return RPCMarshalHeader(header)
	}
	return nil
}

func (api *BlockChainAPI) GetBlockAndReceiptsByNumber(ctx context.Context, number rpc.BlockNumber, fullTx bool) (map[string]interface{}, error) {
	block, err := api.b.BlockByNumber(ctx, number)
	receipts, err := api.b.GetReceipts(ctx, block.Hash())
	if block != nil && err == nil {
		response := RPCMarshalBlock(block, true, fullTx, api.b.ChainConfig())
		if number == rpc.PendingBlockNumber {
			// Pending blocks need to nil out a few fields
			for _, field := range []string{"hash", "nonce", "miner"} {
				response[field] = nil
			}
		}
		response["receipts"] = receipts
		return response, err
	}
	return nil, err
}

// GetBlockByNumber returns the requested canonical block.
//   - When blockNr is -1 the chain pending block is returned.
//   - When blockNr is -2 the chain latest block is returned.
//   - When blockNr is -3 the chain finalized block is returned.
//   - When blockNr is -4 the chain safe block is returned.
//   - When fullTx is true all transactions in the block are returned, otherwise
//     only the transaction hash is returned.
func (api *BlockChainAPI) GetBlockByNumber(ctx context.Context, number rpc.BlockNumber, fullTx bool) (map[string]interface{}, error) {
	block, err := api.b.BlockByNumber(ctx, number)
	if block != nil && err == nil {
		response := RPCMarshalBlock(block, true, fullTx, api.b.ChainConfig())
		if number == rpc.PendingBlockNumber {
			// Pending blocks need to nil out a few fields
			for _, field := range []string{"hash", "nonce", "miner"} {
				response[field] = nil
			}
		}
		return response, nil
	}
	return nil, err
}

// GetBlockByHash returns the requested block. When fullTx is true all transactions in the block are returned in full
// detail, otherwise only the transaction hash is returned.
func (api *BlockChainAPI) GetBlockByHash(ctx context.Context, hash common.Hash, fullTx bool) (map[string]interface{}, error) {
	block, err := api.b.BlockByHash(ctx, hash)
	if block != nil {
		return RPCMarshalBlock(block, true, fullTx, api.b.ChainConfig()), nil
	}
	return nil, err
}

// GetUncleByBlockNumberAndIndex returns the uncle block for the given block hash and index.
func (api *BlockChainAPI) GetUncleByBlockNumberAndIndex(ctx context.Context, blockNr rpc.BlockNumber, index hexutil.Uint) (map[string]interface{}, error) {
	block, err := api.b.BlockByNumber(ctx, blockNr)
	if block != nil {
		uncles := block.Uncles()
		if index >= hexutil.Uint(len(uncles)) {
			log.Debug("Requested uncle not found", "number", blockNr, "hash", block.Hash(), "index", index)
			return nil, nil
		}
		block = types.NewBlockWithHeader(uncles[index])
		return RPCMarshalBlock(block, false, false, api.b.ChainConfig()), nil
	}
	return nil, err
}

// GetUncleByBlockHashAndIndex returns the uncle block for the given block hash and index.
func (api *BlockChainAPI) GetUncleByBlockHashAndIndex(ctx context.Context, blockHash common.Hash, index hexutil.Uint) (map[string]interface{}, error) {
	block, err := api.b.BlockByHash(ctx, blockHash)
	if block != nil {
		uncles := block.Uncles()
		if index >= hexutil.Uint(len(uncles)) {
			log.Debug("Requested uncle not found", "number", block.Number(), "hash", blockHash, "index", index)
			return nil, nil
		}
		block = types.NewBlockWithHeader(uncles[index])
		return RPCMarshalBlock(block, false, false, api.b.ChainConfig()), nil
	}
	return nil, err
}

// GetUncleCountByBlockNumber returns number of uncles in the block for the given block number
func (api *BlockChainAPI) GetUncleCountByBlockNumber(ctx context.Context, blockNr rpc.BlockNumber) *hexutil.Uint {
	if block, _ := api.b.BlockByNumber(ctx, blockNr); block != nil {
		n := hexutil.Uint(len(block.Uncles()))
		return &n
	}
	return nil
}

// GetUncleCountByBlockHash returns number of uncles in the block for the given block hash
func (api *BlockChainAPI) GetUncleCountByBlockHash(ctx context.Context, blockHash common.Hash) *hexutil.Uint {
	if block, _ := api.b.BlockByHash(ctx, blockHash); block != nil {
		n := hexutil.Uint(len(block.Uncles()))
		return &n
	}
	return nil
}

// GetCode returns the code stored at the given address in the state for the given block number.
func (api *BlockChainAPI) GetCode(ctx context.Context, address common.Address, blockNrOrHash rpc.BlockNumberOrHash) (hexutil.Bytes, error) {
	state, _, err := api.b.StateAndHeaderByNumberOrHash(ctx, blockNrOrHash)
	if state == nil || err != nil {
		return nil, err
	}
	code := state.GetCode(address)
	return code, state.Error()
}

// GetStorageAt returns the storage from the state at the given address, key and
// block number. The rpc.LatestBlockNumber and rpc.PendingBlockNumber meta block
// numbers are also allowed.
func (api *BlockChainAPI) GetStorageAt(ctx context.Context, address common.Address, hexKey string, blockNrOrHash rpc.BlockNumberOrHash) (hexutil.Bytes, error) {
	state, _, err := api.b.StateAndHeaderByNumberOrHash(ctx, blockNrOrHash)
	if state == nil || err != nil {
		return nil, err
	}
	key, _, err := decodeHash(hexKey)
	if err != nil {
		return nil, fmt.Errorf("unable to decode storage key: %s", err)
	}
	res := state.GetState(address, key)
	return res[:], state.Error()
}

// GetBlockReceipts returns the block receipts for the given block hash or number or tag.
func (api *BlockChainAPI) GetBlockReceipts(ctx context.Context, blockNrOrHash rpc.BlockNumberOrHash) ([]map[string]interface{}, error) {
	block, err := api.b.BlockByNumberOrHash(ctx, blockNrOrHash)
	if block == nil || err != nil {
		// When the block doesn't exist, the RPC method should return JSON null
		// as per specification.
		return nil, nil
	}
	receipts, err := api.b.GetReceipts(ctx, block.Hash())
	if err != nil {
		return nil, err
	}
	txs := block.Transactions()
	if len(txs) != len(receipts) {
		return nil, fmt.Errorf("receipts length mismatch: %d vs %d", len(txs), len(receipts))
	}

	// Derive the sender.
	signer := types.MakeSigner(api.b.ChainConfig(), block.Number(), block.Time())

	result := make([]map[string]interface{}, len(receipts))
	for i, receipt := range receipts {
		result[i] = marshalReceipt(receipt, block.Hash(), block.NumberU64(), signer, txs[i], i)
	}

	return result, nil
}

<<<<<<< HEAD
// OverrideAccount indicates the overriding fields of account during the execution
// of a message call.
// Note, state and stateDiff can't be specified at the same time. If state is
// set, message execution will only use the data in the given state. Otherwise
// if stateDiff is set, all diff will be applied first and then execute the call
// message.
type OverrideAccount struct {
	Nonce            *hexutil.Uint64             `json:"nonce"`
	Code             *hexutil.Bytes              `json:"code"`
	Balance          *hexutil.Big                `json:"balance"`
	State            map[common.Hash]common.Hash `json:"state"`
	StateDiff        map[common.Hash]common.Hash `json:"stateDiff"`
	MovePrecompileTo *common.Address             `json:"movePrecompileToAddress"`
}

// StateOverride is the collection of overridden accounts.
type StateOverride map[common.Address]OverrideAccount

func (diff *StateOverride) has(address common.Address) bool {
	_, ok := (*diff)[address]
	return ok
}

// Apply overrides the fields of specified accounts into the given state.
func (diff *StateOverride) Apply(statedb *state.StateDB, precompiles vm.PrecompiledContracts) error {
	if diff == nil {
		return nil
	}
	// Tracks destinations of precompiles that were moved.
	dirtyAddrs := make(map[common.Address]struct{})
	for addr, account := range *diff {
		// If a precompile was moved to this address already, it can't be overridden.
		if _, ok := dirtyAddrs[addr]; ok {
			return fmt.Errorf("account %s has already been overridden by a precompile", addr.Hex())
		}
		p, isPrecompile := precompiles[addr]
		// The MoveTo feature makes it possible to move a precompile
		// code to another address. If the target address is another precompile
		// the code for the latter is lost for this session.
		// Note the destination account is not cleared upon move.
		if account.MovePrecompileTo != nil {
			if !isPrecompile {
				return fmt.Errorf("account %s is not a precompile", addr.Hex())
			}
			// Refuse to move a precompile to an address that has been
			// or will be overridden.
			if diff.has(*account.MovePrecompileTo) {
				return fmt.Errorf("account %s is already overridden", account.MovePrecompileTo.Hex())
			}
			precompiles[*account.MovePrecompileTo] = p
			dirtyAddrs[*account.MovePrecompileTo] = struct{}{}
		}
		if isPrecompile {
			delete(precompiles, addr)
		}
		// Override account nonce.
		if account.Nonce != nil {
			statedb.SetNonce(addr, uint64(*account.Nonce))
		}
		// Override account(contract) code.
		if account.Code != nil {
			statedb.SetCode(addr, *account.Code)
		}
		// Override account balance.
		if account.Balance != nil {
			u256Balance, _ := uint256.FromBig((*big.Int)(account.Balance))
			statedb.SetBalance(addr, u256Balance, tracing.BalanceChangeUnspecified)
		}
		if account.State != nil && account.StateDiff != nil {
			return fmt.Errorf("account %s has both 'state' and 'stateDiff'", addr.Hex())
		}
		// Replace entire state if caller requires.
		if account.State != nil {
			statedb.SetStorage(addr, account.State)
		}
		// Apply state diff into specified accounts.
		if account.StateDiff != nil {
			for key, value := range account.StateDiff {
				statedb.SetState(addr, key, value)
			}
		}
	}
	// Now finalize the changes. Finalize is normally performed between transactions.
	// By using finalize, the overrides are semantically behaving as
	// if they were created in a transaction just before the tracing occur.
	statedb.Finalise(false)
	return nil
}

type PreviousState struct {
	state  *state.StateDB
	header *types.Header
}

func DoCallWithState(ctx context.Context, b Backend, args TransactionArgs, prevState *PreviousState, blockNrOrHash rpc.BlockNumberOrHash, timeout time.Duration, globalGasCap uint64) (*core.ExecutionResult, *PreviousState, error) {
	defer func(start time.Time) { log.Debug("Executing EVM call finished", "runtime", time.Since(start)) }(time.Now())

	if prevState == nil {
		prevState = &PreviousState{}
	}
	if (prevState.header != nil && prevState.header == nil) || (prevState.header == nil && prevState.header != nil) {
		return nil, nil, fmt.Errorf("both header and state must be set to use previous staate")
	}

	if prevState.header == nil && prevState.state == nil {
		var err error
		prevState.state, prevState.header, err = b.StateAndHeaderByNumberOrHash(ctx, blockNrOrHash)
		if prevState.state == nil || err != nil {
			return nil, nil, err
		}
	}
	// Setup context so it may be cancelled the call has completed
	// or, in case of unmetered gas, setup a context with a timeout.
	var cancel context.CancelFunc
	if timeout > 0 {
		ctx, cancel = context.WithTimeout(ctx, timeout)
	} else {
		ctx, cancel = context.WithCancel(ctx)
	}
	// Make sure the context is cancelled when the call has completed
	// this makes sure resources are cleaned up.
	defer cancel()

	// Get a new instance of the EVM.
	msg := args.ToMessage(prevState.header.BaseFee, true, true)
	blockCtx := core.NewEVMBlockContext(prevState.header, NewChainContext(ctx, b), nil)

	evm := b.GetEVM(ctx, msg, prevState.state, prevState.header, &vm.Config{NoBaseFee: true}, &blockCtx)
	// Wait for the context to be done and cancel the evm. Even if the
	// EVM has finished, cancelling may be done (repeatedly)
	go func() {
		<-ctx.Done()
		evm.Cancel()
	}()

	// Execute the message.
	gp := new(core.GasPool).AddGas(gomath.MaxUint64)
	result, err := core.ApplyMessage(evm, msg, gp)
	if err := prevState.state.Error(); err != nil {
		return nil, nil, err
	}

	// If the timer caused an abort, return an appropriate error message
	if evm.Cancelled() {
		return nil, nil, fmt.Errorf("execution aborted (timeout = %v)", timeout)
	}
	if err != nil {
		return result, nil, fmt.Errorf("err: %w (supplied gas %d)", err, msg.GasLimit)
	}
	prevState.header.Root = prevState.state.IntermediateRoot(b.ChainConfig().IsEIP158(prevState.header.Number))
	return result, prevState, nil
}

// BlockOverrides is a set of header fields to override.
type BlockOverrides struct {
	Number        *hexutil.Big
	Difficulty    *hexutil.Big // No-op if we're simulating post-merge calls.
	Time          *hexutil.Uint64
	GasLimit      *hexutil.Uint64
	FeeRecipient  *common.Address
	PrevRandao    *common.Hash
	BaseFeePerGas *hexutil.Big
	BlobBaseFee   *hexutil.Big
}

// Apply overrides the given header fields into the given block context.
func (o *BlockOverrides) Apply(blockCtx *vm.BlockContext) {
	if o == nil {
		return
	}
	if o.Number != nil {
		blockCtx.BlockNumber = o.Number.ToInt()
	}
	if o.Difficulty != nil {
		blockCtx.Difficulty = o.Difficulty.ToInt()
	}
	if o.Time != nil {
		blockCtx.Time = uint64(*o.Time)
	}
	if o.GasLimit != nil {
		blockCtx.GasLimit = uint64(*o.GasLimit)
	}
	if o.FeeRecipient != nil {
		blockCtx.Coinbase = *o.FeeRecipient
	}
	if o.PrevRandao != nil {
		blockCtx.Random = o.PrevRandao
	}
	if o.BaseFeePerGas != nil {
		blockCtx.BaseFee = o.BaseFeePerGas.ToInt()
	}
	if o.BlobBaseFee != nil {
		blockCtx.BlobBaseFee = o.BlobBaseFee.ToInt()
	}
}

// MakeHeader returns a new header object with the overridden
// fields.
// Note: MakeHeader ignores BlobBaseFee if set. That's because
// header has no such field.
func (o *BlockOverrides) MakeHeader(header *types.Header) *types.Header {
	if o == nil {
		return header
	}
	h := types.CopyHeader(header)
	if o.Number != nil {
		h.Number = o.Number.ToInt()
	}
	if o.Difficulty != nil {
		h.Difficulty = o.Difficulty.ToInt()
	}
	if o.Time != nil {
		h.Time = uint64(*o.Time)
	}
	if o.GasLimit != nil {
		h.GasLimit = uint64(*o.GasLimit)
	}
	if o.FeeRecipient != nil {
		h.Coinbase = *o.FeeRecipient
	}
	if o.PrevRandao != nil {
		h.MixDigest = *o.PrevRandao
	}
	if o.BaseFeePerGas != nil {
		h.BaseFee = o.BaseFeePerGas.ToInt()
	}
	return h
}

=======
>>>>>>> 4263936a
// ChainContextBackend provides methods required to implement ChainContext.
type ChainContextBackend interface {
	Engine() consensus.Engine
	HeaderByNumber(context.Context, rpc.BlockNumber) (*types.Header, error)
	ChainConfig() *params.ChainConfig
}

// ChainContext is an implementation of core.ChainContext. It's main use-case
// is instantiating a vm.BlockContext without having access to the BlockChain object.
type ChainContext struct {
	b   ChainContextBackend
	ctx context.Context
}

// NewChainContext creates a new ChainContext object.
func NewChainContext(ctx context.Context, backend ChainContextBackend) *ChainContext {
	return &ChainContext{ctx: ctx, b: backend}
}

func (context *ChainContext) Engine() consensus.Engine {
	return context.b.Engine()
}

func (context *ChainContext) GetHeader(hash common.Hash, number uint64) *types.Header {
	// This method is called to get the hash for a block number when executing the BLOCKHASH
	// opcode. Hence no need to search for non-canonical blocks.
	header, err := context.b.HeaderByNumber(context.ctx, rpc.BlockNumber(number))
	if err != nil || header.Hash() != hash {
		return nil
	}
	return header
}

func (context *ChainContext) Config() *params.ChainConfig {
	return context.b.ChainConfig()
}

func doCall(ctx context.Context, b Backend, args TransactionArgs, state *state.StateDB, header *types.Header, overrides *override.StateOverride, blockOverrides *override.BlockOverrides, timeout time.Duration, globalGasCap uint64) (*core.ExecutionResult, error) {
	blockCtx := core.NewEVMBlockContext(header, NewChainContext(ctx, b), nil)
	if blockOverrides != nil {
		blockOverrides.Apply(&blockCtx)
	}
	rules := b.ChainConfig().Rules(blockCtx.BlockNumber, blockCtx.Random != nil, blockCtx.Time)
	precompiles := vm.ActivePrecompiledContracts(rules)
	if err := overrides.Apply(state, precompiles); err != nil {
		return nil, err
	}

	// Setup context so it may be cancelled the call has completed
	// or, in case of unmetered gas, setup a context with a timeout.
	var cancel context.CancelFunc
	if timeout > 0 {
		ctx, cancel = context.WithTimeout(ctx, timeout)
	} else {
		ctx, cancel = context.WithCancel(ctx)
	}
	// Make sure the context is cancelled when the call has completed
	// this makes sure resources are cleaned up.
	defer cancel()
	gp := new(core.GasPool)
	if globalGasCap == 0 {
		gp.AddGas(gomath.MaxUint64)
	} else {
		gp.AddGas(globalGasCap)
	}
	return applyMessage(ctx, b, args, state, header, timeout, gp, &blockCtx, &vm.Config{NoBaseFee: true}, precompiles, true)
}

func applyMessage(ctx context.Context, b Backend, args TransactionArgs, state *state.StateDB, header *types.Header, timeout time.Duration, gp *core.GasPool, blockContext *vm.BlockContext, vmConfig *vm.Config, precompiles vm.PrecompiledContracts, skipChecks bool) (*core.ExecutionResult, error) {
	// Get a new instance of the EVM.
	if err := args.CallDefaults(gp.Gas(), blockContext.BaseFee, b.ChainConfig().ChainID); err != nil {
		return nil, err
	}
	msg := args.ToMessage(header.BaseFee, skipChecks, skipChecks)
	// Lower the basefee to 0 to avoid breaking EVM
	// invariants (basefee < feecap).
	if msg.GasPrice.Sign() == 0 {
		blockContext.BaseFee = new(big.Int)
	}
	if msg.BlobGasFeeCap != nil && msg.BlobGasFeeCap.BitLen() == 0 {
		blockContext.BlobBaseFee = new(big.Int)
	}
	evm := b.GetEVM(ctx, state, header, vmConfig, blockContext)
	if precompiles != nil {
		evm.SetPrecompiles(precompiles)
	}
	res, err := applyMessageWithEVM(ctx, evm, msg, timeout, gp)
	// If an internal state error occurred, let that have precedence. Otherwise,
	// a "trie root missing" type of error will masquerade as e.g. "insufficient gas"
	if err := state.Error(); err != nil {
		return nil, err
	}
	return res, err
}

func applyMessageWithEVM(ctx context.Context, evm *vm.EVM, msg *core.Message, timeout time.Duration, gp *core.GasPool) (*core.ExecutionResult, error) {
	// Wait for the context to be done and cancel the evm. Even if the
	// EVM has finished, cancelling may be done (repeatedly)
	go func() {
		<-ctx.Done()
		evm.Cancel()
	}()

	// Execute the message.
	result, err := core.ApplyMessage(evm, msg, gp)

	// If the timer caused an abort, return an appropriate error message
	if evm.Cancelled() {
		return nil, fmt.Errorf("execution aborted (timeout = %v)", timeout)
	}
	if err != nil {
		return result, fmt.Errorf("err: %w (supplied gas %d)", err, msg.GasLimit)
	}
	return result, nil
}

func DoCall(ctx context.Context, b Backend, args TransactionArgs, blockNrOrHash rpc.BlockNumberOrHash, overrides *override.StateOverride, blockOverrides *override.BlockOverrides, timeout time.Duration, globalGasCap uint64) (*core.ExecutionResult, error) {
	defer func(start time.Time) { log.Debug("Executing EVM call finished", "runtime", time.Since(start)) }(time.Now())

	state, header, err := b.StateAndHeaderByNumberOrHash(ctx, blockNrOrHash)
	if state == nil || err != nil {
		return nil, err
	}
	return doCall(ctx, b, args, state, header, overrides, blockOverrides, timeout, globalGasCap)
}

// Call executes the given transaction on the state for the given block number.
//
// Additionally, the caller can specify a batch of contract for fields overriding.
//
// Note, this function doesn't make and changes in the state/blockchain and is
// useful to execute and retrieve values.
func (api *BlockChainAPI) Call(ctx context.Context, args TransactionArgs, blockNrOrHash *rpc.BlockNumberOrHash, overrides *override.StateOverride, blockOverrides *override.BlockOverrides) (hexutil.Bytes, error) {
	if blockNrOrHash == nil {
		latest := rpc.BlockNumberOrHashWithNumber(rpc.LatestBlockNumber)
		blockNrOrHash = &latest
	}
	result, err := DoCall(ctx, api.b, args, *blockNrOrHash, overrides, blockOverrides, api.b.RPCEVMTimeout(), api.b.RPCGasCap())
	if err != nil {
		return nil, err
	}
	// If the result contains a revert reason, try to unpack and return it.
	if len(result.Revert()) > 0 {
		return nil, newRevertError(result.Revert())
	}
	return result.Return(), result.Err
}
func DoEstimateGasWithState(ctx context.Context, b Backend, args TransactionArgs, prevState *PreviousState, blockNrOrHash rpc.BlockNumberOrHash, gasCap uint64) (hexutil.Uint64, *PreviousState, error) {
	// Binary search the gas requirement, as it may be higher than the amount used
	var (
		lo            uint64 = params.TxGas - 1
		hi            uint64
		cap           uint64
		stateData     *PreviousState
		copyPrevState *PreviousState
	)
	// Use zero address if sender unspecified.
	if args.From == nil {
		args.From = new(common.Address)
	}
	if prevState == nil {
		prevState = &PreviousState{}
	}
	// Determine the highest gas limit can be used during the estimation.
	if args.Gas != nil && uint64(*args.Gas) >= params.TxGas {
		hi = uint64(*args.Gas)
	} else {
		// Retrieve the block to act as the gas ceiling
		block, err := b.BlockByNumberOrHash(ctx, blockNrOrHash)
		if err != nil {
			return 0, nil, err
		}
		if block == nil {
			return 0, nil, errors.New("block not found")
		}
		hi = block.GasLimit()
	}
	// Recap the highest gas limit with account's available balance.
	if args.GasPrice != nil && args.GasPrice.ToInt().BitLen() != 0 {
		state, _, err := b.StateAndHeaderByNumberOrHash(ctx, blockNrOrHash)
		if err != nil {
			return 0, nil, err
		}
		balance := state.GetBalance(*args.From) // from can't be nil
		available := new(big.Int).Set(balance.ToBig())
		if args.Value != nil {
			if args.Value.ToInt().Cmp(available) >= 0 {
				return 0, nil, errors.New("insufficient funds for transfer")
			}
			available.Sub(available, args.Value.ToInt())
		}
		allowance := new(big.Int).Div(available, args.GasPrice.ToInt())

		// If the allowance is larger than maximum uint64, skip checking
		if allowance.IsUint64() && hi > allowance.Uint64() {
			transfer := args.Value
			if transfer == nil {
				transfer = new(hexutil.Big)
			}
			log.Warn("Gas estimation capped by limited funds", "original", hi, "balance", balance,
				"sent", transfer.ToInt(), "gasprice", args.GasPrice.ToInt(), "fundable", allowance)
			hi = allowance.Uint64()
		}
	}
	// Recap the highest gas allowance with specified gascap.
	if gasCap != 0 && hi > gasCap {
		log.Warn("Caller gas above allowance, capping", "requested", hi, "cap", gasCap)
		hi = gasCap
	}
	cap = hi

	// Create a helper to check if a gas allowance results in an executable transaction
	executable := func(gas uint64) (bool, *core.ExecutionResult, error) {
		args.Gas = (*hexutil.Uint64)(&gas)
		if prevState.state != nil {
			copyPrevState = &PreviousState{}
			copyPrevState.state = prevState.state.Copy()
			copyPrevState.header = prevState.header
		}
		result, prevS, err := DoCallWithState(ctx, b, args, copyPrevState, blockNrOrHash, 0, gasCap)
		if err != nil {
			if errors.Is(err, core.ErrIntrinsicGas) {
				return true, nil, nil // Special case, raise gas limit
			}
			return true, nil, err // Bail out
		}
		if !result.Failed() {
			stateData = prevS
		}
		return result.Failed(), result, nil
	}
	// Execute the binary search and hone in on an executable gas limit
	for lo+1 < hi {
		mid := (hi + lo) / 2
		failed, _, err := executable(mid)

		// If the error is not nil(consensus error), it means the provided message
		// call or transaction will never be accepted no matter how much gas it is
		// assigned. Return the error directly, don't struggle any more.
		if err != nil {
			return 0, nil, err
		}
		if failed {
			lo = mid
		} else {
			hi = mid
		}
	}
	// Reject the transaction as invalid if it still fails at the highest allowance
	if hi == cap {
		failed, result, err := executable(hi)
		if err != nil {
			return 0, nil, err
		}
		if failed {
			if result != nil && result.Err != vm.ErrOutOfGas {
				if len(result.Revert()) > 0 {
					return 0, nil, newRevertError(result.Revert())
				}
				return 0, nil, result.Err
			}
			// Otherwise, the specified gas cap is too low
			return 0, nil, fmt.Errorf("gas required exceeds allowance (%d)", cap)
		}
	}
	return hexutil.Uint64(hi), stateData, nil
}

// SimulateV1 executes series of transactions on top of a base state.
// The transactions are packed into blocks. For each block, block header
// fields can be overridden. The state can also be overridden prior to
// execution of each block.
//
// Note, this function doesn't make any changes in the state/blockchain and is
// useful to execute and retrieve values.
func (api *BlockChainAPI) SimulateV1(ctx context.Context, opts simOpts, blockNrOrHash *rpc.BlockNumberOrHash) ([]*simBlockResult, error) {
	if len(opts.BlockStateCalls) == 0 {
		return nil, &invalidParamsError{message: "empty input"}
	} else if len(opts.BlockStateCalls) > maxSimulateBlocks {
		return nil, &clientLimitExceededError{message: "too many blocks"}
	}
	if blockNrOrHash == nil {
		n := rpc.BlockNumberOrHashWithNumber(rpc.LatestBlockNumber)
		blockNrOrHash = &n
	}
	state, base, err := api.b.StateAndHeaderByNumberOrHash(ctx, *blockNrOrHash)
	if state == nil || err != nil {
		return nil, err
	}
	gasCap := api.b.RPCGasCap()
	if gasCap == 0 {
		gasCap = gomath.MaxUint64
	}
	sim := &simulator{
		b:           api.b,
		state:       state,
		base:        base,
		chainConfig: api.b.ChainConfig(),
		// Each tx and all the series of txes shouldn't consume more gas than cap
		gp:             new(core.GasPool).AddGas(gasCap),
		traceTransfers: opts.TraceTransfers,
		validate:       opts.Validation,
		fullTx:         opts.ReturnFullTransactions,
	}
	return sim.execute(ctx, opts.BlockStateCalls)
}

// DoEstimateGas returns the lowest possible gas limit that allows the transaction to run
// successfully at block `blockNrOrHash`. It returns error if the transaction would revert, or if
// there are unexpected failures. The gas limit is capped by both `args.Gas` (if non-nil &
// non-zero) and `gasCap` (if non-zero).
func DoEstimateGas(ctx context.Context, b Backend, args TransactionArgs, blockNrOrHash rpc.BlockNumberOrHash, overrides *override.StateOverride, blockOverrides *override.BlockOverrides, gasCap uint64) (hexutil.Uint64, error) {
	// Retrieve the base state and mutate it with any overrides
	state, header, err := b.StateAndHeaderByNumberOrHash(ctx, blockNrOrHash)
	if state == nil || err != nil {
		return 0, err
	}
	if err := overrides.Apply(state, nil); err != nil {
		return 0, err
	}
	// Construct the gas estimator option from the user input
	opts := &gasestimator.Options{
		Config:         b.ChainConfig(),
		Chain:          NewChainContext(ctx, b),
		Header:         header,
		BlockOverrides: blockOverrides,
		State:          state,
		ErrorRatio:     estimateGasErrorRatio,
	}
	// Set any required transaction default, but make sure the gas cap itself is not messed with
	// if it was not specified in the original argument list.
	if args.Gas == nil {
		args.Gas = new(hexutil.Uint64)
	}
	if err := args.CallDefaults(gasCap, header.BaseFee, b.ChainConfig().ChainID); err != nil {
		return 0, err
	}
	call := args.ToMessage(header.BaseFee, true, true)

	// Run the gas estimation and wrap any revertals into a custom return
	estimate, revert, err := gasestimator.Estimate(ctx, call, opts, gasCap)
	if err != nil {
		if len(revert) > 0 {
			return 0, newRevertError(revert)
		}
		return 0, err
	}
	return hexutil.Uint64(estimate), nil
}

// EstimateGas returns the lowest possible gas limit that allows the transaction to run
// successfully at block `blockNrOrHash`, or the latest block if `blockNrOrHash` is unspecified. It
// returns error if the transaction would revert or if there are unexpected failures. The returned
// value is capped by both `args.Gas` (if non-nil & non-zero) and the backend's RPCGasCap
// configuration (if non-zero).
// Note: Required blob gas is not computed in this method.
func (api *BlockChainAPI) EstimateGas(ctx context.Context, args TransactionArgs, blockNrOrHash *rpc.BlockNumberOrHash, overrides *override.StateOverride, blockOverrides *override.BlockOverrides) (hexutil.Uint64, error) {
	bNrOrHash := rpc.BlockNumberOrHashWithNumber(rpc.LatestBlockNumber)
	if blockNrOrHash != nil {
		bNrOrHash = *blockNrOrHash
	}
	return DoEstimateGas(ctx, api.b, args, bNrOrHash, overrides, blockOverrides, api.b.RPCGasCap())
}

// EstimateGasList returns an estimate of the amount of gas needed to execute list of
// given transactions against the current pending block.
func (s *BlockChainAPI) EstimateGasList(ctx context.Context, argsList []TransactionArgs) ([]hexutil.Uint64, error) {
	blockNrOrHash := rpc.BlockNumberOrHashWithNumber(rpc.LatestBlockNumber)
	var (
		gas       hexutil.Uint64
		err       error
		stateData *PreviousState
		gasCap    = s.b.RPCGasCap()
	)
	returnVals := make([]hexutil.Uint64, len(argsList))
	for idx, args := range argsList {
		gas, stateData, err = DoEstimateGasWithState(ctx, s.b, args, stateData, blockNrOrHash, s.b.RPCGasCap())
		if err != nil {
			return nil, err
		}
		gasCap = gasCap - uint64(gas)
		returnVals[idx] = gas
	}
	return returnVals, nil
}

// ExecutionResult groups all structured logs emitted by the EVM
// while replaying a transaction in debug mode as well as transaction
// execution status, the amount of gas used and the return value
type ExecutionResult struct {
	Gas         uint64         `json:"gas"`
	Failed      bool           `json:"failed"`
	ReturnValue string         `json:"returnValue"`
	StructLogs  []StructLogRes `json:"structLogs"`
}

// StructLogRes stores a structured log emitted by the EVM while replaying a
// transaction in debug mode
type StructLogRes struct {
	Pc      uint64             `json:"pc"`
	Op      string             `json:"op"`
	Gas     uint64             `json:"gas"`
	GasCost uint64             `json:"gasCost"`
	Depth   int                `json:"depth"`
	Error   string             `json:"error,omitempty"`
	Stack   *[]string          `json:"stack,omitempty"`
	Memory  *[]string          `json:"memory,omitempty"`
	Storage *map[string]string `json:"storage,omitempty"`
}

// FormatLogs formats EVM returned structured logs for json output
func FormatLogs(logs []logger.StructLog) []StructLogRes {
	formatted := make([]StructLogRes, len(logs))
	for index, trace := range logs {
		formatted[index] = StructLogRes{
			Pc:      trace.Pc,
			Op:      trace.Op.String(),
			Gas:     trace.Gas,
			GasCost: trace.GasCost,
			Depth:   trace.Depth,
			Error:   trace.ErrorString(),
		}
		if trace.Stack != nil {
			stack := make([]string, len(trace.Stack))
			for i, stackValue := range trace.Stack {
				stack[i] = stackValue.Hex()
			}
			formatted[index].Stack = &stack
		}
		if trace.Memory != nil {
			memory := make([]string, 0, (len(trace.Memory)+31)/32)
			for i := 0; i+32 <= len(trace.Memory); i += 32 {
				memory = append(memory, fmt.Sprintf("%x", trace.Memory[i:i+32]))
			}
			formatted[index].Memory = &memory
		}
		if trace.Storage != nil {
			storage := make(map[string]string)
			for i, storageValue := range trace.Storage {
				storage[fmt.Sprintf("%x", i)] = fmt.Sprintf("%x", storageValue)
			}
			formatted[index].Storage = &storage
		}
	}
	return formatted
}

// RPCMarshalHeader converts the given header to the RPC output .
func RPCMarshalHeader(head *types.Header) map[string]interface{} {
	result := map[string]interface{}{
		"number":           (*hexutil.Big)(head.Number),
		"hash":             head.Hash(),
		"parentHash":       head.ParentHash,
		"nonce":            head.Nonce,
		"mixHash":          head.MixDigest,
		"sha3Uncles":       head.UncleHash,
		"logsBloom":        head.Bloom,
		"stateRoot":        head.Root,
		"miner":            head.Coinbase,
		"difficulty":       (*hexutil.Big)(head.Difficulty),
		"extraData":        hexutil.Bytes(head.Extra),
		"gasLimit":         hexutil.Uint64(head.GasLimit),
		"gasUsed":          hexutil.Uint64(head.GasUsed),
		"timestamp":        hexutil.Uint64(head.Time),
		"transactionsRoot": head.TxHash,
		"receiptsRoot":     head.ReceiptHash,
	}
	if head.BaseFee != nil {
		result["baseFeePerGas"] = (*hexutil.Big)(head.BaseFee)
	}
	if head.WithdrawalsHash != nil {
		result["withdrawalsRoot"] = head.WithdrawalsHash
	}
	if head.BlobGasUsed != nil {
		result["blobGasUsed"] = hexutil.Uint64(*head.BlobGasUsed)
	}
	if head.ExcessBlobGas != nil {
		result["excessBlobGas"] = hexutil.Uint64(*head.ExcessBlobGas)
	}
	if head.ParentBeaconRoot != nil {
		result["parentBeaconBlockRoot"] = head.ParentBeaconRoot
	}
	if head.RequestsHash != nil {
		result["requestsHash"] = head.RequestsHash
	}
	return result
}

// RPCMarshalBlock converts the given block to the RPC output which depends on fullTx. If inclTx is true transactions are
// returned. When fullTx is true the returned block contains full transaction details, otherwise it will only contain
// transaction hashes.
func RPCMarshalBlock(block *types.Block, inclTx bool, fullTx bool, config *params.ChainConfig) map[string]interface{} {
	fields := RPCMarshalHeader(block.Header())
	fields["size"] = hexutil.Uint64(block.Size())

	if inclTx {
		formatTx := func(idx int, tx *types.Transaction) interface{} {
			return tx.Hash()
		}
		if fullTx {
			formatTx = func(idx int, tx *types.Transaction) interface{} {
				return newRPCTransactionFromBlockIndex(block, uint64(idx), config)
			}
		}
		txs := block.Transactions()
		transactions := make([]interface{}, len(txs))
		for i, tx := range txs {
			transactions[i] = formatTx(i, tx)
		}
		fields["transactions"] = transactions
	}
	uncles := block.Uncles()
	uncleHashes := make([]common.Hash, len(uncles))
	for i, uncle := range uncles {
		uncleHashes[i] = uncle.Hash()
	}
	fields["uncles"] = uncleHashes
	if block.Withdrawals() != nil {
		fields["withdrawals"] = block.Withdrawals()
	}
	return fields
}

// RPCTransaction represents a transaction that will serialize to the RPC representation of a transaction
type RPCTransaction struct {
	BlockHash           *common.Hash                 `json:"blockHash"`
	BlockNumber         *hexutil.Big                 `json:"blockNumber"`
	From                common.Address               `json:"from"`
	Gas                 hexutil.Uint64               `json:"gas"`
	GasPrice            *hexutil.Big                 `json:"gasPrice"`
	GasFeeCap           *hexutil.Big                 `json:"maxFeePerGas,omitempty"`
	GasTipCap           *hexutil.Big                 `json:"maxPriorityFeePerGas,omitempty"`
	MaxFeePerBlobGas    *hexutil.Big                 `json:"maxFeePerBlobGas,omitempty"`
	Hash                common.Hash                  `json:"hash"`
	Input               hexutil.Bytes                `json:"input"`
	Nonce               hexutil.Uint64               `json:"nonce"`
	To                  *common.Address              `json:"to"`
	TransactionIndex    *hexutil.Uint64              `json:"transactionIndex"`
	Value               *hexutil.Big                 `json:"value"`
	Type                hexutil.Uint64               `json:"type"`
	Accesses            *types.AccessList            `json:"accessList,omitempty"`
	ChainID             *hexutil.Big                 `json:"chainId,omitempty"`
	BlobVersionedHashes []common.Hash                `json:"blobVersionedHashes,omitempty"`
	AuthorizationList   []types.SetCodeAuthorization `json:"authorizationList,omitempty"`
	V                   *hexutil.Big                 `json:"v"`
	R                   *hexutil.Big                 `json:"r"`
	S                   *hexutil.Big                 `json:"s"`
	YParity             *hexutil.Uint64              `json:"yParity,omitempty"`
}

// newRPCTransaction returns a transaction that will serialize to the RPC
// representation, with the given location metadata set (if available).
func newRPCTransaction(tx *types.Transaction, blockHash common.Hash, blockNumber uint64, blockTime uint64, index uint64, baseFee *big.Int, config *params.ChainConfig) *RPCTransaction {
	signer := types.MakeSigner(config, new(big.Int).SetUint64(blockNumber), blockTime)
	from, _ := types.Sender(signer, tx)
	v, r, s := tx.RawSignatureValues()
	result := &RPCTransaction{
		Type:     hexutil.Uint64(tx.Type()),
		From:     from,
		Gas:      hexutil.Uint64(tx.Gas()),
		GasPrice: (*hexutil.Big)(tx.GasPrice()),
		Hash:     tx.Hash(),
		Input:    hexutil.Bytes(tx.Data()),
		Nonce:    hexutil.Uint64(tx.Nonce()),
		To:       tx.To(),
		Value:    (*hexutil.Big)(tx.Value()),
		V:        (*hexutil.Big)(v),
		R:        (*hexutil.Big)(r),
		S:        (*hexutil.Big)(s),
	}
	if blockHash != (common.Hash{}) {
		result.BlockHash = &blockHash
		result.BlockNumber = (*hexutil.Big)(new(big.Int).SetUint64(blockNumber))
		result.TransactionIndex = (*hexutil.Uint64)(&index)
	}

	switch tx.Type() {
	case types.LegacyTxType:
		// if a legacy transaction has an EIP-155 chain id, include it explicitly
		if id := tx.ChainId(); id.Sign() != 0 {
			result.ChainID = (*hexutil.Big)(id)
		}

	case types.AccessListTxType:
		al := tx.AccessList()
		yparity := hexutil.Uint64(v.Sign())
		result.Accesses = &al
		result.ChainID = (*hexutil.Big)(tx.ChainId())
		result.YParity = &yparity

	case types.DynamicFeeTxType:
		al := tx.AccessList()
		yparity := hexutil.Uint64(v.Sign())
		result.Accesses = &al
		result.ChainID = (*hexutil.Big)(tx.ChainId())
		result.YParity = &yparity
		result.GasFeeCap = (*hexutil.Big)(tx.GasFeeCap())
		result.GasTipCap = (*hexutil.Big)(tx.GasTipCap())
		// if the transaction has been mined, compute the effective gas price
		if baseFee != nil && blockHash != (common.Hash{}) {
			// price = min(gasTipCap + baseFee, gasFeeCap)
			result.GasPrice = (*hexutil.Big)(effectiveGasPrice(tx, baseFee))
		} else {
			result.GasPrice = (*hexutil.Big)(tx.GasFeeCap())
		}

	case types.BlobTxType:
		al := tx.AccessList()
		yparity := hexutil.Uint64(v.Sign())
		result.Accesses = &al
		result.ChainID = (*hexutil.Big)(tx.ChainId())
		result.YParity = &yparity
		result.GasFeeCap = (*hexutil.Big)(tx.GasFeeCap())
		result.GasTipCap = (*hexutil.Big)(tx.GasTipCap())
		// if the transaction has been mined, compute the effective gas price
		if baseFee != nil && blockHash != (common.Hash{}) {
			result.GasPrice = (*hexutil.Big)(effectiveGasPrice(tx, baseFee))
		} else {
			result.GasPrice = (*hexutil.Big)(tx.GasFeeCap())
		}
		result.MaxFeePerBlobGas = (*hexutil.Big)(tx.BlobGasFeeCap())
		result.BlobVersionedHashes = tx.BlobHashes()

	case types.SetCodeTxType:
		al := tx.AccessList()
		yparity := hexutil.Uint64(v.Sign())
		result.Accesses = &al
		result.ChainID = (*hexutil.Big)(tx.ChainId())
		result.YParity = &yparity
		result.GasFeeCap = (*hexutil.Big)(tx.GasFeeCap())
		result.GasTipCap = (*hexutil.Big)(tx.GasTipCap())
		// if the transaction has been mined, compute the effective gas price
		if baseFee != nil && blockHash != (common.Hash{}) {
			result.GasPrice = (*hexutil.Big)(effectiveGasPrice(tx, baseFee))
		} else {
			result.GasPrice = (*hexutil.Big)(tx.GasFeeCap())
		}
		result.AuthorizationList = tx.SetCodeAuthorizations()
	}
	return result
}

// effectiveGasPrice computes the transaction gas fee, based on the given basefee value.
//
//	price = min(gasTipCap + baseFee, gasFeeCap)
func effectiveGasPrice(tx *types.Transaction, baseFee *big.Int) *big.Int {
	fee := tx.GasTipCap()
	fee = fee.Add(fee, baseFee)
	if tx.GasFeeCapIntCmp(fee) < 0 {
		return tx.GasFeeCap()
	}
	return fee
}

// NewRPCPendingTransaction returns a pending transaction that will serialize to the RPC representation
func NewRPCPendingTransaction(tx *types.Transaction, current *types.Header, config *params.ChainConfig) *RPCTransaction {
	var (
		baseFee     *big.Int
		blockNumber = uint64(0)
		blockTime   = uint64(0)
	)
	if current != nil {
		baseFee = eip1559.CalcBaseFee(config, current)
		blockNumber = current.Number.Uint64()
		blockTime = current.Time
	}
	return newRPCTransaction(tx, common.Hash{}, blockNumber, blockTime, 0, baseFee, config)
}

// newRPCTransactionFromBlockIndex returns a transaction that will serialize to the RPC representation.
func newRPCTransactionFromBlockIndex(b *types.Block, index uint64, config *params.ChainConfig) *RPCTransaction {
	txs := b.Transactions()
	if index >= uint64(len(txs)) {
		return nil
	}
	return newRPCTransaction(txs[index], b.Hash(), b.NumberU64(), b.Time(), index, b.BaseFee(), config)
}

// newRPCRawTransactionFromBlockIndex returns the bytes of a transaction given a block and a transaction index.
func newRPCRawTransactionFromBlockIndex(b *types.Block, index uint64) hexutil.Bytes {
	txs := b.Transactions()
	if index >= uint64(len(txs)) {
		return nil
	}
	blob, _ := txs[index].MarshalBinary()
	return blob
}

// accessListResult returns an optional accesslist
// It's the result of the `debug_createAccessList` RPC call.
// It contains an error if the transaction itself failed.
type accessListResult struct {
	Accesslist *types.AccessList `json:"accessList"`
	Error      string            `json:"error,omitempty"`
	GasUsed    hexutil.Uint64    `json:"gasUsed"`
}

// CreateAccessList creates an EIP-2930 type AccessList for the given transaction.
// Reexec and BlockNrOrHash can be specified to create the accessList on top of a certain state.
func (api *BlockChainAPI) CreateAccessList(ctx context.Context, args TransactionArgs, blockNrOrHash *rpc.BlockNumberOrHash) (*accessListResult, error) {
	bNrOrHash := rpc.BlockNumberOrHashWithNumber(rpc.LatestBlockNumber)
	if blockNrOrHash != nil {
		bNrOrHash = *blockNrOrHash
	}
	acl, gasUsed, vmerr, err := AccessList(ctx, api.b, bNrOrHash, args)
	if err != nil {
		return nil, err
	}
	result := &accessListResult{Accesslist: &acl, GasUsed: hexutil.Uint64(gasUsed)}
	if vmerr != nil {
		result.Error = vmerr.Error()
	}
	return result, nil
}

// AccessList creates an access list for the given transaction.
// If the accesslist creation fails an error is returned.
// If the transaction itself fails, an vmErr is returned.
func AccessList(ctx context.Context, b Backend, blockNrOrHash rpc.BlockNumberOrHash, args TransactionArgs) (acl types.AccessList, gasUsed uint64, vmErr error, err error) {
	// Retrieve the execution context
	db, header, err := b.StateAndHeaderByNumberOrHash(ctx, blockNrOrHash)
	if db == nil || err != nil {
		return nil, 0, nil, err
	}

	// Ensure any missing fields are filled, extract the recipient and input data
	if err = args.setFeeDefaults(ctx, b, header); err != nil {
<<<<<<< HEAD
		return nil, 0, nil, err
	}
	if args.Nonce == nil {
		nonce := hexutil.Uint64(db.GetNonce(args.from()))
		args.Nonce = &nonce
	}
	blockCtx := core.NewEVMBlockContext(header, NewChainContext(ctx, b), nil)
	if err = args.CallDefaults(b.RPCGasCap(), blockCtx.BaseFee, b.ChainConfig().ChainID); err != nil {
		return nil, 0, nil, err
	}
=======
		return nil, 0, nil, err
	}
	if args.Nonce == nil {
		nonce := hexutil.Uint64(db.GetNonce(args.from()))
		args.Nonce = &nonce
	}
	blockCtx := core.NewEVMBlockContext(header, NewChainContext(ctx, b), nil)
	if err = args.CallDefaults(b.RPCGasCap(), blockCtx.BaseFee, b.ChainConfig().ChainID); err != nil {
		return nil, 0, nil, err
	}
>>>>>>> 4263936a

	var to common.Address
	if args.To != nil {
		to = *args.To
	} else {
		to = crypto.CreateAddress(args.from(), uint64(*args.Nonce))
	}
	isPostMerge := header.Difficulty.Sign() == 0
	// Retrieve the precompiles since they don't need to be added to the access list
	precompiles := vm.ActivePrecompiles(b.ChainConfig().Rules(header.Number, isPostMerge, header.Time))

	// Create an initial tracer
	prevTracer := logger.NewAccessListTracer(nil, args.from(), to, precompiles)
	if args.AccessList != nil {
		prevTracer = logger.NewAccessListTracer(*args.AccessList, args.from(), to, precompiles)
	}
	for {
		if err := ctx.Err(); err != nil {
			return nil, 0, nil, err
		}
		// Retrieve the current access list to expand
		accessList := prevTracer.AccessList()
		log.Trace("Creating access list", "input", accessList)

		// Copy the original db so we don't modify it
		statedb := db.Copy()
		// Set the accesslist to the last al
		args.AccessList = &accessList
		msg := args.ToMessage(header.BaseFee, true, true)

		// Apply the transaction with the access list tracer
		tracer := logger.NewAccessListTracer(accessList, args.from(), to, precompiles)
		config := vm.Config{Tracer: tracer.Hooks(), NoBaseFee: true}
		evm := b.GetEVM(ctx, statedb, header, &config, nil)

		// Lower the basefee to 0 to avoid breaking EVM
		// invariants (basefee < feecap).
		if msg.GasPrice.Sign() == 0 {
			evm.Context.BaseFee = new(big.Int)
		}
		if msg.BlobGasFeeCap != nil && msg.BlobGasFeeCap.BitLen() == 0 {
			evm.Context.BlobBaseFee = new(big.Int)
		}
		res, err := core.ApplyMessage(evm, msg, new(core.GasPool).AddGas(msg.GasLimit))
		if err != nil {
			return nil, 0, nil, fmt.Errorf("failed to apply transaction: %v err: %v", args.ToTransaction(types.LegacyTxType).Hash(), err)
		}
		if tracer.Equal(prevTracer) {
			return accessList, res.UsedGas, res.Err, nil
		}
		prevTracer = tracer
	}
}

// TransactionAPI exposes methods for reading and creating transaction data.
type TransactionAPI struct {
	b         Backend
	nonceLock *AddrLocker
	signer    types.Signer
}

// NewTransactionAPI creates a new RPC service with methods for interacting with transactions.
func NewTransactionAPI(b Backend, nonceLock *AddrLocker) *TransactionAPI {
	// The signer used by the API should always be the 'latest' known one because we expect
	// signers to be backwards-compatible with old transactions.
	signer := types.LatestSigner(b.ChainConfig())
	return &TransactionAPI{b, nonceLock, signer}
}

// GetBlockTransactionCountByNumber returns the number of transactions in the block with the given block number.
func (api *TransactionAPI) GetBlockTransactionCountByNumber(ctx context.Context, blockNr rpc.BlockNumber) *hexutil.Uint {
	if block, _ := api.b.BlockByNumber(ctx, blockNr); block != nil {
		n := hexutil.Uint(len(block.Transactions()))
		return &n
	}
	return nil
}

// GetBlockTransactionCountByHash returns the number of transactions in the block with the given hash.
func (api *TransactionAPI) GetBlockTransactionCountByHash(ctx context.Context, blockHash common.Hash) *hexutil.Uint {
	if block, _ := api.b.BlockByHash(ctx, blockHash); block != nil {
		n := hexutil.Uint(len(block.Transactions()))
		return &n
	}
	return nil
}

// GetTransactionByBlockNumberAndIndex returns the transaction for the given block number and index.
func (api *TransactionAPI) GetTransactionByBlockNumberAndIndex(ctx context.Context, blockNr rpc.BlockNumber, index hexutil.Uint) *RPCTransaction {
	if block, _ := api.b.BlockByNumber(ctx, blockNr); block != nil {
		return newRPCTransactionFromBlockIndex(block, uint64(index), api.b.ChainConfig())
	}
	return nil
}

// GetTransactionByBlockHashAndIndex returns the transaction for the given block hash and index.
func (api *TransactionAPI) GetTransactionByBlockHashAndIndex(ctx context.Context, blockHash common.Hash, index hexutil.Uint) *RPCTransaction {
	if block, _ := api.b.BlockByHash(ctx, blockHash); block != nil {
		return newRPCTransactionFromBlockIndex(block, uint64(index), api.b.ChainConfig())
	}
	return nil
}

// GetRawTransactionByBlockNumberAndIndex returns the bytes of the transaction for the given block number and index.
func (api *TransactionAPI) GetRawTransactionByBlockNumberAndIndex(ctx context.Context, blockNr rpc.BlockNumber, index hexutil.Uint) hexutil.Bytes {
	if block, _ := api.b.BlockByNumber(ctx, blockNr); block != nil {
		return newRPCRawTransactionFromBlockIndex(block, uint64(index))
	}
	return nil
}

// GetRawTransactionByBlockHashAndIndex returns the bytes of the transaction for the given block hash and index.
func (api *TransactionAPI) GetRawTransactionByBlockHashAndIndex(ctx context.Context, blockHash common.Hash, index hexutil.Uint) hexutil.Bytes {
	if block, _ := api.b.BlockByHash(ctx, blockHash); block != nil {
		return newRPCRawTransactionFromBlockIndex(block, uint64(index))
	}
	return nil
}

// GetTransactionCount returns the number of transactions the given address has sent for the given block number
func (api *TransactionAPI) GetTransactionCount(ctx context.Context, address common.Address, blockNrOrHash rpc.BlockNumberOrHash) (*hexutil.Uint64, error) {
	// Ask transaction pool for the nonce which includes pending transactions
	if blockNr, ok := blockNrOrHash.Number(); ok && blockNr == rpc.PendingBlockNumber {
		nonce, err := api.b.GetPoolNonce(ctx, address)
		if err != nil {
			return nil, err
		}
		return (*hexutil.Uint64)(&nonce), nil
	}
	// Resolve block number and use its state to ask for the nonce
	state, _, err := api.b.StateAndHeaderByNumberOrHash(ctx, blockNrOrHash)
	if state == nil || err != nil {
		return nil, err
	}
	nonce := state.GetNonce(address)
	return (*hexutil.Uint64)(&nonce), state.Error()
}

// GetTransactionByHash returns the transaction for the given hash
func (api *TransactionAPI) GetTransactionByHash(ctx context.Context, hash common.Hash) (*RPCTransaction, error) {
	// Try to return an already finalized transaction
	found, tx, blockHash, blockNumber, index, err := api.b.GetTransaction(ctx, hash)
	if !found {
		// No finalized transaction, try to retrieve it from the pool
		if tx := api.b.GetPoolTransaction(hash); tx != nil {
			return NewRPCPendingTransaction(tx, api.b.CurrentHeader(), api.b.ChainConfig()), nil
		}
		if err == nil {
			return nil, nil
		}
		return nil, NewTxIndexingError()
	}
	header, err := api.b.HeaderByHash(ctx, blockHash)
	if err != nil {
		return nil, err
	}
	return newRPCTransaction(tx, blockHash, blockNumber, header.Time, index, header.BaseFee, api.b.ChainConfig()), nil
}

// AccountTokenBalance represent the account token balance result
type AccountTokenBalanceResult struct {
	Contract common.Address `json:"contract"`
	Balance  string         `json:"balance"`
}

func (s *BlockChainAPI) GetTokenInfo(ctx context.Context, contractAddress common.Address) ([]hexutil.Bytes, error) {
	var response []hexutil.Bytes
	bNrOrHash := rpc.BlockNumberOrHashWithNumber(rpc.PendingBlockNumber)
	String, _ := abi.NewType("string", "", nil)
	Uint256, _ := abi.NewType("uint256", "", nil)
	name := abi.NewMethod("name", "name", abi.Function, "", true, false, []abi.Argument{}, []abi.Argument{{"name", String, false}})
	symbol := abi.NewMethod("symbol", "symbol", abi.Function, "", true, false, []abi.Argument{}, []abi.Argument{{"symbol", String, false}})
	decimals := abi.NewMethod("decimals", "decimals", abi.Function, "", true, false, []abi.Argument{}, []abi.Argument{{"decimals", Uint256, false}})
	nameCallHex := hexutil.Bytes(name.ID)
	symbolCallHex := hexutil.Bytes(symbol.ID)
	decimalsCallHex := hexutil.Bytes(decimals.ID)
	resultName, _ := DoCall(ctx, s.b, TransactionArgs{
		To:   &contractAddress,
		Data: &nameCallHex,
	}, bNrOrHash, nil, nil, 5*time.Second, s.b.RPCGasCap())
	resultSymbol, _ := DoCall(ctx, s.b, TransactionArgs{
		To:   &contractAddress,
		Data: &symbolCallHex,
	}, bNrOrHash, nil, nil, 5*time.Second, s.b.RPCGasCap())
	resultDecimals, _ := DoCall(ctx, s.b, TransactionArgs{
		To:   &contractAddress,
		Data: &decimalsCallHex,
	}, bNrOrHash, nil, nil, 5*time.Second, s.b.RPCGasCap())
	if len(resultName.Return()) > 0 {
		ret, _ := name.Outputs.Unpack(resultName.Return())
		response = append(response, []byte(ret[0].(string)))
	} else {
		response = append(response, []byte{})
	}
	if len(resultSymbol.Return()) > 0 {
		ret, _ := symbol.Outputs.Unpack(resultSymbol.Return())
		response = append(response, []byte(ret[0].(string)))
	} else {
		response = append(response, []byte{})
	}
	if len(resultDecimals.Return()) > 0 {
		ret, _ := decimals.Outputs.Unpack(resultDecimals.Return())
		response = append(response, ret[0].(*big.Int).Bytes())
	} else {
		response = append(response, []byte{})
	}
	return response, nil
}

func (s *BlockChainAPI) GetAccountTokens(ctx context.Context, address common.Address) ([]AccountTokenBalanceResult, error) {
	// Try to return an already finalized transaction
	db := rawdb.NewTable(s.b.ChainDb(), rawdb.TokenBalancePrefix)
	var contracts []common.Address
	var response []AccountTokenBalanceResult
	accountBalance, _ := s.GetBalance(ctx, address, rpc.BlockNumberOrHashWithNumber(rpc.PendingBlockNumber))
	response = append(response, AccountTokenBalanceResult{Contract: common.HexToAddress("0xeeeeeeeeeeeeeeeeeeeeeeeeeeeeeeeeeeeeeeee"), Balance: accountBalance.String()})
	bNrOrHash := rpc.BlockNumberOrHashWithNumber(rpc.PendingBlockNumber)
	iter, idx := db.NewIterator(address.Bytes(), nil), 0
	for iter.Next() {
		if len(iter.Value()) > 20 {
			db.Delete(iter.Key())
		} else {
			contracts = append(contracts, common.BytesToAddress(iter.Value()))
		}
		idx++
		if idx > 10000 {
			break
		}
	}
	fmt.Printf("contracts length %d \n", idx)
	Address, _ := abi.NewType("address", "", nil)
	Uint256, _ := abi.NewType("uint256", "", nil)
	balanceOf := abi.NewMethod("balanceOf", "balanceOf", abi.Function, "", true, false, []abi.Argument{{"owner", Address, false}}, []abi.Argument{{"balance", Uint256, false}})

	for _, contract := range contracts {
		balanceCall, _ := balanceOf.Inputs.Pack(address)
		balanceCallHex := hexutil.Bytes(append(balanceOf.ID, balanceCall...))
		result, err := DoCall(ctx, s.b, TransactionArgs{
			To:   &contract,
			Data: &balanceCallHex,
		}, bNrOrHash, nil, nil, 5*time.Second, s.b.RPCGasCap())
		if len(result.Return()) > 0 {
			ret, _ := balanceOf.Outputs.Unpack(result.Return())
			balance := ret[0].(*big.Int)
			if balance.Cmp(common.Big0) != 0 {
				response = append(response, AccountTokenBalanceResult{Contract: contract, Balance: hexutil.EncodeBig(balance)})
			} else {
				db.Delete(append(address.Bytes(), contract.Bytes()...))
			}
		} else {
			db.Delete(append(address.Bytes(), contract.Bytes()...))
		}
		if err != nil {
			fmt.Printf("%s\n", err)
		}
	}

	return response, nil

}

// GetRawTransactionByHash returns the bytes of the transaction for the given hash.
func (api *TransactionAPI) GetRawTransactionByHash(ctx context.Context, hash common.Hash) (hexutil.Bytes, error) {
	// Retrieve a finalized transaction, or a pooled otherwise
	found, tx, _, _, _, err := api.b.GetTransaction(ctx, hash)
	if !found {
		if tx = api.b.GetPoolTransaction(hash); tx != nil {
			return tx.MarshalBinary()
		}
		if err == nil {
			return nil, nil
		}
		return nil, NewTxIndexingError()
	}
	return tx.MarshalBinary()
}
func (s *BlockChainAPI) GetLogsByBlockNumber(ctx context.Context, blockNr rpc.BlockNumber) (interface{}, error) {
	block, _ := s.b.HeaderByNumber(ctx, blockNr)
	receipts, _ := s.b.GetReceipts(ctx, block.Hash())
	return receipts, nil
}

// GetTransactionReceipt returns the transaction receipt for the given transaction hash.
func (api *TransactionAPI) GetTransactionReceipt(ctx context.Context, hash common.Hash) (map[string]interface{}, error) {
	found, tx, blockHash, blockNumber, index, err := api.b.GetTransaction(ctx, hash)
	if err != nil {
		return nil, NewTxIndexingError() // transaction is not fully indexed
	}
	if !found {
		return nil, nil // transaction is not existent or reachable
	}
	header, err := api.b.HeaderByHash(ctx, blockHash)
	if err != nil {
		return nil, err
	}
	receipts, err := api.b.GetReceipts(ctx, blockHash)
	if err != nil {
		return nil, err
	}
	if uint64(len(receipts)) <= index {
		return nil, nil
	}
	receipt := receipts[index]

	// Derive the sender.
	signer := types.MakeSigner(api.b.ChainConfig(), header.Number, header.Time)
	return marshalReceipt(receipt, blockHash, blockNumber, signer, tx, int(index)), nil
}

// marshalReceipt marshals a transaction receipt into a JSON object.
func marshalReceipt(receipt *types.Receipt, blockHash common.Hash, blockNumber uint64, signer types.Signer, tx *types.Transaction, txIndex int) map[string]interface{} {
	from, _ := types.Sender(signer, tx)

	fields := map[string]interface{}{
		"blockHash":         blockHash,
		"blockNumber":       hexutil.Uint64(blockNumber),
		"transactionHash":   tx.Hash(),
		"transactionIndex":  hexutil.Uint64(txIndex),
		"from":              from,
		"to":                tx.To(),
		"gasUsed":           hexutil.Uint64(receipt.GasUsed),
		"cumulativeGasUsed": hexutil.Uint64(receipt.CumulativeGasUsed),
		"contractAddress":   nil,
		"logs":              receipt.Logs,
		"logsBloom":         receipt.Bloom,
		"type":              hexutil.Uint(tx.Type()),
		"effectiveGasPrice": (*hexutil.Big)(receipt.EffectiveGasPrice),
	}

	// Assign receipt status or post state.
	if len(receipt.PostState) > 0 {
		fields["root"] = hexutil.Bytes(receipt.PostState)
	} else {
		fields["status"] = hexutil.Uint(receipt.Status)
	}
	if receipt.Logs == nil {
		fields["logs"] = []*types.Log{}
	}

	if tx.Type() == types.BlobTxType {
		fields["blobGasUsed"] = hexutil.Uint64(receipt.BlobGasUsed)
		fields["blobGasPrice"] = (*hexutil.Big)(receipt.BlobGasPrice)
	}

	// If the ContractAddress is 20 0x0 bytes, assume it is not a contract creation
	if receipt.ContractAddress != (common.Address{}) {
		fields["contractAddress"] = receipt.ContractAddress
	}
	return fields
}

// sign is a helper function that signs a transaction with the private key of the given address.
func (api *TransactionAPI) sign(addr common.Address, tx *types.Transaction) (*types.Transaction, error) {
	// Look up the wallet containing the requested signer
	account := accounts.Account{Address: addr}

	wallet, err := api.b.AccountManager().Find(account)
	if err != nil {
		return nil, err
	}
	// Request the wallet to sign the transaction
	return wallet.SignTx(account, tx, api.b.ChainConfig().ChainID)
}

// SubmitTransaction is a helper function that submits tx to txPool and logs a message.
func SubmitTransaction(ctx context.Context, b Backend, tx *types.Transaction) (common.Hash, error) {
	// If the transaction fee cap is already specified, ensure the
	// fee of the given transaction is _reasonable_.
	if err := checkTxFee(tx.GasPrice(), tx.Gas(), b.RPCTxFeeCap()); err != nil {
		return common.Hash{}, err
	}
	if !b.UnprotectedAllowed() && !tx.Protected() {
		// Ensure only eip155 signed transactions are submitted if EIP155Required is set.
		return common.Hash{}, errors.New("only replay-protected (EIP-155) transactions allowed over RPC")
	}
	if err := b.SendTx(ctx, tx); err != nil {
		return common.Hash{}, err
	}
	// Print a log with full tx details for manual investigations and interventions
	head := b.CurrentBlock()
	signer := types.MakeSigner(b.ChainConfig(), head.Number, head.Time)
	from, err := types.Sender(signer, tx)
	if err != nil {
		return common.Hash{}, err
	}

	if tx.To() == nil {
		addr := crypto.CreateAddress(from, tx.Nonce())
		log.Info("Submitted contract creation", "hash", tx.Hash().Hex(), "from", from, "nonce", tx.Nonce(), "contract", addr.Hex(), "value", tx.Value())
	} else {
		log.Info("Submitted transaction", "hash", tx.Hash().Hex(), "from", from, "nonce", tx.Nonce(), "recipient", tx.To(), "value", tx.Value())
	}
	return tx.Hash(), nil
}

// SendTransaction creates a transaction for the given argument, sign it and submit it to the
// transaction pool.
func (api *TransactionAPI) SendTransaction(ctx context.Context, args TransactionArgs) (common.Hash, error) {
	// Look up the wallet containing the requested signer
	account := accounts.Account{Address: args.from()}

	wallet, err := api.b.AccountManager().Find(account)
	if err != nil {
		return common.Hash{}, err
	}

	if args.Nonce == nil {
		// Hold the mutex around signing to prevent concurrent assignment of
		// the same nonce to multiple accounts.
		api.nonceLock.LockAddr(args.from())
		defer api.nonceLock.UnlockAddr(args.from())
	}
	if args.IsEIP4844() {
		return common.Hash{}, errBlobTxNotSupported
	}

	// Set some sanity defaults and terminate on failure
	if err := args.setDefaults(ctx, api.b, false); err != nil {
		return common.Hash{}, err
	}
	// Assemble the transaction and sign with the wallet
	tx := args.ToTransaction(types.LegacyTxType)

	signed, err := wallet.SignTx(account, tx, api.b.ChainConfig().ChainID)
	if err != nil {
		return common.Hash{}, err
	}
	return SubmitTransaction(ctx, api.b, signed)
}

// FillTransaction fills the defaults (nonce, gas, gasPrice or 1559 fields)
// on a given unsigned transaction, and returns it to the caller for further
// processing (signing + broadcast).
func (api *TransactionAPI) FillTransaction(ctx context.Context, args TransactionArgs) (*SignTransactionResult, error) {
	args.blobSidecarAllowed = true

	// Set some sanity defaults and terminate on failure
	if err := args.setDefaults(ctx, api.b, false); err != nil {
		return nil, err
	}
	// Assemble the transaction and obtain rlp
	tx := args.ToTransaction(types.LegacyTxType)
	data, err := tx.MarshalBinary()
	if err != nil {
		return nil, err
	}
	return &SignTransactionResult{data, tx}, nil
}

// SendRawTransaction will add the signed transaction to the transaction pool.
// The sender is responsible for signing the transaction and using the correct nonce.
func (api *TransactionAPI) SendRawTransaction(ctx context.Context, input hexutil.Bytes) (common.Hash, error) {
	tx := new(types.Transaction)
	if err := tx.UnmarshalBinary(input); err != nil {
		return common.Hash{}, err
	}
	return SubmitTransaction(ctx, api.b, tx)
}

// Sign calculates an ECDSA signature for:
// keccak256("\x19Ethereum Signed Message:\n" + len(message) + message).
//
// Note, the produced signature conforms to the secp256k1 curve R, S and V values,
// where the V value will be 27 or 28 for legacy reasons.
//
// The account associated with addr must be unlocked.
//
// https://github.com/ethereum/wiki/wiki/JSON-RPC#eth_sign
func (api *TransactionAPI) Sign(addr common.Address, data hexutil.Bytes) (hexutil.Bytes, error) {
	// Look up the wallet containing the requested signer
	account := accounts.Account{Address: addr}

	wallet, err := api.b.AccountManager().Find(account)
	if err != nil {
		return nil, err
	}
	// Sign the requested hash with the wallet
	signature, err := wallet.SignText(account, data)
	if err == nil {
		signature[64] += 27 // Transform V from 0/1 to 27/28 according to the yellow paper
	}
	return signature, err
}

// SignTransactionResult represents a RLP encoded signed transaction.
type SignTransactionResult struct {
	Raw hexutil.Bytes      `json:"raw"`
	Tx  *types.Transaction `json:"tx"`
}

// SignTransaction will sign the given transaction with the from account.
// The node needs to have the private key of the account corresponding with
// the given from address and it needs to be unlocked.
func (api *TransactionAPI) SignTransaction(ctx context.Context, args TransactionArgs) (*SignTransactionResult, error) {
	args.blobSidecarAllowed = true

	if args.Gas == nil {
		return nil, errors.New("gas not specified")
	}
	if args.GasPrice == nil && (args.MaxPriorityFeePerGas == nil || args.MaxFeePerGas == nil) {
		return nil, errors.New("missing gasPrice or maxFeePerGas/maxPriorityFeePerGas")
	}
	if args.Nonce == nil {
		return nil, errors.New("nonce not specified")
	}
	if err := args.setDefaults(ctx, api.b, false); err != nil {
		return nil, err
	}
	// Before actually sign the transaction, ensure the transaction fee is reasonable.
	tx := args.ToTransaction(types.LegacyTxType)
	if err := checkTxFee(tx.GasPrice(), tx.Gas(), api.b.RPCTxFeeCap()); err != nil {
		return nil, err
	}
	signed, err := api.sign(args.from(), tx)
	if err != nil {
		return nil, err
	}
	// If the transaction-to-sign was a blob transaction, then the signed one
	// no longer retains the blobs, only the blob hashes. In this step, we need
	// to put back the blob(s).
	if args.IsEIP4844() {
		signed = signed.WithBlobTxSidecar(&types.BlobTxSidecar{
			Blobs:       args.Blobs,
			Commitments: args.Commitments,
			Proofs:      args.Proofs,
		})
	}
	data, err := signed.MarshalBinary()
	if err != nil {
		return nil, err
	}
	return &SignTransactionResult{data, signed}, nil
}

// PendingTransactions returns the transactions that are in the transaction pool
// and have a from address that is one of the accounts this node manages.
func (api *TransactionAPI) PendingTransactions() ([]*RPCTransaction, error) {
	pending, err := api.b.GetPoolTransactions()
	if err != nil {
		return nil, err
	}
	accounts := make(map[common.Address]struct{})
	for _, wallet := range api.b.AccountManager().Wallets() {
		for _, account := range wallet.Accounts() {
			accounts[account.Address] = struct{}{}
		}
	}
	curHeader := api.b.CurrentHeader()
	transactions := make([]*RPCTransaction, 0, len(pending))
	for _, tx := range pending {
		from, _ := types.Sender(api.signer, tx)
		if _, exists := accounts[from]; exists {
			transactions = append(transactions, NewRPCPendingTransaction(tx, curHeader, api.b.ChainConfig()))
		}
	}
	return transactions, nil
}

// Resend accepts an existing transaction and a new gas price and limit. It will remove
// the given transaction from the pool and reinsert it with the new gas price and limit.
func (api *TransactionAPI) Resend(ctx context.Context, sendArgs TransactionArgs, gasPrice *hexutil.Big, gasLimit *hexutil.Uint64) (common.Hash, error) {
	if sendArgs.Nonce == nil {
		return common.Hash{}, errors.New("missing transaction nonce in transaction spec")
	}
	if err := sendArgs.setDefaults(ctx, api.b, false); err != nil {
		return common.Hash{}, err
	}
	matchTx := sendArgs.ToTransaction(types.LegacyTxType)

	// Before replacing the old transaction, ensure the _new_ transaction fee is reasonable.
	price := matchTx.GasPrice()
	if gasPrice != nil {
		price = gasPrice.ToInt()
	}
	gas := matchTx.Gas()
	if gasLimit != nil {
		gas = uint64(*gasLimit)
	}
	if err := checkTxFee(price, gas, api.b.RPCTxFeeCap()); err != nil {
		return common.Hash{}, err
	}
	// Iterate the pending list for replacement
	pending, err := api.b.GetPoolTransactions()
	if err != nil {
		return common.Hash{}, err
	}
	for _, p := range pending {
		wantSigHash := api.signer.Hash(matchTx)
		pFrom, err := types.Sender(api.signer, p)
		if err == nil && pFrom == sendArgs.from() && api.signer.Hash(p) == wantSigHash {
			// Match. Re-sign and send the transaction.
			if gasPrice != nil && (*big.Int)(gasPrice).Sign() != 0 {
				sendArgs.GasPrice = gasPrice
			}
			if gasLimit != nil && *gasLimit != 0 {
				sendArgs.Gas = gasLimit
			}
			signedTx, err := api.sign(sendArgs.from(), sendArgs.ToTransaction(types.LegacyTxType))
			if err != nil {
				return common.Hash{}, err
			}
			if err = api.b.SendTx(ctx, signedTx); err != nil {
				return common.Hash{}, err
			}
			return signedTx.Hash(), nil
		}
	}
	return common.Hash{}, fmt.Errorf("transaction %#x not found", matchTx.Hash())
}

// DebugAPI is the collection of Ethereum APIs exposed over the debugging
// namespace.
type DebugAPI struct {
	b Backend
}

// NewDebugAPI creates a new instance of DebugAPI.
func NewDebugAPI(b Backend) *DebugAPI {
	return &DebugAPI{b: b}
}

// GetRawHeader retrieves the RLP encoding for a single header.
func (api *DebugAPI) GetRawHeader(ctx context.Context, blockNrOrHash rpc.BlockNumberOrHash) (hexutil.Bytes, error) {
	var hash common.Hash
	if h, ok := blockNrOrHash.Hash(); ok {
		hash = h
	} else {
		block, err := api.b.BlockByNumberOrHash(ctx, blockNrOrHash)
		if block == nil || err != nil {
			return nil, err
		}
		hash = block.Hash()
	}
	header, _ := api.b.HeaderByHash(ctx, hash)
	if header == nil {
		return nil, fmt.Errorf("header #%d not found", hash)
	}
	return rlp.EncodeToBytes(header)
}

// GetRawBlock retrieves the RLP encoded for a single block.
func (api *DebugAPI) GetRawBlock(ctx context.Context, blockNrOrHash rpc.BlockNumberOrHash) (hexutil.Bytes, error) {
	var hash common.Hash
	if h, ok := blockNrOrHash.Hash(); ok {
		hash = h
	} else {
		block, err := api.b.BlockByNumberOrHash(ctx, blockNrOrHash)
		if block == nil || err != nil {
			return nil, err
		}
		hash = block.Hash()
	}
	block, _ := api.b.BlockByHash(ctx, hash)
	if block == nil {
		return nil, fmt.Errorf("block #%d not found", hash)
	}
	return rlp.EncodeToBytes(block)
}

// GetRawReceipts retrieves the binary-encoded receipts of a single block.
func (api *DebugAPI) GetRawReceipts(ctx context.Context, blockNrOrHash rpc.BlockNumberOrHash) ([]hexutil.Bytes, error) {
	var hash common.Hash
	if h, ok := blockNrOrHash.Hash(); ok {
		hash = h
	} else {
		block, err := api.b.BlockByNumberOrHash(ctx, blockNrOrHash)
		if block == nil || err != nil {
			return nil, err
		}
		hash = block.Hash()
	}
	receipts, err := api.b.GetReceipts(ctx, hash)
	if err != nil {
		return nil, err
	}
	result := make([]hexutil.Bytes, len(receipts))
	for i, receipt := range receipts {
		b, err := receipt.MarshalBinary()
		if err != nil {
			return nil, err
		}
		result[i] = b
	}
	return result, nil
}

// GetRawTransaction returns the bytes of the transaction for the given hash.
func (api *DebugAPI) GetRawTransaction(ctx context.Context, hash common.Hash) (hexutil.Bytes, error) {
	// Retrieve a finalized transaction, or a pooled otherwise
	found, tx, _, _, _, err := api.b.GetTransaction(ctx, hash)
	if !found {
		if tx = api.b.GetPoolTransaction(hash); tx != nil {
			return tx.MarshalBinary()
		}
		if err == nil {
			return nil, nil
		}
		return nil, NewTxIndexingError()
	}
	return tx.MarshalBinary()
}

// PrintBlock retrieves a block and returns its pretty printed form.
func (api *DebugAPI) PrintBlock(ctx context.Context, number uint64) (string, error) {
	block, _ := api.b.BlockByNumber(ctx, rpc.BlockNumber(number))
	if block == nil {
		return "", fmt.Errorf("block #%d not found", number)
	}
	return spew.Sdump(block), nil
}

// ChaindbProperty returns leveldb properties of the key-value database.
func (api *DebugAPI) ChaindbProperty() (string, error) {
	return api.b.ChainDb().Stat()
}

// ChaindbCompact flattens the entire key-value database into a single level,
// removing all unused slots and merging all keys.
func (api *DebugAPI) ChaindbCompact() error {
	cstart := time.Now()
	for b := 0; b <= 255; b++ {
		var (
			start = []byte{byte(b)}
			end   = []byte{byte(b + 1)}
		)
		if b == 255 {
			end = nil
		}
		log.Info("Compacting database", "range", fmt.Sprintf("%#X-%#X", start, end), "elapsed", common.PrettyDuration(time.Since(cstart)))
		if err := api.b.ChainDb().Compact(start, end); err != nil {
			log.Error("Database compaction failed", "err", err)
			return err
		}
	}
	return nil
}

// SetHead rewinds the head of the blockchain to a previous block.
func (api *DebugAPI) SetHead(number hexutil.Uint64) {
	api.b.SetHead(uint64(number))
}

// NetAPI offers network related RPC methods
type NetAPI struct {
	net            *p2p.Server
	networkVersion uint64
}

// NewNetAPI creates a new net API instance.
func NewNetAPI(net *p2p.Server, networkVersion uint64) *NetAPI {
	return &NetAPI{net, networkVersion}
}

// Listening returns an indication if the node is listening for network connections.
func (api *NetAPI) Listening() bool {
	return true // always listening
}

// PeerCount returns the number of connected peers
func (api *NetAPI) PeerCount() hexutil.Uint {
	return hexutil.Uint(api.net.PeerCount())
}

// Version returns the current ethereum protocol version.
func (api *NetAPI) Version() string {
	return fmt.Sprintf("%d", api.networkVersion)
}

// checkTxFee is an internal function used to check whether the fee of
// the given transaction is _reasonable_(under the cap).
func checkTxFee(gasPrice *big.Int, gas uint64, cap float64) error {
	// Short circuit if there is no cap for transaction fee at all.
	if cap == 0 {
		return nil
	}
	feeEth := new(big.Float).Quo(new(big.Float).SetInt(new(big.Int).Mul(gasPrice, new(big.Int).SetUint64(gas))), new(big.Float).SetInt(big.NewInt(params.Ether)))
	feeFloat, _ := feeEth.Float64()
	if feeFloat > cap {
		return fmt.Errorf("tx fee (%.2f ether) exceeds the configured cap (%.2f ether)", feeFloat, cap)
	}
	return nil
}<|MERGE_RESOLUTION|>--- conflicted
+++ resolved
@@ -21,10 +21,6 @@
 	"encoding/hex"
 	"errors"
 	"fmt"
-<<<<<<< HEAD
-	"maps"
-=======
->>>>>>> 4263936a
 	gomath "math"
 	"math/big"
 	"strings"
@@ -32,10 +28,7 @@
 
 	"github.com/davecgh/go-spew/spew"
 	"github.com/ethereum/go-ethereum/accounts"
-<<<<<<< HEAD
 	"github.com/ethereum/go-ethereum/accounts/abi"
-=======
->>>>>>> 4263936a
 	"github.com/ethereum/go-ethereum/common"
 	"github.com/ethereum/go-ethereum/common/hexutil"
 	"github.com/ethereum/go-ethereum/common/math"
@@ -56,10 +49,6 @@
 	"github.com/ethereum/go-ethereum/rlp"
 	"github.com/ethereum/go-ethereum/rpc"
 	"github.com/ethereum/go-ethereum/trie"
-<<<<<<< HEAD
-	"github.com/holiman/uint256"
-=======
->>>>>>> 4263936a
 )
 
 // estimateGasErrorRatio is the amount of overestimation eth_estimateGas is
@@ -650,238 +639,6 @@
 	return result, nil
 }
 
-<<<<<<< HEAD
-// OverrideAccount indicates the overriding fields of account during the execution
-// of a message call.
-// Note, state and stateDiff can't be specified at the same time. If state is
-// set, message execution will only use the data in the given state. Otherwise
-// if stateDiff is set, all diff will be applied first and then execute the call
-// message.
-type OverrideAccount struct {
-	Nonce            *hexutil.Uint64             `json:"nonce"`
-	Code             *hexutil.Bytes              `json:"code"`
-	Balance          *hexutil.Big                `json:"balance"`
-	State            map[common.Hash]common.Hash `json:"state"`
-	StateDiff        map[common.Hash]common.Hash `json:"stateDiff"`
-	MovePrecompileTo *common.Address             `json:"movePrecompileToAddress"`
-}
-
-// StateOverride is the collection of overridden accounts.
-type StateOverride map[common.Address]OverrideAccount
-
-func (diff *StateOverride) has(address common.Address) bool {
-	_, ok := (*diff)[address]
-	return ok
-}
-
-// Apply overrides the fields of specified accounts into the given state.
-func (diff *StateOverride) Apply(statedb *state.StateDB, precompiles vm.PrecompiledContracts) error {
-	if diff == nil {
-		return nil
-	}
-	// Tracks destinations of precompiles that were moved.
-	dirtyAddrs := make(map[common.Address]struct{})
-	for addr, account := range *diff {
-		// If a precompile was moved to this address already, it can't be overridden.
-		if _, ok := dirtyAddrs[addr]; ok {
-			return fmt.Errorf("account %s has already been overridden by a precompile", addr.Hex())
-		}
-		p, isPrecompile := precompiles[addr]
-		// The MoveTo feature makes it possible to move a precompile
-		// code to another address. If the target address is another precompile
-		// the code for the latter is lost for this session.
-		// Note the destination account is not cleared upon move.
-		if account.MovePrecompileTo != nil {
-			if !isPrecompile {
-				return fmt.Errorf("account %s is not a precompile", addr.Hex())
-			}
-			// Refuse to move a precompile to an address that has been
-			// or will be overridden.
-			if diff.has(*account.MovePrecompileTo) {
-				return fmt.Errorf("account %s is already overridden", account.MovePrecompileTo.Hex())
-			}
-			precompiles[*account.MovePrecompileTo] = p
-			dirtyAddrs[*account.MovePrecompileTo] = struct{}{}
-		}
-		if isPrecompile {
-			delete(precompiles, addr)
-		}
-		// Override account nonce.
-		if account.Nonce != nil {
-			statedb.SetNonce(addr, uint64(*account.Nonce))
-		}
-		// Override account(contract) code.
-		if account.Code != nil {
-			statedb.SetCode(addr, *account.Code)
-		}
-		// Override account balance.
-		if account.Balance != nil {
-			u256Balance, _ := uint256.FromBig((*big.Int)(account.Balance))
-			statedb.SetBalance(addr, u256Balance, tracing.BalanceChangeUnspecified)
-		}
-		if account.State != nil && account.StateDiff != nil {
-			return fmt.Errorf("account %s has both 'state' and 'stateDiff'", addr.Hex())
-		}
-		// Replace entire state if caller requires.
-		if account.State != nil {
-			statedb.SetStorage(addr, account.State)
-		}
-		// Apply state diff into specified accounts.
-		if account.StateDiff != nil {
-			for key, value := range account.StateDiff {
-				statedb.SetState(addr, key, value)
-			}
-		}
-	}
-	// Now finalize the changes. Finalize is normally performed between transactions.
-	// By using finalize, the overrides are semantically behaving as
-	// if they were created in a transaction just before the tracing occur.
-	statedb.Finalise(false)
-	return nil
-}
-
-type PreviousState struct {
-	state  *state.StateDB
-	header *types.Header
-}
-
-func DoCallWithState(ctx context.Context, b Backend, args TransactionArgs, prevState *PreviousState, blockNrOrHash rpc.BlockNumberOrHash, timeout time.Duration, globalGasCap uint64) (*core.ExecutionResult, *PreviousState, error) {
-	defer func(start time.Time) { log.Debug("Executing EVM call finished", "runtime", time.Since(start)) }(time.Now())
-
-	if prevState == nil {
-		prevState = &PreviousState{}
-	}
-	if (prevState.header != nil && prevState.header == nil) || (prevState.header == nil && prevState.header != nil) {
-		return nil, nil, fmt.Errorf("both header and state must be set to use previous staate")
-	}
-
-	if prevState.header == nil && prevState.state == nil {
-		var err error
-		prevState.state, prevState.header, err = b.StateAndHeaderByNumberOrHash(ctx, blockNrOrHash)
-		if prevState.state == nil || err != nil {
-			return nil, nil, err
-		}
-	}
-	// Setup context so it may be cancelled the call has completed
-	// or, in case of unmetered gas, setup a context with a timeout.
-	var cancel context.CancelFunc
-	if timeout > 0 {
-		ctx, cancel = context.WithTimeout(ctx, timeout)
-	} else {
-		ctx, cancel = context.WithCancel(ctx)
-	}
-	// Make sure the context is cancelled when the call has completed
-	// this makes sure resources are cleaned up.
-	defer cancel()
-
-	// Get a new instance of the EVM.
-	msg := args.ToMessage(prevState.header.BaseFee, true, true)
-	blockCtx := core.NewEVMBlockContext(prevState.header, NewChainContext(ctx, b), nil)
-
-	evm := b.GetEVM(ctx, msg, prevState.state, prevState.header, &vm.Config{NoBaseFee: true}, &blockCtx)
-	// Wait for the context to be done and cancel the evm. Even if the
-	// EVM has finished, cancelling may be done (repeatedly)
-	go func() {
-		<-ctx.Done()
-		evm.Cancel()
-	}()
-
-	// Execute the message.
-	gp := new(core.GasPool).AddGas(gomath.MaxUint64)
-	result, err := core.ApplyMessage(evm, msg, gp)
-	if err := prevState.state.Error(); err != nil {
-		return nil, nil, err
-	}
-
-	// If the timer caused an abort, return an appropriate error message
-	if evm.Cancelled() {
-		return nil, nil, fmt.Errorf("execution aborted (timeout = %v)", timeout)
-	}
-	if err != nil {
-		return result, nil, fmt.Errorf("err: %w (supplied gas %d)", err, msg.GasLimit)
-	}
-	prevState.header.Root = prevState.state.IntermediateRoot(b.ChainConfig().IsEIP158(prevState.header.Number))
-	return result, prevState, nil
-}
-
-// BlockOverrides is a set of header fields to override.
-type BlockOverrides struct {
-	Number        *hexutil.Big
-	Difficulty    *hexutil.Big // No-op if we're simulating post-merge calls.
-	Time          *hexutil.Uint64
-	GasLimit      *hexutil.Uint64
-	FeeRecipient  *common.Address
-	PrevRandao    *common.Hash
-	BaseFeePerGas *hexutil.Big
-	BlobBaseFee   *hexutil.Big
-}
-
-// Apply overrides the given header fields into the given block context.
-func (o *BlockOverrides) Apply(blockCtx *vm.BlockContext) {
-	if o == nil {
-		return
-	}
-	if o.Number != nil {
-		blockCtx.BlockNumber = o.Number.ToInt()
-	}
-	if o.Difficulty != nil {
-		blockCtx.Difficulty = o.Difficulty.ToInt()
-	}
-	if o.Time != nil {
-		blockCtx.Time = uint64(*o.Time)
-	}
-	if o.GasLimit != nil {
-		blockCtx.GasLimit = uint64(*o.GasLimit)
-	}
-	if o.FeeRecipient != nil {
-		blockCtx.Coinbase = *o.FeeRecipient
-	}
-	if o.PrevRandao != nil {
-		blockCtx.Random = o.PrevRandao
-	}
-	if o.BaseFeePerGas != nil {
-		blockCtx.BaseFee = o.BaseFeePerGas.ToInt()
-	}
-	if o.BlobBaseFee != nil {
-		blockCtx.BlobBaseFee = o.BlobBaseFee.ToInt()
-	}
-}
-
-// MakeHeader returns a new header object with the overridden
-// fields.
-// Note: MakeHeader ignores BlobBaseFee if set. That's because
-// header has no such field.
-func (o *BlockOverrides) MakeHeader(header *types.Header) *types.Header {
-	if o == nil {
-		return header
-	}
-	h := types.CopyHeader(header)
-	if o.Number != nil {
-		h.Number = o.Number.ToInt()
-	}
-	if o.Difficulty != nil {
-		h.Difficulty = o.Difficulty.ToInt()
-	}
-	if o.Time != nil {
-		h.Time = uint64(*o.Time)
-	}
-	if o.GasLimit != nil {
-		h.GasLimit = uint64(*o.GasLimit)
-	}
-	if o.FeeRecipient != nil {
-		h.Coinbase = *o.FeeRecipient
-	}
-	if o.PrevRandao != nil {
-		h.MixDigest = *o.PrevRandao
-	}
-	if o.BaseFeePerGas != nil {
-		h.BaseFee = o.BaseFeePerGas.ToInt()
-	}
-	return h
-}
-
-=======
->>>>>>> 4263936a
 // ChainContextBackend provides methods required to implement ChainContext.
 type ChainContextBackend interface {
 	Engine() consensus.Engine
@@ -1028,126 +785,6 @@
 		return nil, newRevertError(result.Revert())
 	}
 	return result.Return(), result.Err
-}
-func DoEstimateGasWithState(ctx context.Context, b Backend, args TransactionArgs, prevState *PreviousState, blockNrOrHash rpc.BlockNumberOrHash, gasCap uint64) (hexutil.Uint64, *PreviousState, error) {
-	// Binary search the gas requirement, as it may be higher than the amount used
-	var (
-		lo            uint64 = params.TxGas - 1
-		hi            uint64
-		cap           uint64
-		stateData     *PreviousState
-		copyPrevState *PreviousState
-	)
-	// Use zero address if sender unspecified.
-	if args.From == nil {
-		args.From = new(common.Address)
-	}
-	if prevState == nil {
-		prevState = &PreviousState{}
-	}
-	// Determine the highest gas limit can be used during the estimation.
-	if args.Gas != nil && uint64(*args.Gas) >= params.TxGas {
-		hi = uint64(*args.Gas)
-	} else {
-		// Retrieve the block to act as the gas ceiling
-		block, err := b.BlockByNumberOrHash(ctx, blockNrOrHash)
-		if err != nil {
-			return 0, nil, err
-		}
-		if block == nil {
-			return 0, nil, errors.New("block not found")
-		}
-		hi = block.GasLimit()
-	}
-	// Recap the highest gas limit with account's available balance.
-	if args.GasPrice != nil && args.GasPrice.ToInt().BitLen() != 0 {
-		state, _, err := b.StateAndHeaderByNumberOrHash(ctx, blockNrOrHash)
-		if err != nil {
-			return 0, nil, err
-		}
-		balance := state.GetBalance(*args.From) // from can't be nil
-		available := new(big.Int).Set(balance.ToBig())
-		if args.Value != nil {
-			if args.Value.ToInt().Cmp(available) >= 0 {
-				return 0, nil, errors.New("insufficient funds for transfer")
-			}
-			available.Sub(available, args.Value.ToInt())
-		}
-		allowance := new(big.Int).Div(available, args.GasPrice.ToInt())
-
-		// If the allowance is larger than maximum uint64, skip checking
-		if allowance.IsUint64() && hi > allowance.Uint64() {
-			transfer := args.Value
-			if transfer == nil {
-				transfer = new(hexutil.Big)
-			}
-			log.Warn("Gas estimation capped by limited funds", "original", hi, "balance", balance,
-				"sent", transfer.ToInt(), "gasprice", args.GasPrice.ToInt(), "fundable", allowance)
-			hi = allowance.Uint64()
-		}
-	}
-	// Recap the highest gas allowance with specified gascap.
-	if gasCap != 0 && hi > gasCap {
-		log.Warn("Caller gas above allowance, capping", "requested", hi, "cap", gasCap)
-		hi = gasCap
-	}
-	cap = hi
-
-	// Create a helper to check if a gas allowance results in an executable transaction
-	executable := func(gas uint64) (bool, *core.ExecutionResult, error) {
-		args.Gas = (*hexutil.Uint64)(&gas)
-		if prevState.state != nil {
-			copyPrevState = &PreviousState{}
-			copyPrevState.state = prevState.state.Copy()
-			copyPrevState.header = prevState.header
-		}
-		result, prevS, err := DoCallWithState(ctx, b, args, copyPrevState, blockNrOrHash, 0, gasCap)
-		if err != nil {
-			if errors.Is(err, core.ErrIntrinsicGas) {
-				return true, nil, nil // Special case, raise gas limit
-			}
-			return true, nil, err // Bail out
-		}
-		if !result.Failed() {
-			stateData = prevS
-		}
-		return result.Failed(), result, nil
-	}
-	// Execute the binary search and hone in on an executable gas limit
-	for lo+1 < hi {
-		mid := (hi + lo) / 2
-		failed, _, err := executable(mid)
-
-		// If the error is not nil(consensus error), it means the provided message
-		// call or transaction will never be accepted no matter how much gas it is
-		// assigned. Return the error directly, don't struggle any more.
-		if err != nil {
-			return 0, nil, err
-		}
-		if failed {
-			lo = mid
-		} else {
-			hi = mid
-		}
-	}
-	// Reject the transaction as invalid if it still fails at the highest allowance
-	if hi == cap {
-		failed, result, err := executable(hi)
-		if err != nil {
-			return 0, nil, err
-		}
-		if failed {
-			if result != nil && result.Err != vm.ErrOutOfGas {
-				if len(result.Revert()) > 0 {
-					return 0, nil, newRevertError(result.Revert())
-				}
-				return 0, nil, result.Err
-			}
-			// Otherwise, the specified gas cap is too low
-			return 0, nil, fmt.Errorf("gas required exceeds allowance (%d)", cap)
-		}
-	}
-	return hexutil.Uint64(hi), stateData, nil
 }
 
 // SimulateV1 executes series of transactions on top of a base state.
@@ -1244,28 +881,6 @@
 		bNrOrHash = *blockNrOrHash
 	}
 	return DoEstimateGas(ctx, api.b, args, bNrOrHash, overrides, blockOverrides, api.b.RPCGasCap())
-}
-
-// EstimateGasList returns an estimate of the amount of gas needed to execute list of
-// given transactions against the current pending block.
-func (s *BlockChainAPI) EstimateGasList(ctx context.Context, argsList []TransactionArgs) ([]hexutil.Uint64, error) {
-	blockNrOrHash := rpc.BlockNumberOrHashWithNumber(rpc.LatestBlockNumber)
-	var (
-		gas       hexutil.Uint64
-		err       error
-		stateData *PreviousState
-		gasCap    = s.b.RPCGasCap()
-	)
-	returnVals := make([]hexutil.Uint64, len(argsList))
-	for idx, args := range argsList {
-		gas, stateData, err = DoEstimateGasWithState(ctx, s.b, args, stateData, blockNrOrHash, s.b.RPCGasCap())
-		if err != nil {
-			return nil, err
-		}
-		gasCap = gasCap - uint64(gas)
-		returnVals[idx] = gas
-	}
-	return returnVals, nil
 }
 
 // ExecutionResult groups all structured logs emitted by the EVM
@@ -1609,7 +1224,6 @@
 
 	// Ensure any missing fields are filled, extract the recipient and input data
 	if err = args.setFeeDefaults(ctx, b, header); err != nil {
-<<<<<<< HEAD
 		return nil, 0, nil, err
 	}
 	if args.Nonce == nil {
@@ -1620,18 +1234,6 @@
 	if err = args.CallDefaults(b.RPCGasCap(), blockCtx.BaseFee, b.ChainConfig().ChainID); err != nil {
 		return nil, 0, nil, err
 	}
-=======
-		return nil, 0, nil, err
-	}
-	if args.Nonce == nil {
-		nonce := hexutil.Uint64(db.GetNonce(args.from()))
-		args.Nonce = &nonce
-	}
-	blockCtx := core.NewEVMBlockContext(header, NewChainContext(ctx, b), nil)
-	if err = args.CallDefaults(b.RPCGasCap(), blockCtx.BaseFee, b.ChainConfig().ChainID); err != nil {
-		return nil, 0, nil, err
-	}
->>>>>>> 4263936a
 
 	var to common.Address
 	if args.To != nil {
